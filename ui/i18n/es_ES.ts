--- conflicted
+++ resolved
@@ -9,7 +9,7 @@
     </message>
     <message id="general-groth">
         <source>GROTH</source>
-        <translation type="unfinished">GROTH</translation>
+        <translation>GROTH</translation>
     </message>
     <message id="general-comment">
         <source>Comment</source>
@@ -184,7 +184,8 @@
     </message>
     <message id="general-addr-comment-error">
         <source>Address with the same comment already exists</source>
-        <translation>Todavia existe una dirección con el mismo comentario</translation>
+        <oldsource>Address with same comment already exist</oldsource>
+        <translation type="unfinished">Todavia existe una dirección con el mismo comentario</translation>
     </message>
     <message id="wallet-receive-button">
         <source>Receive</source>
@@ -192,7 +193,7 @@
     </message>
     <message id="wallet-in-progress-title">
         <source>In progress</source>
-        <translation type="unfinished">En progreso</translation>
+        <translation>En progreso</translation>
     </message>
     <message id="wallet-transactions-title">
         <source>Transactions</source>
@@ -291,11 +292,11 @@
     </message>
     <message id="available-panel-available">
         <source>Available</source>
-        <translation type="unfinished">Disponible</translation>
+        <translation>Disponible</translation>
     </message>
     <message id="available-panel-where-to-buy">
         <source>Where to buy BEAM?</source>
-        <translation type="unfinished">¿Donde comprar BEAM?</translation>
+        <translation>¿Donde comprar BEAM?</translation>
     </message>
     <message id="settings-version">
         <source>Version</source>
@@ -548,6 +549,7 @@
     </message>
     <message id="wallet-receive-title">
         <source>Receive</source>
+        <oldsource>Receive Beam</oldsource>
         <translation type="unfinished">Recibir Beam</translation>
     </message>
     <message id="wallet-receive-my-addr-label">
@@ -557,6 +559,7 @@
     </message>
     <message id="wallet-receive-expires-label">
         <source>Expires in</source>
+        <oldsource>Expires</oldsource>
         <translation type="unfinished">Caduca</translation>
     </message>
     <message id="wallet-receive-expires-24">
@@ -572,9 +575,8 @@
         <translation>Escanear para enviar</translation>
     </message>
     <message id="wallet-receive-propogate-addr-message">
-        <source></source>
-        <oldsource>Send this address to the sender over an external secure channel</oldsource>
-        <translation type="obsolete">Enviar esta dirección al remitente a través de un canal externo seguro</translation>
+        <source>Send this address to the sender over an external secure channel</source>
+        <translation type="vanished">Enviar esta dirección al remitente a través de un canal externo seguro</translation>
     </message>
     <message id="invalid-addr-got-it-button">
         <source>Got it</source>
@@ -582,23 +584,26 @@
     </message>
     <message id="send-title">
         <source>Send</source>
+        <oldsource>Send Beam</oldsource>
         <translation type="unfinished">Enviar Beam</translation>
     </message>
     <message id="send-send-to-label">
         <source>Transaction token or contact</source>
+        <oldsource>Send To</oldsource>
         <translation type="unfinished">Enviar a</translation>
     </message>
     <message id="send-contact-placeholder">
         <source>Please specify contact or transaction token</source>
+        <oldsource>Please specify contact</oldsource>
         <translation type="unfinished">Por favor especifique el contacto</translation>
     </message>
     <message id="send-amount-label">
         <source>Transaction amount</source>
-        <translation type="unfinished">Importe de la transacción</translation>
+        <translation>Importe de la transacción</translation>
     </message>
     <message id="send-founds-fail">
         <source>Insufficient funds: you would need %1 to complete the transaction</source>
-        <translation type="unfinished">Fondos insuficientes: usted necesitaría un 1% para completar la transacción</translation>
+        <translation>Fondos insuficientes: usted necesitaría un 1% para completar la transacción</translation>
     </message>
     <message id="send-fee-fail">
         <source>The minimum fee is %1 GROTH</source>
@@ -610,7 +615,7 @@
     </message>
     <message id="send-remaining-label">
         <source>Remaining</source>
-        <translation type="unfinished">Restante</translation>
+        <translation>Restante</translation>
     </message>
     <message id="send-send-fail">
         <source>Address %1 is invalid</source>
@@ -946,62 +951,6 @@
         <source>Spent</source>
         <translation>Agotado</translation>
     </message>
-    <message id="offer-book-title">
-        <source>Offer Book</source>
-        <translation type="unfinished"></translation>
-    </message>
-    <message id="offer-book-title-2">
-        <source>Active offers</source>
-        <translation type="unfinished"></translation>
-    </message>
-    <message id="offer-book-coins">
-        <source>Coins</source>
-        <translation type="unfinished"></translation>
-    </message>
-    <message id="offer-book-create">
-        <source>Create an offer</source>
-        <translation type="unfinished"></translation>
-    </message>
-    <message id="offer-book-all-tab">
-        <source>All</source>
-        <translation type="unfinished"></translation>
-    </message>
-    <message id="offer-book-mine-tab">
-        <source>Mine</source>
-        <translation type="unfinished"></translation>
-    </message>
-    <message id="offer-book-others-tab">
-        <source>Others</source>
-        <translation type="unfinished"></translation>
-    </message>
-    <message id="offer-book-time-created">
-        <source>Date | time</source>
-        <translation type="unfinished"></translation>
-    </message>
-    <message id="offer-book-amount">
-        <source>Amount</source>
-        <translation type="unfinished">Cantidad</translation>
-    </message>
-    <message id="offer-book-amount-swap">
-        <source>Amount</source>
-        <translation type="unfinished">Cantidad</translation>
-    </message>
-    <message id="offer-book-rate">
-        <source>Rate</source>
-        <translation type="unfinished"></translation>
-    </message>
-    <message id="offer-book-expiration">
-        <source>Expiration</source>
-        <translation type="unfinished"></translation>
-    </message>
-    <message id="offer-book-accept">
-        <source>Accept offer</source>
-        <translation type="unfinished"></translation>
-    </message>
-    <message id="offer-book-cancel">
-        <source>Cancel offer</source>
-        <translation type="unfinished"></translation>
-    </message>
     <message id="settings-general-lock-screen-never">
         <source>Never</source>
         <translation>Nunca</translation>
@@ -1028,7 +977,7 @@
     </message>
     <message id="receive-amount-label">
         <source>Receive amount (optional)</source>
-        <translation type="unfinished">Recibir cantidad (opcional)</translation>
+        <translation>Recibir cantidad (opcional)</translation>
     </message>
     <message id="tx-details-tx-id-label">
         <source>Transaction ID</source>
@@ -1233,21 +1182,128 @@
         <extracomment>settings tab, general section, ask password to send, confirm password dialog, message</extracomment>
         <translation>Hay que verificar la contraseña para cambiar esa configuración</translation>
     </message>
-<<<<<<< HEAD
+    <message id="open-in-explorer">
+        <source>Open in Blockchain Explorer</source>
+        <translation type="unfinished"></translation>
+    </message>
+    <message id="restore-finish-alert-button">
+        <source>I understand</source>
+        <translation type="unfinished">Lo entiendo</translation>
+    </message>
+    <message id="restore-finish-alert-title">
+        <source>Do not simultaneously run two wallets initiated from the same seed phrase</source>
+        <translation type="unfinished"></translation>
+    </message>
+    <message id="restore-finish-alert-message-line">
+        <source>Don’t use same seed phrase on several devices, your balance and transaction list won’t be synchronized.</source>
+        <translation type="unfinished"></translation>
+    </message>
     <message id="general-fee-rate">
         <source>Transaction fee rate</source>
         <translation type="unfinished"></translation>
     </message>
     <message id="general-fee-fail">
         <source>The minimum fee is %1 %2</source>
-        <translation type="unfinished">La cuota minima es %1 GROTH</translation>
+        <translation type="unfinished"></translation>
+    </message>
+    <message id="general-locked">
+        <source>locked</source>
+        <translation type="unfinished"></translation>
+    </message>
+    <message id="general-change-settings">
+        <source>Change settings</source>
+        <translation type="unfinished">Cambiar ajustes</translation>
     </message>
     <message id="wallet-swap">
         <source>Swap</source>
         <translation type="unfinished"></translation>
     </message>
-    <message id="wallet-receive-your-token">
-        <source>Your transaction token:</source>
+    <message id="settings-reset">
+        <source>Switch off</source>
+        <translation type="unfinished"></translation>
+    </message>
+    <message id="settings-node-address">
+        <source>Node Address</source>
+        <translation type="unfinished"></translation>
+    </message>
+    <message id="settings-username">
+        <source>Username</source>
+        <translation type="unfinished"></translation>
+    </message>
+    <message id="settings-password">
+        <source>Password</source>
+        <translation type="unfinished">Contraseña</translation>
+    </message>
+    <message id="settings-fee-rate">
+        <source>Default fee</source>
+        <translation type="unfinished"></translation>
+    </message>
+    <message id="offer-book-title">
+        <source>Offer Book</source>
+        <translation type="unfinished"></translation>
+    </message>
+    <message id="offer-book-create">
+        <source>Create an offer</source>
+        <translation type="unfinished"></translation>
+    </message>
+    <message id="offer-book-title-2">
+        <source>Active offers</source>
+        <translation type="unfinished"></translation>
+    </message>
+    <message id="offer-book-coins">
+        <source>Coins</source>
+        <translation type="unfinished"></translation>
+    </message>
+    <message id="offer-book-all-tab">
+        <source>All</source>
+        <translation type="unfinished"></translation>
+    </message>
+    <message id="offer-book-mine-tab">
+        <source>Mine</source>
+        <translation type="unfinished"></translation>
+    </message>
+    <message id="offer-book-others-tab">
+        <source>Others</source>
+        <translation type="unfinished"></translation>
+    </message>
+    <message id="offer-book-time-created">
+        <source>Date | time</source>
+        <translation type="unfinished"></translation>
+    </message>
+    <message id="offer-book-amount">
+        <source>Amount</source>
+        <translation type="unfinished">Cantidad</translation>
+    </message>
+    <message id="offer-book-amount-swap">
+        <source>Amount</source>
+        <translation type="unfinished">Cantidad</translation>
+    </message>
+    <message id="offer-book-rate">
+        <source>Rate</source>
+        <translation type="unfinished"></translation>
+    </message>
+    <message id="offer-book-expiration">
+        <source>Expiration</source>
+        <translation type="unfinished"></translation>
+    </message>
+    <message id="offer-book-cancel">
+        <source>Cancel offer</source>
+        <translation type="unfinished"></translation>
+    </message>
+    <message id="offer-book-accept">
+        <source>Accept offer</source>
+        <translation type="unfinished"></translation>
+    </message>
+    <message id="swap-na-message">
+        <source>You do not have any 3rd-party currencies connected.\nUpdate your settings and try again.</source>
+        <translation type="unfinished"></translation>
+    </message>
+    <message id="wallet-receive-swap-title">
+        <source>Create swap offer</source>
+        <translation type="unfinished"></translation>
+    </message>
+    <message id="wallet-receive-addr-message">
+        <source>Send this address to the sender over an external secure channel or scan the QR code</source>
         <translation type="unfinished"></translation>
     </message>
     <message id="wallet-receive-copy-address">
@@ -1274,14 +1330,30 @@
         <source>6 hours</source>
         <translation type="unfinished">24 horas {6 ?}</translation>
     </message>
-    <message id="wallet-receive-swap-title">
-        <source>Create swap offer</source>
+    <message id="general-rate">
+        <source>Rate</source>
+        <translation type="unfinished"></translation>
+    </message>
+    <message id="wallet-receive-your-token">
+        <source>Your transaction token:</source>
+        <translation type="unfinished"></translation>
+    </message>
+    <message id="wallet-swap-token-message">
+        <source>Send this token to the sender over an external secure channel</source>
+        <translation type="unfinished"></translation>
+    </message>
+    <message id="wallet-receive-swap-publish">
+        <source>publish transaction token</source>
         <translation type="unfinished"></translation>
     </message>
     <message id="wallet-send-swap-title">
         <source>Swap currencies</source>
         <translation type="unfinished"></translation>
     </message>
+    <message id="wallet-send-invalid-token">
+        <source>Invalid address or token</source>
+        <translation type="unfinished"></translation>
+    </message>
     <message id="general-comment-local">
         <source>Comments are local and won&apos;t be shared</source>
         <translation type="unfinished"></translation>
@@ -1290,6 +1362,22 @@
         <source>Total UTXO value</source>
         <translation type="unfinished"></translation>
     </message>
+    <message id="general-bitcoin">
+        <source>Bitcoin</source>
+        <translation type="unfinished"></translation>
+    </message>
+    <message id="general-litecoin">
+        <source>Litecoin</source>
+        <translation type="unfinished"></translation>
+    </message>
+    <message id="general-qtum">
+        <source>QTUM</source>
+        <translation type="unfinished"></translation>
+    </message>
+    <message id="swap-currency-na-message">
+        <source>You do not have %1 connected.\nUpdate your settings and try again.</source>
+        <translation type="unfinished"></translation>
+    </message>
     <message id="send-swap-to-label">
         <source>Transaction token</source>
         <translation type="unfinished"></translation>
@@ -1322,89 +1410,5 @@
         <source>Received</source>
         <translation type="unfinished"></translation>
     </message>
-    <message id="general-locked">
-        <source>locked</source>
-        <translation type="unfinished"></translation>
-    </message>
-    <message id="general-change-settings">
-        <source>Change settings</source>
-        <translation type="unfinished">Cambiar ajustes</translation>
-    </message>
-    <message id="settings-reset">
-        <source>Switch off</source>
-        <translation type="unfinished"></translation>
-    </message>
-    <message id="settings-node-address">
-        <source>Node Address</source>
-        <translation type="unfinished"></translation>
-    </message>
-    <message id="settings-username">
-        <source>Username</source>
-        <translation type="unfinished"></translation>
-    </message>
-    <message id="settings-password">
-        <source>Password</source>
-        <translation type="unfinished">Contraseña</translation>
-    </message>
-    <message id="settings-fee-rate">
-        <source>Default fee</source>
-        <translation type="unfinished"></translation>
-    </message>
-    <message id="swap-na-message">
-        <source>You do not have any 3rd-party currencies connected.\nUpdate your settings and try again.</source>
-        <translation type="unfinished"></translation>
-    </message>
-    <message id="general-rate">
-        <source>Rate</source>
-        <translation type="unfinished"></translation>
-    </message>
-    <message id="wallet-receive-swap-publish">
-        <source>publish transaction token</source>
-        <translation type="unfinished"></translation>
-    </message>
-    <message id="wallet-send-invalid-token">
-        <source>Invalid address or token</source>
-        <translation type="unfinished"></translation>
-    </message>
-    <message id="general-bitcoin">
-        <source>Bitcoin</source>
-        <translation type="unfinished"></translation>
-    </message>
-    <message id="general-litecoin">
-        <source>Litecoin</source>
-        <translation type="unfinished"></translation>
-    </message>
-    <message id="general-qtum">
-        <source>QTUM</source>
-        <translation type="unfinished"></translation>
-    </message>
-    <message id="swap-currency-na-message">
-        <source>You do not have %1 connected.\nUpdate your settings and try again.</source>
-        <translation type="unfinished"></translation>
-    </message>
-    <message id="wallet-receive-addr-message">
-        <source>Send this address to the sender over an external secure channel or scan the QR code</source>
-        <translation type="unfinished"></translation>
-    </message>
-    <message id="wallet-swap-token-message">
-        <source>Send this token to the sender over an external secure channel</source>
-=======
-    <message id="open-in-explorer">
-        <source>Open in Blockchain Explorer</source>
-        <translation type="unfinished"></translation>
-    </message>
-    <message id="restore-finish-alert-button">
-        <source>I understand</source>
-        <translation type="unfinished">Lo entiendo</translation>
-    </message>
-    <message id="restore-finish-alert-title">
-        <source>Do not simultaneously run two wallets initiated from the same seed phrase</source>
-        <translation type="unfinished"></translation>
-    </message>
-    <message id="restore-finish-alert-message-line">
-        <source>Don’t use same seed phrase on several devices, your balance and transaction list won’t be synchronized.</source>
->>>>>>> 98a98880
-        <translation type="unfinished"></translation>
-    </message>
 </context>
 </TS>