--- conflicted
+++ resolved
@@ -30,15 +30,9 @@
             "ap-hk-nodes.mainnet.beam.mw:8100",
             "shanghai-node.mainnet.beam.mw:8100"
 #elif defined(BEAM_BEAMX)
-<<<<<<< HEAD
-            "54.176.159.202:8100",
-            "52.53.60.146:8100",
-            "54.241.38.13:8100"
-=======
             "us-node01.testnet-x.beam.mw:8100",
             "us-node02.testnet-x.beam.mw:8100",
             "us node03.testnet-x.beam.mw:8100"
->>>>>>> 181fc221
 #else
             "eu-node01.masternet.beam.mw:8100",
             "eu-node02.masternet.beam.mw:8100",
