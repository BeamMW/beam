--- conflicted
+++ resolved
@@ -1330,8 +1330,6 @@
 
     }
 
-<<<<<<< HEAD
-=======
     void Wallet::OnNewPeer(const PeerID& id, io::Address address)
     {
         constexpr size_t MaxPeers = 10;
@@ -1345,7 +1343,6 @@
         storage::setBlobVar(*m_WalletDB, FallbackPeers, addresses);
     }
 
->>>>>>> 858aa406
     void Wallet::OnNewTip()
     {
         m_WalletDB->ShrinkHistory();
