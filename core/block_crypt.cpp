--- conflicted
+++ resolved
@@ -224,14 +224,10 @@
 	// Transaction
 	bool TxBase::ValidateAndSummarize(Amount& fee, ECC::Point::Native& sigma, Height nHeight) const
 	{
-<<<<<<< HEAD
 		fee = 0;
 		sigma = ECC::Zero;
-
+		
 		for (auto it = m_vInputs.cbegin(); m_vInputs.cend() != it; it++)
-=======
-		for (std::list<Input::Ptr>::const_iterator it = m_vInputs.begin(); m_vInputs.end() != it; it++)
->>>>>>> 028ab637
 		{
 			const Input& v = *(*it);
 			sigma += ECC::Point::Native(v.m_Commitment);
