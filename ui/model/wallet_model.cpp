// Copyright 2018 The Beam Team
//
// Licensed under the Apache License, Version 2.0 (the "License");
// you may not use this file except in compliance with the License.
// You may obtain a copy of the License at
//
//    http://www.apache.org/licenses/LICENSE-2.0
//
// Unless required by applicable law or agreed to in writing, software
// distributed under the License is distributed on an "AS IS" BASIS,
// WITHOUT WARRANTIES OR CONDITIONS OF ANY KIND, either express or implied.
// See the License for the specific language governing permissions and
// limitations under the License.

#include "wallet_model.h"
#include "app_model.h"
#include "utility/logger.h"
#include "utility/bridge.h"
#include "utility/io/asyncevent.h"

using namespace beam;
using namespace beam::io;
using namespace std;

namespace
{
    static const unsigned LOG_ROTATION_PERIOD = 3 * 60 * 60 * 1000; // 3 hours
}

struct WalletModelBridge : public Bridge<IWalletModelAsync>
{
    BRIDGE_INIT(WalletModelBridge);

    void sendMoney(const beam::WalletID& senderID, const beam::WalletID& receiverID, Amount&& amount, Amount&& fee) override
    {
        tx.send([senderID, receiverID, amount{ move(amount) }, fee{ move(fee) }](BridgeInterface& receiver_) mutable
        {
            receiver_.sendMoney(senderID, receiverID, move(amount), move(fee));
        });
    }

    void sendMoney(const beam::WalletID& receiverID, const std::string& comment, beam::Amount&& amount, beam::Amount&& fee)
    {
        tx.send([receiverID, comment, amount{ move(amount) }, fee{ move(fee) }](BridgeInterface& receiver_) mutable
        {
            receiver_.sendMoney(receiverID, comment, move(amount), move(fee));
        });
    }

    void syncWithNode() override
    {
        tx.send([](BridgeInterface& receiver_) mutable
        {
            receiver_.syncWithNode();
        });
    }

    void calcChange(beam::Amount&& amount) override
    {
        tx.send([amount{move(amount)}](BridgeInterface& receiver_) mutable
        {
            receiver_.calcChange(move(amount));
        });
    }

    void getWalletStatus() override
    {
        tx.send([](BridgeInterface& receiver_) mutable
        {
            receiver_.getWalletStatus();
        });
    }

    void getUtxosStatus() override
    {
        tx.send([](BridgeInterface& receiver_) mutable
        {
            receiver_.getUtxosStatus();
        });
    }

    void getAddresses(bool own) override
    {
        tx.send([own](BridgeInterface& receiver_) mutable
        {
            receiver_.getAddresses(own);
        });
    }

    void cancelTx(const beam::TxID& id) override
    {
        tx.send([id](BridgeInterface& receiver_) mutable
        {
            receiver_.cancelTx(id);
        });
    }

    void deleteTx(const beam::TxID& id) override
    {
        tx.send([id](BridgeInterface& receiver_) mutable
        {
            receiver_.deleteTx(id);
        });
    }

    void createNewAddress(WalletAddress&& address) override
    {
        tx.send([address{ move(address) }](BridgeInterface& receiver_) mutable
        {
            receiver_.createNewAddress(move(address));
        });
    }

    void changeCurrentWalletIDs(const beam::WalletID& senderID, const beam::WalletID& receiverID) override
    {
        tx.send([senderID, receiverID](BridgeInterface& receiver_) mutable
        {
            receiver_.changeCurrentWalletIDs(senderID, receiverID);
        });
    }

    void generateNewWalletID() override
    {
        tx.send([](BridgeInterface& receiver_) mutable
        {
            receiver_.generateNewWalletID();
        });
    }

    void deleteAddress(const beam::WalletID& id) override
    {
        tx.send([id](BridgeInterface& receiver_) mutable
        {
            receiver_.deleteAddress(id);
        });
    }

    void deleteOwnAddress(const beam::WalletID& id) override
    {
        tx.send([id](BridgeInterface& receiver_) mutable
        {
            receiver_.deleteOwnAddress(id);
        });
    }

    void setNodeAddress(const std::string& addr) override
    {
        tx.send([addr](BridgeInterface& receiver_) mutable
        {
            receiver_.setNodeAddress(addr);
        });
    }

    void emergencyReset() override
    {
        tx.send([](BridgeInterface& receiver_) mutable
        {
            receiver_.emergencyReset();
        });
    }

    void changeWalletPassword(const SecString& pass) override
    {
		// TODO: should be investigated, don't know how to "move" SecString into lambda
		std::string passStr(pass.data(), pass.size());

		tx.send([passStr](BridgeInterface& receiver_) mutable
        {
            receiver_.changeWalletPassword(passStr);
        });
    }
};

WalletModel::WalletModel(IKeyChain::Ptr keychain, IKeyStore::Ptr keystore, const std::string& nodeAddr)
    : _keychain(keychain)
    , _keystore(keystore)
    , _nodeAddrStr(nodeAddr)
{
    qRegisterMetaType<WalletStatus>("WalletStatus");
    qRegisterMetaType<ChangeAction>("beam::ChangeAction");
    qRegisterMetaType<vector<TxDescription>>("std::vector<beam::TxDescription>");
    qRegisterMetaType<vector<TxPeer>>("std::vector<beam::TxPeer>");
    qRegisterMetaType<Amount>("beam::Amount");
    qRegisterMetaType<vector<Coin>>("std::vector<beam::Coin>");
    qRegisterMetaType<vector<WalletAddress>>("std::vector<beam::WalletAddress>");
    qRegisterMetaType<WalletID>("beam::WalletID");
}

WalletModel::~WalletModel()
{
    try
    {
        if (_reactor)
        {
            _reactor->stop();
            wait();
        }
    }
    catch (...)
    {

    }
}

WalletStatus WalletModel::getStatus() const
{
    WalletStatus status{ wallet::getAvailable(_keychain), 0, 0, 0};

    auto history = _keychain->getTxHistory();

    for (const auto& item : history)
    {
        switch (item.m_status)
        {
        case TxDescription::Completed:
            (item.m_sender ? status.sent : status.received) += item.m_amount;
            break;
        default: break;
        }
    }

    status.unconfirmed += wallet::getTotal(_keychain, Coin::Unconfirmed);

    status.update.lastTime = _keychain->getLastUpdateTime();
    ZeroObject(status.stateID);
    _keychain->getSystemStateID(status.stateID);

    return status;
}

void WalletModel::run()
{
    try
    {
        struct WalletSubscriber
        {
            WalletSubscriber(IWalletObserver* client, std::shared_ptr<beam::Wallet> wallet)
                : _client(client)
                , _wallet(wallet)
            {
                _wallet->subscribe(_client);
            }

            ~WalletSubscriber()
            {
                _wallet->unsubscribe(_client);
            }
        private:
            IWalletObserver * _client;
            std::shared_ptr<beam::Wallet> _wallet;
        };

        std::unique_ptr<WalletSubscriber> subscriber;

        _reactor = Reactor::create();
<<<<<<< HEAD
        async = make_shared<WalletModelBridge>(*(static_cast<IWalletModelAsync*>(this)), *_reactor);
=======
        io::Reactor::GracefulIntHandler gih(*_reactor);

        async = make_shared<WalletModelBridge>(*(static_cast<IWalletModelAsync*>(this)), _reactor);
>>>>>>> 6ce6a409

        emit onStatus(getStatus());
        emit onTxStatus(beam::ChangeAction::Reset, _keychain->getTxHistory());
        emit onTxPeerUpdated(_keychain->getPeers());

        _logRotateTimer = io::Timer::create(*_reactor);
        _logRotateTimer->start(
            LOG_ROTATION_PERIOD, true,
            []() {
            Logger::get()->rotate();
        });

        {
            Address node_addr;
            node_addr.resolve(_nodeAddrStr.c_str());
            auto wallet_io = make_shared<WalletNetworkIO>(
                node_addr
                , _keychain
                , _keystore
                , _reactor);
            _wallet_io = wallet_io;
            auto wallet = make_shared<Wallet>(_keychain, wallet_io);
            _wallet = wallet;
            subscriber = make_unique<WalletSubscriber>(static_cast<IWalletObserver*>(this), wallet);
        }

        _reactor->run();
    }
    catch (const runtime_error& ex)
    {
        LOG_ERROR() << ex.what();
        AppModel::getInstance()->getMessages().addMessage(tr("Failed to start wallet. Please check your wallet data location"));
    }
    catch (...)
    {
        LOG_ERROR() << "Unhandled exception";
    }
}

void WalletModel::onStatusChanged()
{
    emit onStatus(getStatus());
}

void WalletModel::onKeychainChanged()
{
    emit onAllUtxoChanged(getUtxos());
    // TODO may be it needs to delete
    onStatusChanged();
}

void WalletModel::onTransactionChanged(ChangeAction action, std::vector<TxDescription>&& items)
{
    emit onTxStatus(action, move(items));
    onStatusChanged();
}

void WalletModel::onSystemStateChanged()
{
    onStatusChanged();
}

void WalletModel::onTxPeerChanged()
{
    emit onTxPeerUpdated(_keychain->getPeers());
}

void WalletModel::onAddressChanged()
{
    emit onAdrresses(true, _keychain->getAddresses(true));
    emit onAdrresses(false, _keychain->getAddresses(false));
}

void WalletModel::onSyncProgress(int done, int total)
{
    emit onSyncProgressUpdated(done, total);
}

void WalletModel::sendMoney(const beam::WalletID& sender, const beam::WalletID& receiver, Amount&& amount, Amount&& fee)
{
    assert(!_wallet.expired());
    auto s = _wallet.lock();
    if (s)
    {
        s->transfer_money(sender, receiver, move(amount), move(fee));
    }
}

void WalletModel::sendMoney(const beam::WalletID& receiver, const std::string& comment, Amount&& amount, Amount&& fee)
{
    try
    {
        WalletID sender;
        _keystore->gen_keypair(sender);

        WalletAddress senderAddress;
        senderAddress.m_walletID = sender;
        senderAddress.m_own = true;
        senderAddress.m_createTime = beam::getTimestamp();

        createNewAddress(std::move(senderAddress));

        ByteBuffer message(comment.begin(), comment.end());

        assert(!_wallet.expired());
        auto s = _wallet.lock();
        if (s)
        {
            s->transfer_money(sender, receiver, move(amount), move(fee), true, move(message));
        }
    }
    catch (...)
    {

    }
}

void WalletModel::syncWithNode()
{
    assert(!_wallet_io.expired());
    auto s = _wallet_io.lock();
    if (s)
    {
        static_pointer_cast<INetworkIO>(s)->connect_node();
    }
}

void WalletModel::calcChange(beam::Amount&& amount)
{
    auto coins = _keychain->selectCoins(amount, false);
    Amount sum = 0;
    for (auto& c : coins)
    {
        sum += c.m_amount;
    }
    if (sum < amount)
    {
        emit onChangeCalculated(0);
    }
    else
    {
        emit onChangeCalculated(sum - amount);
    }
}

void WalletModel::getWalletStatus()
{
    emit onStatus(getStatus());
    emit onTxStatus(beam::ChangeAction::Reset, _keychain->getTxHistory());
    emit onTxPeerUpdated(_keychain->getPeers());
    emit onAdrresses(false, _keychain->getAddresses(false));
}

void WalletModel::getUtxosStatus()
{
    emit onStatus(getStatus());
    emit onAllUtxoChanged(getUtxos());
}

void WalletModel::getAddresses(bool own)
{
    emit onAdrresses(own, _keychain->getAddresses(own));
}

void WalletModel::cancelTx(const beam::TxID& id)
{
    auto w = _wallet.lock();
    if (w)
    {
        w->cancel_tx(id);
    }
}

void WalletModel::deleteTx(const beam::TxID& id)
{
    auto w = _wallet.lock();
    if (w)
    {
        w->delete_tx(id);
    }
}

void WalletModel::createNewAddress(WalletAddress&& address)
{
    _keystore->save_keypair(address.m_walletID, true);
    _keychain->saveAddress(address);

    if (address.m_own)
    {
        auto s = _wallet_io.lock();
        if (s)
        {
            s->new_own_address(address.m_walletID);
        }
    }
}

void WalletModel::changeCurrentWalletIDs(const beam::WalletID& senderID, const beam::WalletID& receiverID)
{
    emit onChangeCurrentWalletIDs(senderID, receiverID);
}

void WalletModel::generateNewWalletID()
{
    try
    {
        WalletID walletID;
        _keystore->gen_keypair(walletID);

        emit onGeneratedNewWalletID(walletID);
    }
    catch (...)
    {

    }
}

void WalletModel::deleteAddress(const beam::WalletID& id)
{
    try
    {
        _keychain->deleteAddress(id);
    }
    catch (...)
    {
    }
}

void WalletModel::deleteOwnAddress(const beam::WalletID& id)
{
    try
    {
        _keystore->erase_key(id);
        _keychain->deleteAddress(id);
        auto s = _wallet_io.lock();
        if (s)
        {
            s->address_deleted(id);
        }
    }
    catch (...)
    {

    }
}

void WalletModel::setNodeAddress(const std::string& addr)
{
    io::Address nodeAddr;

    if (nodeAddr.resolve(addr.c_str()))
    {
        assert(!_wallet.expired());
        auto s = _wallet.lock();
        if (s)
        {
            s->set_node_address(nodeAddr);
        }
    }
    else
    {
        LOG_ERROR() << "Unable to resolve node address: " << addr;
        assert(false);
    }
}

void WalletModel::emergencyReset()
{
    assert(!_wallet.expired());
    auto s = _wallet.lock();
    if (s)
    {
        s->emergencyReset();
    }
}

vector<Coin> WalletModel::getUtxos() const
{
    vector<Coin> utxos;
    _keychain->visit([&utxos](const Coin& c)->bool
    {
        utxos.push_back(c);
        return true;
    });
    return utxos;
}

void WalletModel::changeWalletPassword(const SecString& pass)
{
	_keychain->changePassword(pass);
	_keystore->change_password(pass.data(), pass.size());
}

bool WalletModel::check_receiver_address(const std::string& addr) {
    size_t sz = addr.size();
    if (sz == 0 || sz > 64) return false;
    bool wholeStringIsNumber = false;
    WalletID peerAddr = from_hex(addr, &wholeStringIsNumber);
    if (!wholeStringIsNumber) return false;
    ByteBuffer buff;
    return _keystore->encrypt(buff, "whatever", 8, peerAddr);
}<|MERGE_RESOLUTION|>--- conflicted
+++ resolved
@@ -253,13 +253,9 @@
         std::unique_ptr<WalletSubscriber> subscriber;
 
         _reactor = Reactor::create();
-<<<<<<< HEAD
+        io::Reactor::GracefulIntHandler gih(*_reactor);
+
         async = make_shared<WalletModelBridge>(*(static_cast<IWalletModelAsync*>(this)), *_reactor);
-=======
-        io::Reactor::GracefulIntHandler gih(*_reactor);
-
-        async = make_shared<WalletModelBridge>(*(static_cast<IWalletModelAsync*>(this)), _reactor);
->>>>>>> 6ce6a409
 
         emit onStatus(getStatus());
         emit onTxStatus(beam::ChangeAction::Reset, _keychain->getTxHistory());
