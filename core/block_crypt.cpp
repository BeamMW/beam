#include <utility> // std::swap
#include "common.h"
#include "ecc_native.h"

namespace beam
{

	namespace Merkle
	{
		void Interpret(Hash& hash, const Proof& p)
		{
			for (Proof::const_iterator it = p.begin(); p.end() != it; it++)
			{
				const Node& n = *it;

				const ECC::uintBig* pp[] = { &hash, &n.second };
				if (!n.first)
					std::swap(pp[0], pp[1]);

				ECC::Hash::Processor hp;

				for (int i = 0; i < _countof(pp); i++)
					hp << *pp[i];

				hp >> hash;
			}
		}
	}

#define CMP_MEMBER(member) \
		if (member < v.member) \
			return -1; \
		if (member > v.member) \
			return 1;

#define CMP_MEMBER_EX(member) \
		{ \
			int n = member.cmp(v.member); \
			if (n) \
				return n; \
		}

#define CMP_MEMBER_PTR(member) \
		if (member) \
		{ \
			if (!v.member) \
				return 1; \
			int n = member->cmp(*v.member); \
			if (n) \
				return n; \
		} else \
			if (v.member) \
				return -1;

	/////////////
	// Input

	int Input::cmp(const Input& v) const
	{
		CMP_MEMBER(m_Coinbase)
		CMP_MEMBER_EX(m_Commitment)
		CMP_MEMBER(m_Height)
		return 0;
	}

	void Input::get_Hash(Merkle::Hash& out) const
	{
		ECC::Hash::Processor()
			<< m_Coinbase
			<< m_Commitment
			<< m_Height
			>> out;
	}

	bool Input::IsValidProof(const Merkle::Proof& proof, const Merkle::Hash& root) const
	{
		Merkle::Hash hv;
		get_Hash(hv);
		Merkle::Interpret(hv, proof);
		return hv == root;
	}

	/////////////
	// Output
	bool Output::IsValid() const
	{
		if (m_pConfidential)
		{
			if (m_pPublic)
				return false;

			return m_pConfidential->IsValid(m_Commitment);
		}

		if (!m_pPublic)
			return false;

		return m_pPublic->IsValid(m_Commitment);
	}

	int Output::cmp(const Output& v) const
	{
		CMP_MEMBER(m_Coinbase)
		CMP_MEMBER_EX(m_Commitment)
		CMP_MEMBER_PTR(m_pConfidential)
		CMP_MEMBER_PTR(m_pPublic)

		return 0;
	}

	/////////////
	// TxKernel
	bool TxKernel::Traverse(ECC::Hash::Value& hv, Amount* pFee, ECC::Point::Native* pExcess) const
	{
		ECC::Hash::Processor hp;
		hp	<< m_Fee
			<< m_HeightMin
			<< m_HeightMax
			<< (bool) m_pContract;

		if (m_pContract)
		{
			hp	<< m_pContract->m_Msg
				<< m_pContract->m_PublicKey;
		}

		for (auto it = m_vNested.begin(); m_vNested.end() != it; it++)
		{
			if (!(*it)->Traverse(hv, pFee, pExcess))
				return false;
			hp << hv;
		}

		hp >> hv;

		if (pExcess)
		{
			ECC::Point::Native pt(m_Excess);

			if (!m_Signature.IsValid(hv, pt))
				return false;

			*pExcess += pt;

			if (m_pContract)
			{
				ECC::Hash::Value hv2;
				get_HashForContract(hv2, hv);

				if (!m_pContract->m_Signature.IsValid(hv2, ECC::Point::Native(m_pContract->m_PublicKey)))
					return false;
			}
		}

		if (pFee)
			*pFee += m_Fee;

		return true;
	}

	void TxKernel::get_HashForContract(ECC::Hash::Value& out, const ECC::Hash::Value& msg) const
	{
		ECC::Hash::Processor()
			<< msg
			<< m_Excess
			>> out;
	}

	void TxKernel::get_Hash(Merkle::Hash& out) const
	{
		Traverse(out, NULL, NULL);
	}

	bool TxKernel::IsValid(Amount& fee, ECC::Point::Native& exc) const
	{
		ECC::Hash::Value hv;
		return Traverse(hv, &fee, &exc);
	}

	bool TxKernel::IsValidProof(const Merkle::Proof& proof, const Merkle::Hash& root) const
	{
		Merkle::Hash hv;
		get_Hash(hv);
		Merkle::Interpret(hv, proof);
		return hv == root;
	}

	int TxKernel::Contract::cmp(const Contract& v) const
	{
		CMP_MEMBER_EX(m_Msg)
		CMP_MEMBER_EX(m_PublicKey)
		CMP_MEMBER_EX(m_Signature)
		return 0;
	}

	int TxKernel::cmp(const TxKernel& v) const
	{
		CMP_MEMBER_EX(m_Excess)
		CMP_MEMBER_EX(m_Signature)
		CMP_MEMBER(m_Fee)
		CMP_MEMBER(m_HeightMin)
		CMP_MEMBER(m_HeightMax)
		CMP_MEMBER_PTR(m_pContract)

		auto it0 = m_vNested.begin();
		auto it1 = v.m_vNested.begin();

		for ( ; m_vNested.end() != it0; it0++, it1++)
		{
			if (v.m_vNested.end() == it1)
				return 1;

			int n = (*it0)->cmp(*(*it1));
			if (n)
				return n;
		}

		if (v.m_vNested.end() != it1)
			return -1;

		return 0;
	}

	/////////////
	// Transaction
	bool TxBase::ValidateAndSummarize(Amount& fee, ECC::Point::Native& sigma, Height nHeight) const
	{
<<<<<<< HEAD
		fee = 0;
		sigma = ECC::Zero;
		
		for (auto it = m_vInputs.cbegin(); m_vInputs.cend() != it; it++)
=======
		for (auto it = m_vInputs.begin(); m_vInputs.end() != it; it++)
>>>>>>> 7a76000b
		{
			const Input& v = *(*it);
			sigma += ECC::Point::Native(v.m_Commitment);
		}

		sigma = -sigma;

<<<<<<< HEAD
		for (auto it = m_vOutputs.cbegin(); m_vOutputs.cend() != it; it++)
=======
		for (auto it = m_vOutputs.begin(); m_vOutputs.end() != it; it++)
>>>>>>> 7a76000b
		{
			const Output& v = *(*it);
			if (!v.IsValid())
				return false;

			sigma += ECC::Point::Native(v.m_Commitment);
		}

<<<<<<< HEAD
		for (auto it = m_vKernels.cbegin(); m_vKernels.cend() != it; it++)
=======
		for (auto it = m_vKernels.begin(); m_vKernels.end() != it; it++)
>>>>>>> 7a76000b
		{
			const TxKernel& v = *(*it);
			if (nHeight < v.m_HeightMin || nHeight > v.m_HeightMax)
				return false;
			if (!v.IsValid(fee, sigma))
				return false;
		}

		sigma += ECC::Context::get().G * m_Offset;

		return true;
	}

	bool Transaction::IsValid(Amount& fee, Height nHeight) const
	{
		ECC::Point::Native sigma(ECC::Zero);
		fee = 0;

		if (!ValidateAndSummarize(fee, sigma, nHeight))
			return false;

		sigma += ECC::Context::get().H * fee;

		return sigma == ECC::Zero;
	}

} // namespace beam<|MERGE_RESOLUTION|>--- conflicted
+++ resolved
@@ -225,14 +225,7 @@
 	// Transaction
 	bool TxBase::ValidateAndSummarize(Amount& fee, ECC::Point::Native& sigma, Height nHeight) const
 	{
-<<<<<<< HEAD
-		fee = 0;
-		sigma = ECC::Zero;
-		
-		for (auto it = m_vInputs.cbegin(); m_vInputs.cend() != it; it++)
-=======
 		for (auto it = m_vInputs.begin(); m_vInputs.end() != it; it++)
->>>>>>> 7a76000b
 		{
 			const Input& v = *(*it);
 			sigma += ECC::Point::Native(v.m_Commitment);
@@ -240,11 +233,7 @@
 
 		sigma = -sigma;
 
-<<<<<<< HEAD
-		for (auto it = m_vOutputs.cbegin(); m_vOutputs.cend() != it; it++)
-=======
 		for (auto it = m_vOutputs.begin(); m_vOutputs.end() != it; it++)
->>>>>>> 7a76000b
 		{
 			const Output& v = *(*it);
 			if (!v.IsValid())
@@ -253,11 +242,7 @@
 			sigma += ECC::Point::Native(v.m_Commitment);
 		}
 
-<<<<<<< HEAD
-		for (auto it = m_vKernels.cbegin(); m_vKernels.cend() != it; it++)
-=======
 		for (auto it = m_vKernels.begin(); m_vKernels.end() != it; it++)
->>>>>>> 7a76000b
 		{
 			const TxKernel& v = *(*it);
 			if (nHeight < v.m_HeightMin || nHeight > v.m_HeightMax)
