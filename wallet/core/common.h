// Copyright 2018 The Beam Team
//
// Licensed under the Apache License, Version 2.0 (the "License");
// you may not use this file except in compliance with the License.
// You may obtain a copy of the License at
//
//    http://www.apache.org/licenses/LICENSE-2.0
//
// Unless required by applicable law or agreed to in writing, software
// distributed under the License is distributed on an "AS IS" BASIS,
// WITHOUT WARRANTIES OR CONDITIONS OF ANY KIND, either express or implied.
// See the License for the specific language governing permissions and
// limitations under the License.

#pragma once

#include "core/ecc_native.h"
#include "core/merkle.h"

#include "core/serialization_adapters.h"
#include "core/proto.h"
#include <algorithm>

namespace beam::wallet
{
    enum class TxType : uint8_t
    {
        Simple,
        AtomicSwap,
        AssetIssue,
        AssetConsume,
        AssetReg,
        AssetUnreg,
<<<<<<< HEAD
        PushTransaction,
        PullTransaction,
=======
        AssetInfo,
>>>>>>> 86768d16
        ALL
    };

    using TxID = std::array<uint8_t, 16>;
    const Height kDefaultTxLifetime = 2 * 60;
    const Height kDefaultTxResponseTime = 12 * 60;
    const char kTimeStampFormat3x3[] = "%Y.%m.%d %H:%M:%S";
    const char kTimeStampFormatCsv[] = "%d %b %Y | %H:%M";

    using SubTxID = uint16_t;
    const SubTxID kDefaultSubTxID = 1;
    constexpr Amount kMinFeeInGroth = 100;

#pragma pack (push, 1)
    struct WalletID
    {
        uintBigFor<BbsChannel>::Type m_Channel;
        PeerID m_Pk;

        WalletID() {}
        WalletID(Zero_)
        {
            m_Channel = Zero;
            m_Pk = Zero;
        }

        template <typename Archive>
        void serialize(Archive& ar)
        {
            ar
                & m_Channel
                & m_Pk;
        }

        bool FromBuf(const ByteBuffer&);
        bool FromHex(const std::string&);

        bool IsValid() const; // isn't cheap

        int cmp(const WalletID&) const;
        COMPARISON_VIA_CMP
    };
#pragma pack (pop)

    bool check_receiver_address(const std::string& addr);

    struct PrintableAmount
    {
        explicit PrintableAmount(const Amount& amount, bool showPoint = false, const std::string& coinName = "", const std::string& grothName ="")
            : m_value{amount}
            , m_showPoint{showPoint}
            , m_coinName{coinName}
            , m_grothName{grothName}
        {}

        const Amount& m_value;
        bool m_showPoint;
        std::string m_coinName;
        std::string m_grothName;
    };
    
    struct Coin;

    enum class TxStatus : uint32_t
    {
        Pending,
        InProgress,
        Canceled,
        Completed,
        Failed,
        Registering
    };

    enum class SwapOfferStatus : uint32_t
    {
        Pending,
        InProgress,
        Completed,
        Canceled,
        Expired,
        Failed
    };

#define BEAM_TX_FAILURE_REASON_MAP(MACRO) \
    MACRO(Unknown,                       0, "Unexpected reason, please send wallet logs to Beam support") \
    MACRO(Canceled,                      1, "Transaction cancelled") \
    MACRO(InvalidPeerSignature,          2, "Receiver signature in not valid, please send wallet logs to Beam support") \
    MACRO(FailedToRegister,              3, "Failed to register transaction with the blockchain, see node logs for details") \
    MACRO(InvalidTransaction,            4, "Transaction is not valid, please send wallet logs to Beam support") \
    MACRO(InvalidKernelProof,            5, "Invalid kernel proof provided") \
    MACRO(FailedToSendParameters,        6, "Failed to send Transaction parameters") \
    MACRO(NoInputs,                      7, "Not enough inputs to process the transaction") \
    MACRO(ExpiredAddressProvided,        8, "Address is expired") \
    MACRO(FailedToGetParameter,          9, "Failed to get transaction parameters") \
    MACRO(TransactionExpired,            10, "Transaction timed out") \
    MACRO(NoPaymentProof,                11, "Payment not signed by the receiver, please send wallet logs to Beam support") \
    MACRO(MaxHeightIsUnacceptable,       12, "Kernel maximum height is too high") \
    MACRO(InvalidState,                  13, "Transaction has invalid state") \
    MACRO(SubTxFailed,                   14, "Subtransaction has failed") \
    MACRO(SwapInvalidAmount,             15, "Contract's amount is not valid") \
    MACRO(SwapInvalidContract,           16, "Side chain has invalid contract") \
    MACRO(SwapSecondSideBridgeError,     17, "Side chain bridge has internal error") \
    MACRO(SwapNetworkBridgeError,        18, "Side chain bridge has network error") \
    MACRO(SwapFormatResponseError,       19, "Side chain bridge has response format error") \
    MACRO(InvalidCredentialsOfSideChain, 20, "Invalid credentials of Side chain") \
    MACRO(NotEnoughTimeToFinishBtcTx,    21, "Not enough time to finish btc lock transaction") \
    MACRO(FailedToCreateMultiSig,        22, "Failed to create multi-signature") \
    MACRO(FeeIsTooSmall,                 23, "Fee is too small") \
    MACRO(FeeIsTooLarge,                 24, "Fee is too large") \
    MACRO(MinHeightIsUnacceptable,       25, "Kernel's min height is unacceptable") \
    MACRO(NotLoopback,                   26, "Not a loopback transaction") \
    MACRO(NoKeyKeeper,                   27, "Key keeper is not initialized") \
    MACRO(NoAssetId,                     28, "No valid asset owner id/asset owner idx") \
    MACRO(NoAssetInfo,                   29, "No asset info or asset info is not valid") \
    MACRO(NoAssetMeta,                   30, "No asset metadata or asset metadata is not valid") \
    MACRO(InvalidAssetId,                31, "Invalid asset id") \
    MACRO(AssetConfirmFailed,            32, "Failed to receive asset confirmation") \
    MACRO(AssetInUse,                    33, "Asset is still in use (issued amount > 0)") \
    MACRO(AssetLocked,                   34, "Asset is still locked") \
    MACRO(RegisterAmountTooSmall,        35, "Asset registration fee is too small") \
    MACRO(ICAmountTooBig,                36, "Cannot issue/consume more than MAX_INT64 asset groth in one transaction") \
    MACRO(NotEnoughDataForProof,         37, "Some mandatory data for payment proof is missing") \
    MACRO(NoMasterKey,                   38, "Master key is needed for this transaction, but unavailable") \
    MACRO(KeyKeeperError,                39, "Key keeper malfunctioned") \
    MACRO(KeyKeeperUserAbort,            40, "Aborted by the user")

    enum TxFailureReason : int32_t
    {
#define MACRO(name, code, _) name = code, 
        BEAM_TX_FAILURE_REASON_MAP(MACRO)
#undef MACRO
    };

    template<typename T>
    bool fromByteBuffer(const ByteBuffer& b, T& value)
    {
        if (!b.empty())
        {
            Deserializer d;
            d.reset(b.data(), b.size());
            d & value;
            return true;
        }
        ZeroObject(value);
        return false;
    }

    template <typename T>
    ByteBuffer toByteBuffer(const T& value)
    {
        Serializer s;
        s & value;
        ByteBuffer b;
        s.swap_buf(b);
        return b;
    }

    ByteBuffer toByteBuffer(const ECC::Point::Native& value);
    ByteBuffer toByteBuffer(const ECC::Scalar::Native& value);

    Amount GetMinimumFee(size_t numberOfOutputs, size_t numberOfKenrnels = 1);

    // Ids of the transaction parameters
    enum class TxParameterID : uint8_t
    {
        // public parameters
        // Can be set during outside communications
        TransactionType = 0,
        IsSender = 1,
        Amount = 2,
        Fee = 3,
        MinHeight = 4,
        Message = 5,
        MyID = 6,
        PeerID = 7,
        //Inputs = 8,
        //Outputs = 9,
        CreateTime = 10,
        IsInitiator = 11,
        PeerMaxHeight = 12,
        AmountList = 13,
        PreselectedCoins = 14,
        Lifetime = 15,
        PeerProtoVersion = 16,
        MaxHeight = 17,
        AssetID = 18,

        MySecureWalletID = 20,
        PeerSecureWalletID = 21,

        PeerResponseTime = 24,
        SubTxIndex = 25,
        PeerPublicSharedBlindingFactor = 26,

        IsSelfTx = 27,

        AtomicSwapPeerPrivateKey = 29,
        AtomicSwapIsBeamSide = 30,
        AtomicSwapCoin = 31,
        AtomicSwapAmount = 32,
        AtomicSwapPublicKey = 33,
        AtomicSwapPeerPublicKey = 34,
        AtomicSwapLockTime = 35,
        AtomicSwapExternalLockTime = 36,
        AtomicSwapExternalTx = 37,
        AtomicSwapExternalTxID = 38,
        AtomicSwapExternalTxOutputIndex = 39,

        // signature parameters

        PeerPublicNonce = 40,

        PeerPublicExcess = 50,

        PeerSignature = 60,

        PeerOffset = 70,

        PeerInputs = 80,
        PeerOutputs = 81,

        TransactionRegistered = 90,

        FailureReason = 92,

        PaymentConfirmation = 99,

        PeerSharedBulletProofMSig = 108,
        PeerSharedBulletProofPart2 = 109,
        PeerSharedBulletProofPart3 = 110,

        PeerLockImage = 115,
        AssetOwnerIdx = 116,
        AssetMetadata = 117,

        // Lelantus
        ShieldedOutputId = 117,
        WindowBegin = 118,
        ShieldedInputCfg = 119,
        ShieldedInputMinCfg = 120,

        // private parameters
        PrivateFirstParam = 128,

        ModifyTime = 128,
        KernelProofHeight = 129,

        BlindingExcess = 130,

        KernelUnconfirmedHeight = 133,
        PeerResponseHeight = 134,
        AssetConfirmedHeight = 135, // This is NOT the same as ProofHeight for kernel!
        AssetUnconfirmedHeight = 136,
        AssetFullInfo = 137,

        Offset = 140,

        UserConfirmationToken = 143,

        ChangeAsset = 149,
        ChangeBeam = 150,
        Status = 151,
        KernelID = 152,
        MyAddressID = 158, // in case the address used in the tx is eventually deleted, the user should still be able to prove it was owned

        PartialSignature = 159,

        SharedBlindingFactor = 160,
        MyNonce = 162,
        NonceSlot = 163,
        PublicNonce = 164,
        PublicExcess = 165,
        SharedBulletProof = 171,
        SharedCoinID = 172,
        SharedSeed = 173,

        Inputs = 180,
        InputCoins = 183,
        OutputCoins = 184,
        Outputs = 190,

        Kernel = 200,
        PreImage = 201,
        AtomicSwapSecretPrivateKey = 202,
        AtomicSwapSecretPublicKey = 203,
        Confirmations = 204,
        AtomicSwapPrivateKey = 205,
        AtomicSwapWithdrawAddress = 206,
        AtomicSwapExternalHeight = 207,

        InternalFailureReason = 210,
    
        ShieldedSerialPub = 220,

        State = 255

    };

    using PackedTxParameters = std::vector<std::pair<TxParameterID, ByteBuffer>>;

    // Holds transaction parameters as key/value
    class TxParameters
    {
    public:
        TxParameters(const boost::optional<TxID>& txID = {});

        bool operator==(const TxParameters& other);
        bool operator!=(const TxParameters& other);

        const boost::optional<TxID>& GetTxID() const;

        template <typename T>
        boost::optional<T> GetParameter(TxParameterID parameterID, SubTxID subTxID = kDefaultSubTxID) const
        {
            static_assert(std::is_same<T, ByteBuffer>::value == false);
            auto buffer = GetParameter(parameterID, subTxID);
            if (buffer && !buffer->empty())
            {
                Deserializer d;
                d.reset(buffer->data(), buffer->size());
                T value;
                d & value;
                return value;
            }
            return boost::optional<T>();
        }

        template <typename T>
        bool GetParameter(TxParameterID parameterID, T& value, SubTxID subTxID = kDefaultSubTxID) const
        {
            auto subTxIt = m_Parameters.find(subTxID);
            if (subTxIt == m_Parameters.end())
            {
                return false;
            }
            auto pit = subTxIt->second.find(parameterID);
            if (pit == subTxIt->second.end())
            {
                return false;
            }
            const ByteBuffer& b = pit->second;

            if (!b.empty())
            {
                Deserializer d;
                d.reset(b.data(), b.size());
                d& value;
            }
            else
            {
                ZeroObject(value);
            }
            return true;
        }

        template <typename T>
        TxParameters& SetParameter(TxParameterID parameterID, const T& value, SubTxID subTxID = kDefaultSubTxID)
        {
            static_assert(std::is_same<T, ByteBuffer>::value == false);
            return SetParameter(parameterID, toByteBuffer(value), subTxID);
        }

        bool DeleteParameter(TxParameterID parameterID, SubTxID subTxID = kDefaultSubTxID)
        {
            auto subTxIt = m_Parameters.find(subTxID);
            if (subTxIt == m_Parameters.end())
            {
                return false;
            }
            auto pit = subTxIt->second.find(parameterID);
            if (pit == subTxIt->second.end())
            {
                return false;
            }
            
            subTxIt->second.erase(pit);

            return true;
        }

        PackedTxParameters Pack() const;

        boost::optional<ByteBuffer> GetParameter(TxParameterID parameterID, SubTxID subTxID = kDefaultSubTxID) const;
        TxParameters& SetParameter(TxParameterID parameterID, const ByteBuffer& parameter, SubTxID subTxID = kDefaultSubTxID);

    private:
        boost::optional<TxID> m_ID;
        std::map<SubTxID, std::map<TxParameterID, ByteBuffer>> m_Parameters;
    };

    // Class to simplify serializing/deserializing parameters
    class TxToken
    {
    public:
        static const uint8_t TokenFlag = 0x80;
        TxToken() = default;
        TxToken(const TxParameters&);
        TxParameters UnpackParameters() const;
        SERIALIZE(m_Flags, m_TxID, m_Parameters);
    private:
        uint8_t m_Flags = TokenFlag;
        boost::optional<TxID> m_TxID;
        PackedTxParameters m_Parameters;
    };    

    enum class AtomicSwapCoin : int32_t // explicit signed type for serialization backward compatibility
    {
        Bitcoin,
        Litecoin,
        Qtum,
        Unknown
    };

    AtomicSwapCoin from_string(const std::string& value);

    boost::optional<TxParameters> ParseParameters(const std::string& text);

    // Specifies key transaction parameters for interaction with Wallet Clients
    struct TxDescription : public TxParameters
    {
        TxDescription() = default;

        TxDescription(const TxID& txId
            , TxType txType = TxType::Simple
            , Amount amount = 0
            , Amount fee =0
            , Asset::ID assetId = Asset::s_InvalidID
            , Height minHeight = 0
            , const WalletID & peerId = Zero
            , const WalletID& myId = Zero
            , ByteBuffer&& message = {}
            , Timestamp createTime = {}
            , bool sender = true)
            : TxParameters(txId)
            , m_txId{ txId }
            , m_txType{ txType }
            , m_amount{ amount }
            , m_fee{ fee }
            , m_changeBeam{0}
            , m_changeAsset{0}
            , m_assetId{assetId}
            , m_minHeight{ minHeight }
            , m_peerId{ peerId }
            , m_myId{ myId }
            , m_message{ std::move(message) }
            , m_createTime{ createTime }
            , m_modifyTime{ createTime }
            , m_sender{ sender }
            , m_selfTx{ false }
            , m_status{ TxStatus::Pending }
            , m_kernelID{ Zero }
            , m_failureReason{ TxFailureReason::Unknown }
        {

        }

        bool canResume() const;
        bool canCancel() const;
        bool canDelete() const;
        std::string getStatusString() const;
        std::string getStatusStringApi() const;

    //private:
        TxID m_txId = {};
        wallet::TxType m_txType = wallet::TxType::Simple;
        Amount m_amount = 0;
        Amount m_fee = 0;
        Amount m_changeBeam = 0;
        Amount m_changeAsset = 0;
        Asset::ID m_assetId = Asset::s_InvalidID;
        Key::Index m_assetOwnerIdx = 0;
        Height m_minHeight = 0;
        WalletID m_peerId = Zero;
        WalletID m_myId = Zero;
        ByteBuffer m_message;
        Timestamp m_createTime = 0;
        Timestamp m_modifyTime = 0;
        bool m_sender = false;
        bool m_selfTx = false;
        TxStatus m_status = TxStatus::Pending;
        Merkle::Hash m_kernelID = Zero;
        TxFailureReason m_failureReason = TxFailureReason::Unknown;
    };

    // messages
    struct SetTxParameter
    {
        WalletID m_From;
        TxID m_TxID;

        TxType m_Type;

        PackedTxParameters m_Parameters;
        
        // TODO use TxParameters here
        template <typename T>
        SetTxParameter& AddParameter(TxParameterID paramID, T&& value)
        {
            m_Parameters.emplace_back(paramID, toByteBuffer(value));
            return *this;
        }

        template <typename T>
        bool GetParameter(TxParameterID paramID, T& value) const 
        {
            auto pit = std::find_if(m_Parameters.begin(), m_Parameters.end(), [paramID](const auto& p) { return p.first == paramID; });
            if (pit == m_Parameters.end())
            {
                return false;
            }
            const ByteBuffer& b = pit->second;
                
            if (!b.empty())
            {
                Deserializer d;
                d.reset(b.data(), b.size());
                d & value;
            }
            else
            {
                ZeroObject(value);
            }
            return true;
        }

        SERIALIZE(m_From, m_TxID, m_Type, m_Parameters);
    };

    // context to take into account all async wallet operations
    struct IAsyncContext
    {
        virtual void OnAsyncStarted() = 0;
        virtual void OnAsyncFinished() = 0;
    };

    class AsyncContextHolder
    {
    public:
        AsyncContextHolder(IAsyncContext& context)
            : m_Context(context)
        {
            m_Context.OnAsyncStarted();
        }
        ~AsyncContextHolder()
        {
            m_Context.OnAsyncFinished();
        }
    private:
        IAsyncContext& m_Context;
    };

    struct INegotiatorGateway : IAsyncContext
    {
        using ShieldedListCallback = std::function<void(TxoID, uint32_t, proto::ShieldedList&)>;
        using ProofShildedOutputCallback = std::function<void(proto::ProofShieldedOutp)>;
        virtual ~INegotiatorGateway() {}
        virtual void on_tx_completed(const TxID& ) = 0;
        virtual void register_tx(const TxID&, Transaction::Ptr, SubTxID subTxID = kDefaultSubTxID) = 0;
        virtual void confirm_outputs(const std::vector<Coin>&) = 0;
        virtual void confirm_kernel(const TxID&, const Merkle::Hash& kernelID, SubTxID subTxID = kDefaultSubTxID) = 0;
        virtual void confirm_asset(const TxID& txID, const Key::Index ownerIdx, const PeerID& ownerID, SubTxID subTxID = kDefaultSubTxID) = 0;
        virtual void confirm_asset(const TxID& txID, const Asset::ID assetId, SubTxID subTxID = kDefaultSubTxID) = 0;
        virtual void get_kernel(const TxID&, const Merkle::Hash& kernelID, SubTxID subTxID = kDefaultSubTxID) = 0;
        virtual bool get_tip(Block::SystemState::Full& state) const = 0;
        virtual void send_tx_params(const WalletID& peerID, const SetTxParameter&) = 0;
        virtual void get_shielded_list(const TxID&, TxoID startIndex, uint32_t count, ShieldedListCallback&& callback) = 0;
        virtual void get_proof_shielded_output(const TxID&, ECC::Point serialPublic, ProofShildedOutputCallback&& callback) {};
        virtual void UpdateOnNextTip(const TxID&) = 0;
    };

    enum class ErrorType : uint8_t
    {
        NodeProtocolBase,
        NodeProtocolIncompatible,
        ConnectionBase,
        ConnectionTimedOut,
        ConnectionRefused,
        ConnectionHostUnreach,
        ConnectionAddrInUse,
        TimeOutOfSync,
        InternalNodeStartFailed,
        HostResolvedError,
        ImportRecoveryError,
    };

    ErrorType getWalletError(proto::NodeProcessingException::Type exceptionType);
    ErrorType getWalletError(io::ErrorCode errorCode);

    struct ConfirmationBase
    {
        ECC::Signature m_Signature;
        
        virtual void get_Hash(ECC::Hash::Value&) const = 0;

        bool IsValid(const PeerID&) const;
        void Sign(const ECC::Scalar::Native& sk);
    };

    struct PaymentConfirmation : public ConfirmationBase
    {
        // I, the undersigned, being healthy in mind and body, hereby accept they payment specified below, that shall be delivered by the following kernel ID.
        Amount m_Value;
        Asset::ID m_AssetID = Asset::s_InvalidID;
        ECC::Hash::Value m_KernelID;
        PeerID m_Sender;

        void get_Hash(ECC::Hash::Value&) const override;
    };
    
    struct SwapOfferConfirmation : public ConfirmationBase
    {
        // Identifies owner for swap offer modification
        ByteBuffer m_offerData;

        void get_Hash(ECC::Hash::Value&) const override;
    };

    struct SignatureHandler : public ConfirmationBase
    {
        ByteBuffer m_data;
        void get_Hash(ECC::Hash::Value&) const override;
    };

    uint64_t get_RandomID();

    template<typename Observer, typename Notifier>
    struct ScopedSubscriber
    {
        ScopedSubscriber(Observer* observer, const std::shared_ptr<Notifier>& notifier)
            : m_observer(observer)
            , m_notifier(notifier)
        {
            m_notifier->Subscribe(m_observer);
        }

        ~ScopedSubscriber()
        {
            m_notifier->Unsubscribe(m_observer);
        }
    private:
        Observer* m_observer;
        std::shared_ptr<Notifier> m_notifier;
    };
 
    bool LoadReceiverParams(const TxParameters& receiverParams, TxParameters& params);
 
}    // beam::wallet

namespace beam
{
    std::ostream& operator<<(std::ostream& os, const wallet::PrintableAmount& amount);
    std::ostream& operator<<(std::ostream& os, const wallet::TxID& uuid);

    struct Version
    {
        uint32_t m_major;
        uint32_t m_minor;
        uint32_t m_revision;

        Version() = default;
        Version(uint32_t major, uint32_t minor, uint32_t rev)
            : m_major(major)
            , m_minor(minor)
            , m_revision(rev)
        {};

        SERIALIZE(m_major, m_minor, m_revision);

        // static Version getCurrent();

        std::string to_string() const;
        bool operator==(const Version& other) const;
        bool operator!=(const Version& other) const;
        bool operator<(const Version& other) const;
    };
}  // namespace beam

namespace std
{
    string to_string(const beam::wallet::WalletID&);
    string to_string(const beam::Merkle::Hash& hash);
    string to_string(beam::wallet::AtomicSwapCoin value);
    string to_string(beam::wallet::SwapOfferStatus status);
    string to_string(const beam::wallet::PrintableAmount& amount);
    string to_string(const beam::wallet::TxParameters&);
    string to_string(const beam::Version&);
}<|MERGE_RESOLUTION|>--- conflicted
+++ resolved
@@ -31,12 +31,9 @@
         AssetConsume,
         AssetReg,
         AssetUnreg,
-<<<<<<< HEAD
+        AssetInfo,
         PushTransaction,
         PullTransaction,
-=======
-        AssetInfo,
->>>>>>> 86768d16
         ALL
     };
 
@@ -273,10 +270,10 @@
         AssetMetadata = 117,
 
         // Lelantus
-        ShieldedOutputId = 117,
-        WindowBegin = 118,
-        ShieldedInputCfg = 119,
-        ShieldedInputMinCfg = 120,
+        ShieldedOutputId = 120,
+        WindowBegin = 121,
+        ShieldedInputCfg = 122,
+        ShieldedInputMinCfg = 123,
 
         // private parameters
         PrivateFirstParam = 128,
@@ -683,7 +680,7 @@
  
     bool LoadReceiverParams(const TxParameters& receiverParams, TxParameters& params);
  
-}    // beam::wallet
+}  // beam::wallet
 
 namespace beam
 {
