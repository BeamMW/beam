// Copyright 2018 The Beam Team
//
// Licensed under the Apache License, Version 2.0 (the "License");
// you may not use this file except in compliance with the License.
// You may obtain a copy of the License at
//
//    http://www.apache.org/licenses/LICENSE-2.0
//
// Unless required by applicable law or agreed to in writing, software
// distributed under the License is distributed on an "AS IS" BASIS,
// WITHOUT WARRANTIES OR CONDITIONS OF ANY KIND, either express or implied.
// See the License for the specific language governing permissions and
// limitations under the License.

#include "wallet/wallet_network.h"
#include "core/common.h"

#include "wallet/wallet.h"
#include "wallet/wallet_db.h"
#include "wallet/wallet_network.h"
#include "wallet/secstring.h"
#include "wallet/qtum/options.h"
#include "wallet/litecoin/options.h"
#include "wallet/bitcoin/options.h"
<<<<<<< HEAD
#include "wallet/strings_resources.h"
=======
#include "wallet/bitcoin/bitcoin_side.h"
#include "wallet/litecoin/litecoin_side.h"
#include "wallet/qtum/qtum_side.h"
>>>>>>> 4cb862e9
#include "wallet/swaps/common.h"
#include "wallet/swaps/swap_transaction.h"
#include "core/ecc_native.h"
#include "core/serialization_adapters.h"
#include "core/treasury.h"
#include "core/block_rw.h"
#include "unittests/util.h"
#include "mnemonic/mnemonic.h"
#include "utility/string_helpers.h"
#include "version.h"

#ifndef LOG_VERBOSE_ENABLED
    #define LOG_VERBOSE_ENABLED 0
#endif

#include "utility/cli/options.h"
#include "utility/log_rotation.h"
#include "utility/helpers.h"

#include <boost/program_options.hpp>
#include <boost/filesystem.hpp>
#include <boost/format.hpp>
#include <boost/algorithm/string/trim.hpp>

#include <iomanip>
#include <iterator>
#include <future>

using namespace std;
using namespace beam;
using namespace beam::wallet;
using namespace ECC;

namespace beam
{
    std::ostream& operator<<(std::ostream& os, Coin::Status s)
    {
        stringstream ss;
        ss << "[";
        switch (s)
        {
        case Coin::Available: ss << kCoinStatusAvailable; break;
        case Coin::Unavailable: ss << kCoinStatusUnavailable; break;
        case Coin::Spent: ss << kCoinStatusSpent; break;
        case Coin::Maturing: ss << kCoinStatusMaturing; break;
        case Coin::Outgoing: ss << kCoinStatusOutgoing; break;
        case Coin::Incoming: ss << kCoinStatusIncoming; break;
        default:
            assert(false && kErrorUnknownCoinStatus);
        }
        ss << "]";
        string str = ss.str();
        os << str;
        assert(str.length() <= 30);
        return os;
    }

    const char* getTxStatus(const TxDescription& tx)
    {
        switch (tx.m_status)
        {
        case TxStatus::Pending: return kTxStatusPending;
        case TxStatus::InProgress: return tx.m_sender ? kTxStatusWaitingForReceiver : kTxStatusWaitingForSender;
        case TxStatus::Registering: return tx.m_sender ? kTxStatusSending : kTxStatusReceiving;
        case TxStatus::Cancelled: return kTxStatusCancelled;
        case TxStatus::Completed:
        {
            if (tx.m_selfTx)
            {
                return kTxStatusCompleted;
            }
            return tx.m_sender ? kTxStatusSent : kTxStatusReceived;
        }
        case TxStatus::Failed: return TxFailureReason::TransactionExpired == tx.m_failureReason
            ? kTxStatusExpired : kTxStatusFailed;
        default:
            assert(false && kErrorUnknowmTxStatus);
        }

        return "";
    }

    const char* getSwapTxStatus(const IWalletDB::Ptr& walletDB, const TxDescription& tx)
    {
        wallet::AtomicSwapTransaction::State state = wallet::AtomicSwapTransaction::State::CompleteSwap;
        storage::getTxParameter(*walletDB, tx.m_txId, wallet::TxParameterID::State, state);

        switch (state)
        {
        case wallet::AtomicSwapTransaction::State::Initial:
            return kSwapTxStatusInitial;
        case wallet::AtomicSwapTransaction::State::Invitation:
            return kSwapTxStatusInvitation;
        case wallet::AtomicSwapTransaction::State::BuildingBeamLockTX:
            return kSwapTxStatusBuildingBeamLockTX;
        case wallet::AtomicSwapTransaction::State::BuildingBeamRefundTX:
            return kSwapTxStatusBuildingBeamRefundTX;
        case wallet::AtomicSwapTransaction::State::BuildingBeamRedeemTX:
            return kSwapTxStatusBuildingBeamRedeemTX;
        case wallet::AtomicSwapTransaction::State::HandlingContractTX:
            return kSwapTxStatusHandlingContractTX;
        case wallet::AtomicSwapTransaction::State::SendingRefundTX:
            return kSwapTxStatusSendingRefundTX;
        case wallet::AtomicSwapTransaction::State::SendingRedeemTX:
            return kSwapTxStatusSendingRedeemTX;
        case wallet::AtomicSwapTransaction::State::SendingBeamLockTX:
            return kSwapTxStatusSendingBeamLockTX;
        case wallet::AtomicSwapTransaction::State::SendingBeamRefundTX:
            return kSwapTxStatusSendingBeamRefundTX;
        case wallet::AtomicSwapTransaction::State::SendingBeamRedeemTX:
            return kSwapTxStatusSendingBeamRedeemTX;
        case wallet::AtomicSwapTransaction::State::CompleteSwap:
            return kSwapTxStatusCompleted;
        case wallet::AtomicSwapTransaction::State::Cancelled:
            return kSwapTxStatusCancelled;
        case wallet::AtomicSwapTransaction::State::Refunded:
            return kSwapTxStatusAborted;
        case wallet::AtomicSwapTransaction::State::Failed:
        {
            TxFailureReason reason = TxFailureReason::Unknown;
            storage::getTxParameter(*walletDB, tx.m_txId, wallet::TxParameterID::InternalFailureReason, reason);

            return TxFailureReason::TransactionExpired == reason ? kSwapTxStatusExpired : kSwapTxStatusFailed;
        }
        default:
            assert(false && kErrorUnknowmTxStatus);
        }

        return "";
    }

    const char* getAtomicSwapCoinText(AtomicSwapCoin swapCoin)
    {
        switch (swapCoin)
        {
        case AtomicSwapCoin::Bitcoin:
            return kSwapCoinBTC;
        case AtomicSwapCoin::Litecoin:
            return kSwapCoinLTC;
        case AtomicSwapCoin::Qtum:
            return kSwapCoinQTUM;
        default:
            assert(false && kErrorUnknownSwapCoin);
        }
        return "";
    }
}
namespace
{
    void ResolveWID(PeerID& res, const std::string& s)
    {
        bool bValid = true;
        ByteBuffer bb = from_hex(s, &bValid);

        if ((bb.size() != res.nBytes) || !bValid)
            throw std::runtime_error(kErrorInvalidWID);

        memcpy(res.m_pData, &bb.front(), res.nBytes);
    }

    template <typename T>
    bool FLoad(T& x, const std::string& sPath, bool bStrict = true)
    {
        std::FStream f;
        if (!f.Open(sPath.c_str(), true, bStrict))
            return false;

        yas::binary_iarchive<std::FStream, SERIALIZE_OPTIONS> arc(f);
        arc & x;
        return true;
    }

    template <typename T>
    void FSave(const T& x, const std::string& sPath)
    {
        std::FStream f;
        f.Open(sPath.c_str(), false, true);

        yas::binary_oarchive<std::FStream, SERIALIZE_OPTIONS> arc(f);
        arc & x;
    }

    int HandleTreasury(const po::variables_map& vm, Key::IKdf& kdf)
    {
        PeerID wid;
        Scalar::Native sk;
        Treasury::get_ID(kdf, wid, sk);

        char szID[PeerID::nTxtLen + 1];
        wid.Print(szID);

        static const char* szPlans = "treasury_plans.bin";
        static const char* szRequest = "-plan.bin";
        static const char* szResponse = "-response.bin";
        static const char* szData = "treasury_data.bin";

        Treasury tres;
        FLoad(tres, szPlans, false);


        auto nCode = vm[cli::TR_OPCODE].as<uint32_t>();
        switch (nCode)
        {
        default:
            cout << "ID: " << szID << std::endl;
            break;

        case 1:
        {
            // generate plan
            std::string sID = vm[cli::TR_WID].as<std::string>();
            ResolveWID(wid, sID);

            auto perc = vm[cli::TR_PERC].as<double>();

            bool bConsumeRemaining = (perc <= 0.);
            if (bConsumeRemaining)
                perc = vm[cli::TR_PERC_TOTAL].as<double>();

            perc *= 0.01;

            Amount val = static_cast<Amount>(Rules::get().Emission.Value0 * perc); // rounded down

            Treasury::Parameters pars; // default

            uint32_t m = vm[cli::TR_M].as<uint32_t>();
            uint32_t n = vm[cli::TR_N].as<uint32_t>();

            if (m >= n)
                throw std::runtime_error(kErrorTreasuryBadM);

            assert(n);
            if (pars.m_Bursts % n)
                throw std::runtime_error(kErrorTreasuryBadN);

            pars.m_Bursts /= n;
            pars.m_Maturity0 = pars.m_MaturityStep * pars.m_Bursts * m;

            Treasury::Entry* pE = tres.CreatePlan(wid, val, pars);

            if (bConsumeRemaining)
            {
                // special case - consume the remaining
                for (size_t iG = 0; iG < pE->m_Request.m_vGroups.size(); iG++)
                {
                    Treasury::Request::Group& g = pE->m_Request.m_vGroups[iG];
                    Treasury::Request::Group::Coin& c = g.m_vCoins[0];

                    AmountBig::Type valInBurst = Zero;

                    for (Treasury::EntryMap::const_iterator it = tres.m_Entries.begin(); tres.m_Entries.end() != it; it++)
                    {
                        if (&it->second == pE)
                            continue;

                        const Treasury::Request& r2 = it->second.m_Request;
                        for (size_t iG2 = 0; iG2 < r2.m_vGroups.size(); iG2++)
                        {
                            const Treasury::Request::Group& g2 = r2.m_vGroups[iG2];
                            if (g2.m_vCoins[0].m_Incubation != c.m_Incubation)
                                continue;

                            for (size_t i = 0; i < g2.m_vCoins.size(); i++)
                                valInBurst += uintBigFrom(g2.m_vCoins[i].m_Value);
                        }
                    }

                    Amount vL = AmountBig::get_Lo(valInBurst);
                    if (AmountBig::get_Hi(valInBurst) || (vL >= c.m_Value))
                        throw std::runtime_error(kErrorTreasuryNothingRemains);

                    cout << boost::format(kTreasuryConsumeRemaining) % c.m_Incubation % vL % c.m_Value << std::endl;
                    c.m_Value -= vL;
                }

            }

            FSave(pE->m_Request, sID + szRequest);
            FSave(tres, szPlans);
        }
        break;

        case 2:
        {
            // generate response
            Treasury::Request treq;
            FLoad(treq, std::string(szID) + szRequest);

            Treasury::Response tresp;
            uint64_t nIndex = 1;
            tresp.Create(treq, kdf, nIndex);

            FSave(tresp, std::string(szID) + szResponse);
        }
        break;

        case 3:
        {
            // verify & import reponse
            std::string sID = vm[cli::TR_WID].as<std::string>();
            ResolveWID(wid, sID);

            Treasury::EntryMap::iterator it = tres.m_Entries.find(wid);
            if (tres.m_Entries.end() == it)
                throw std::runtime_error(kErrorTreasuryPlanNotFound);

            Treasury::Entry& e = it->second;
            e.m_pResponse.reset(new Treasury::Response);
            FLoad(*e.m_pResponse, sID + szResponse);

            if (!e.m_pResponse->IsValid(e.m_Request))
                throw std::runtime_error(kErrorTreasuryInvalidResponse);

            FSave(tres, szPlans);
        }
        break;

        case 4:
        {
            // Finally generate treasury
            Treasury::Data data;
            data.m_sCustomMsg = vm[cli::TR_COMMENT].as<std::string>();
            tres.Build(data);

            FSave(data, szData);

            Serializer ser;
            ser & data;

            ByteBuffer bb;
            ser.swap_buf(bb);

            Hash::Value hv;
            Hash::Processor() << Blob(bb) >> hv;

            char szHash[Hash::Value::nTxtLen + 1];
            hv.Print(szHash);

            cout << boost::format(kTreasuryDataHash) % szHash << std::endl;

        }
        break;

        case 5:
        {
            // recover and print
            Treasury::Data data;
            FLoad(data, szData);

            std::vector<Treasury::Data::Coin> vCoins;
            data.Recover(kdf, vCoins);

            cout << boost::format(kTreasuryRecoveredCoinsTitle) % vCoins.size() << std::endl;

            for (size_t i = 0; i < vCoins.size(); i++)
            {
                const Treasury::Data::Coin& coin = vCoins[i];
                cout << boost::format(kTreasuryRecoveredCoin) % coin.m_Kidv % coin.m_Incubation << std::endl;

            }
        }
        break;

        case 6:
        {
            // bursts
            Treasury::Data data;
            FLoad(data, szData);

            auto vBursts = data.get_Bursts();

            cout << boost::format(kTreasuryBurstsTitle) % vBursts.size() << std::endl;

            for (size_t i = 0; i < vBursts.size(); i++)
            {
                const Treasury::Data::Burst& b = vBursts[i];
                cout << boost::format(kTreasuryBurst) % b.m_Height % b.m_Value << std::endl;
            }
        }
        break;
        }

        return 0;
    }

    void printHelp(const po::options_description& options)
    {
        cout << options << std::endl;
    }

    int ChangeAddressExpiration(const po::variables_map& vm, const IWalletDB::Ptr& walletDB)
    {
        string address = vm[cli::WALLET_ADDR].as<string>();
        string newTime = vm[cli::EXPIRATION_TIME].as<string>();
        WalletID walletID(Zero);
        bool allAddresses = address == "*";

        if (!allAddresses)
        {
            walletID.FromHex(address);
        }
        uint64_t newDuration_s = 0;
        if (newTime == kExprTime24h)
        {
            newDuration_s = 24 * 3600; //seconds
        }
        else if (newTime == kExprTimeNever)
        {
            newDuration_s = 0;
        }
        else
        {
            LOG_ERROR() << boost::format(kErrorAddrExprTimeInvalid) % newTime;
            return -1;
        }

        if (storage::changeAddressExpiration(*walletDB, walletID, newDuration_s))
        {
            if (allAddresses)
            {
                LOG_INFO() << boost::format(kAllAddrExprChanged) % newTime;
            }
            else
            {
                LOG_INFO() << boost::format(kAddrExprChanged) % to_string(walletID) % newTime;
            }
            return 0;
        }
        return -1;
    }

    WalletAddress CreateNewAddress(const IWalletDB::Ptr& walletDB, const std::string& comment, bool isNever = false)
    {
        WalletAddress address = storage::createAddress(*walletDB);

        if (isNever)
        {
            address.m_duration = 0;
        }

        address.m_label = comment;
        walletDB->saveAddress(address);

        LOG_INFO() << boost::format(kAddrNewGenerated) % std::to_string(address.m_walletID);
        if (!comment.empty()) {
            LOG_INFO() << boost::format(kAddrNewGeneratedComment) % comment;
        }
        return address;
    }

    WordList GeneratePhrase()
    {
        auto phrase = createMnemonic(getEntropy(), language::en);
        assert(phrase.size() == 12);
        cout << kSeedPhraseGeneratedTitle;
        for (const auto& word : phrase)
        {
            cout << word << ';';
        }
        cout << kSeedPhraseGeneratedMessage << endl;
        return phrase;
    }

    bool ReadWalletSeed(NoLeak<uintBig>& walletSeed, const po::variables_map& vm, bool generateNew)
    {
        SecString seed;
        WordList phrase;
        if (generateNew)
        {
            LOG_INFO() << kSeedPhraseReadTitle;
            phrase = GeneratePhrase();
        }
        else if (vm.count(cli::SEED_PHRASE))
        {
            auto tempPhrase = vm[cli::SEED_PHRASE].as<string>();
            boost::algorithm::trim_if(tempPhrase, [](char ch) { return ch == ';'; });
            phrase = string_helpers::split(tempPhrase, ';');
            assert(phrase.size() == WORD_COUNT);
            if (!isValidMnemonic(phrase, language::en))
            {
                LOG_ERROR() << boost::format(kErrorSeedPhraseInvalid) % tempPhrase;
                return false;
            }
        }
        else
        {
            LOG_ERROR() << kErrorSeedPhraseNotProvided;
            return false;
        }

        auto buf = decodeMnemonic(phrase);
        seed.assign(buf.data(), buf.size());

        walletSeed.V = seed.hash().V;
        return true;
    }

    int ShowAddressList(const IWalletDB::Ptr& walletDB)
    {
        auto addresses = walletDB->getAddresses(true);
        array<uint8_t, 5> columnWidths{ { 20, 70, 8, 20, 21 } };

        // Comment | Address | Active | Expiration date | Created |
        cout << boost::format(kAddrListTableHead)
             % boost::io::group(left, setw(columnWidths[0]), kAddrListColumnComment)
             % boost::io::group(left, setw(columnWidths[1]), kAddrListColumnAddress)
             % boost::io::group(left, setw(columnWidths[2]), kAddrListColumnActive)
             % boost::io::group(left, setw(columnWidths[3]), kAddrListColumnExprDate)
             % boost::io::group(left, setw(columnWidths[4]), kAddrListColumnCreated)
             << std::endl;

        for (const auto& address : addresses)
        {
            auto comment = address.m_label;

            if (comment.length() > columnWidths[0])
            {
                comment = comment.substr(0, columnWidths[0] - 3) + "...";
            }

            auto expirationDateText = (address.m_duration == 0)
                ? kExprTimeNever
                : format_timestamp(kTimeStampFormat3x3, address.getExpirationTime() * 1000, false);
            auto creationDateText = format_timestamp(kTimeStampFormat3x3, address.getCreateTime() * 1000, false);

            cout << boost::format(kAddrListTableBody)
             % boost::io::group(left, setw(columnWidths[0]), comment)
             % boost::io::group(left, setw(columnWidths[1]), std::to_string(address.m_walletID))
             % boost::io::group(left, boolalpha, setw(columnWidths[2]), !address.isExpired())
             % boost::io::group(left, setw(columnWidths[3]), expirationDateText)
             % boost::io::group(left, setw(columnWidths[4]), creationDateText)
             << std::endl;
        }

        return 0;
    }

    int ShowWalletInfo(const IWalletDB::Ptr& walletDB, const po::variables_map& vm)
    {
        Block::SystemState::ID stateID = {};
        walletDB->getSystemStateID(stateID);

        storage::Totals totals(*walletDB);

        const unsigned kWidth = 26; 
        cout << boost::format(kWalletSummaryFormat)

             % boost::io::group(left, setfill('.'), setw(kWidth), kWalletSummaryFieldCurHeight) % stateID.m_Height
             % boost::io::group(left, setfill('.'), setw(kWidth), kWalletSummaryFieldCurStateID) % stateID.m_Hash

             % boost::io::group(left, setfill('.'), setw(kWidth), kWalletSummaryFieldAvailable) % to_string(PrintableAmount(totals.Avail))
             % boost::io::group(left, setfill('.'), setw(kWidth), kWalletSummaryFieldMaturing) % to_string(PrintableAmount(totals.Maturing))
             % boost::io::group(left, setfill('.'), setw(kWidth), kWalletSummaryFieldInProgress) % to_string(PrintableAmount(totals.Incoming))
             % boost::io::group(left, setfill('.'), setw(kWidth), kWalletSummaryFieldUnavailable) % to_string(PrintableAmount(totals.Unavail))
             % boost::io::group(left, setfill('.'), setw(kWidth), kWalletSummaryFieldAvailableCoinbase) % to_string(PrintableAmount(totals.AvailCoinbase))
             % boost::io::group(left, setfill('.'), setw(kWidth), kWalletSummaryFieldTotalCoinbase) % to_string(PrintableAmount(totals.Coinbase))
             % boost::io::group(left, setfill('.'), setw(kWidth), kWalletSummaryFieldAvaliableFee) % to_string(PrintableAmount(totals.AvailFee))
             % boost::io::group(left, setfill('.'), setw(kWidth), kWalletSummaryFieldTotalFee) % to_string(PrintableAmount(totals.Fee))
             % boost::io::group(left, setfill('.'), setw(kWidth), kWalletSummaryFieldTotalUnspent) % to_string(PrintableAmount(totals.Unspent));

        if (vm.count(cli::TX_HISTORY))
        {
            auto txHistory = walletDB->getTxHistory();
            if (txHistory.empty())
            {
                cout << kTxHistoryEmpty << endl;
                return 0;
            }

            const array<uint8_t, 6> columnWidths{ { 20, 17, 26, 21, 33, 65} };

            cout << boost::format(kTxHistoryTableHead)
                 % boost::io::group(left, setw(columnWidths[0]), kTxHistoryColumnDatetTime)
                 % boost::io::group(left, setw(columnWidths[1]), kTxHistoryColumnDirection)
                 % boost::io::group(right, setw(columnWidths[2]), kTxHistoryColumnAmount)
                 % boost::io::group(left, setw(columnWidths[3]), kTxHistoryColumnStatus)
                 % boost::io::group(left, setw(columnWidths[4]), kTxHistoryColumnId)
                 % boost::io::group(left, setw(columnWidths[5]), kTxHistoryColumnKernelId)
                 << std::endl;

            for (auto& tx : txHistory)
            {
                cout << boost::format(kTxHistoryTableFormat)
                     % boost::io::group(left, setw(columnWidths[0]), format_timestamp(kTimeStampFormat3x3, tx.m_createTime * 1000, false))
                     % boost::io::group(left, setw(columnWidths[1]), (tx.m_selfTx ? kTxDirectionSelf : (tx.m_sender ? kTxDirectionOut : kTxDirectionIn)))
                     % boost::io::group(right, setw(columnWidths[2]), to_string(PrintableAmount(tx.m_amount, true)))
                     % boost::io::group(left, setw(columnWidths[3]), getTxStatus(tx))
                     % boost::io::group(left, setw(columnWidths[4]), to_hex(tx.m_txId.data(), tx.m_txId.size()))
                     % boost::io::group(left, setw(columnWidths[5]), to_string(tx.m_kernelID))
                     << std::endl;
            }
            return 0;
        }

        if (vm.count(cli::SWAP_TX_HISTORY))
        {
            auto txHistory = walletDB->getTxHistory(wallet::TxType::AtomicSwap);
            if (txHistory.empty())
            {
                cout << kSwapTxHistoryEmpty << endl;
                return 0;
            }

            const array<uint8_t, 6> columnWidths{ { 20, 26, 18, 15, 23, 33} };

            cout << boost::format(kTxHistoryTableHead)
                 % boost::io::group(left, setw(columnWidths[0]), kTxHistoryColumnDatetTime)
                 % boost::io::group(right, setw(columnWidths[1]), kTxHistoryColumnAmount)
                 % boost::io::group(right, setw(columnWidths[2]), kTxHistoryColumnSwapAmount)
                 % boost::io::group(left, setw(columnWidths[3]), kTxHistoryColumnSwapType)
                 % boost::io::group(left, setw(columnWidths[4]), kTxHistoryColumnStatus)
                 % boost::io::group(left, setw(columnWidths[5]), kTxHistoryColumnId)
                 << std::endl;

            for (auto& tx : txHistory)
            {
                Amount swapAmount = 0;
                storage::getTxParameter(*walletDB, tx.m_txId, wallet::kDefaultSubTxID, wallet::TxParameterID::AtomicSwapAmount, swapAmount);
                bool isBeamSide = false;
                storage::getTxParameter(*walletDB, tx.m_txId, wallet::kDefaultSubTxID, wallet::TxParameterID::AtomicSwapIsBeamSide, isBeamSide);

                AtomicSwapCoin swapCoin = AtomicSwapCoin::Unknown;
                storage::getTxParameter(*walletDB, tx.m_txId, wallet::kDefaultSubTxID, wallet::TxParameterID::AtomicSwapCoin, swapCoin);

                stringstream ss;
                ss << (isBeamSide ? kBEAM : getAtomicSwapCoinText(swapCoin)) << " <--> " << (!isBeamSide ? kBEAM : getAtomicSwapCoinText(swapCoin));

                cout << boost::format(kSwapTxHistoryTableFormat)
                     % boost::io::group(left, setw(columnWidths[0]), format_timestamp(kTimeStampFormat3x3, tx.m_createTime * 1000, false))
                     % boost::io::group(right, setw(columnWidths[1]), to_string(PrintableAmount(tx.m_amount, true)))
                     % boost::io::group(right, setw(columnWidths[2]), swapAmount)
                     % boost::io::group(right, setw(columnWidths[3]), ss.str())
                     % boost::io::group(left, setw(columnWidths[4]), getSwapTxStatus(walletDB, tx))
                     % boost::io::group(left, setw(columnWidths[5]), to_hex(tx.m_txId.data(), tx.m_txId.size()))
                     << std::endl;
            }
            return 0;
        }

        const array<uint8_t, 6> columnWidths{ { 49, 14, 14, 18, 30, 8} };
        cout << boost::format(kCoinsTableHeadFormat)
                 % boost::io::group(left, setw(columnWidths[0]), kCoinColumnId)
                 % boost::io::group(right, setw(columnWidths[1]), kBEAM)
                 % boost::io::group(right, setw(columnWidths[2]), kGROTH)
                 % boost::io::group(left, setw(columnWidths[3]), kCoinColumnMaturity)
                 % boost::io::group(left, setw(columnWidths[4]), kCoinColumnStatus)
                 % boost::io::group(left, setw(columnWidths[5]), kCoinColumnType)
                 << std::endl;
        
        walletDB->visit([&columnWidths](const Coin& c)->bool
        {
            cout << boost::format(kCoinsTableFormat)
                 % boost::io::group(left, setw(columnWidths[0]), c.toStringID())
                 % boost::io::group(right, setw(columnWidths[1]), c.m_ID.m_Value / Rules::Coin)
                 % boost::io::group(right, setw(columnWidths[2]), c.m_ID.m_Value % Rules::Coin)
                 % boost::io::group(left, setw(columnWidths[3]), (c.IsMaturityValid() ? std::to_string(static_cast<int64_t>(c.m_maturity)) : "-"))
                 % boost::io::group(left, setw(columnWidths[4]), c.m_status)
                 % boost::io::group(left, setw(columnWidths[5]), c.m_ID.m_Type)
                 << std::endl;
            return true;
        });
        return 0;
    }

    int TxDetails(const IWalletDB::Ptr& walletDB, const po::variables_map& vm)
    {
        auto txIdStr = vm[cli::TX_ID].as<string>();
        if (txIdStr.empty()) {
            LOG_ERROR() << "Failed, --tx_id param required";
            return -1;
        }
        auto txIdVec = from_hex(txIdStr);
        TxID txId;
        if (txIdVec.size() >= 16)
            std::copy_n(txIdVec.begin(), 16, txId.begin());

        auto tx = walletDB->getTx(txId);
        if (!tx)
        {
            LOG_ERROR() << "Failed, transaction with id: "
                        << txIdStr
                        << " does not exist.";
            return -1;
        }

        LOG_INFO() << "Transaction details:\n"
                   << storage::TxDetailsInfo(walletDB, txId)
                   << "Status: "
                   << getTxStatus(*tx)
                   << (tx->m_status == TxStatus::Failed ? "\nReason: "+ GetFailureMessage(tx->m_failureReason) : "");

        return 0;
    }

    int ExportPaymentProof(const IWalletDB::Ptr& walletDB, const po::variables_map& vm)
    {
        auto txIdVec = from_hex(vm[cli::TX_ID].as<string>());
        TxID txId;
        if (txIdVec.size() >= 16)
            std::copy_n(txIdVec.begin(), 16, txId.begin());

        auto tx = walletDB->getTx(txId);
        if (!tx)
        {
            LOG_ERROR() << "Failed to export payment proof, transaction does not exist.";
            return -1;
        }
        if (!tx->m_sender || tx->m_selfTx)
        {
            LOG_ERROR() << "Cannot export payment proof for receiver or self transaction.";
            return -1;
        }
        if (tx->m_status != TxStatus::Completed)
        {
            LOG_ERROR() << "Failed to export payment proof. Transaction is not completed.";
            return -1;
        }

        auto res = storage::ExportPaymentProof(*walletDB, txId);
        if (!res.empty())
        {
            std::string sTxt;
            sTxt.resize(res.size() * 2);

            beam::to_hex(&sTxt.front(), res.data(), res.size());
            LOG_INFO() << "Exported form: " << sTxt;
        }

        return 0;
    }

    int VerifyPaymentProof(const po::variables_map& vm)
    {
        const auto& pprofData = vm[cli::PAYMENT_PROOF_DATA];
        if (pprofData.empty())
        {
            throw std::runtime_error("No payment proof provided: --payment_proof parameter is missing");
        }
        ByteBuffer buf = from_hex(pprofData.as<string>());

        if (!storage::VerifyPaymentProof(buf))
            throw std::runtime_error("Payment proof is invalid");

        return 0;
    }

    int ExportMinerKey(const po::variables_map& vm, const IWalletDB::Ptr& walletDB, const beam::SecString& pass)
    {
        uint32_t subKey = vm[cli::KEY_SUBKEY].as<Nonnegative<uint32_t>>().value;
        if (subKey < 1)
        {
            cout << "Please, specify Subkey number --subkey=N (N > 0)" << endl;
            return -1;
        }
		Key::IKdf::Ptr pKey = MasterKey::get_Child(*walletDB->get_MasterKdf(), subKey);
        const ECC::HKdf& kdf = static_cast<ECC::HKdf&>(*pKey);

        KeyString ks;
        ks.SetPassword(Blob(pass.data(), static_cast<uint32_t>(pass.size())));
        ks.m_sMeta = std::to_string(subKey);

        ks.Export(kdf);
        cout << "Secret Subkey " << subKey << ": " << ks.m_sRes << std::endl;

        return 0;
    }

    int ExportOwnerKey(const IWalletDB::Ptr& walletDB, const beam::SecString& pass)
    {
        Key::IKdf::Ptr pKey = walletDB->get_MasterKdf();
        const ECC::HKdf& kdf = static_cast<ECC::HKdf&>(*pKey);

        KeyString ks;
        ks.SetPassword(Blob(pass.data(), static_cast<uint32_t>(pass.size())));
        ks.m_sMeta = std::to_string(0);

        ECC::HKdfPub pkdf;
        pkdf.GenerateFrom(kdf);

        ks.Export(pkdf);
        cout << "Owner Viewer key: " << ks.m_sRes << std::endl;

        return 0;
    }

    bool LoadDataToImport(const std::string& path, ByteBuffer& data)
    {
        FStream f;
        if (f.Open(path.c_str(), true))
        {
            size_t size = static_cast<size_t>(f.get_Remaining());
            if (size > 0)
            {
                data.resize(size);
                return f.read(data.data(), data.size()) == size;
            }
        }
        return false;
    }

    bool SaveExportedData(const ByteBuffer& data, const std::string& path)
    {
        size_t dotPos = path.find_last_of('.');
        stringstream ss;
        ss << path.substr(0, dotPos);
        ss << getTimestamp();
        if (dotPos != string::npos)
        {
            ss << path.substr(dotPos);
        }
        string timestampedPath = ss.str();
        FStream f;
        if (f.Open(timestampedPath.c_str(), false) && f.write(data.data(), data.size()) == data.size())
        {
            LOG_INFO() << "Data has been successfully exported.";
            return true;
        }
        LOG_ERROR() << "Failed to save exported data.";
        return false;
    }

    int ExportWalletData(const po::variables_map& vm, const IWalletDB::Ptr& walletDB)
    {
        auto s = storage::ExportDataToJson(*walletDB);
        return SaveExportedData(ByteBuffer(s.begin(), s.end()), vm[cli::IMPORT_EXPORT_PATH].as<string>()) ? 0 : -1;
    }

    int ImportWalletData(const po::variables_map& vm, const IWalletDB::Ptr& walletDB)
    {
        ByteBuffer buffer;
        if (!LoadDataToImport(vm[cli::IMPORT_EXPORT_PATH].as<string>(), buffer))
        {
            return -1;
        }
        const char* p = (char*)(&buffer[0]);
        return storage::ImportDataFromJson(*walletDB, p, buffer.size()) ? 0 : -1;
    }

    CoinIDList GetPreselectedCoinIDs(const po::variables_map& vm)
    {
        CoinIDList coinIDs;
        if (vm.count(cli::UTXO))
        {
            auto tempCoins = vm[cli::UTXO].as<vector<string>>();
            for (const auto& s : tempCoins)
            {
                auto csv = string_helpers::split(s, ',');
                for (const auto& v : csv)
                {
                    auto coinID = Coin::FromString(v);
                    if (coinID)
                    {
                        coinIDs.push_back(*coinID);
                    }
                }
            }
        }
        return coinIDs;
    }

    bool LoadBaseParamsForTX(const po::variables_map& vm, Amount& amount, Amount& fee, WalletID& receiverWalletID, bool checkFee)
    {
        if (vm.count(cli::RECEIVER_ADDR) == 0)
        {
            LOG_ERROR() << "receiver's address is missing";
            return false;
        }
        if (vm.count(cli::AMOUNT) == 0)
        {
            LOG_ERROR() << "amount is missing";
            return false;
        }

        receiverWalletID.FromHex(vm[cli::RECEIVER_ADDR].as<string>());

        auto signedAmount = vm[cli::AMOUNT].as<Positive<double>>().value;
        if (signedAmount < 0)
        {
            LOG_ERROR() << "Unable to send negative amount of coins";
            return false;
        }

        signedAmount *= Rules::Coin; // convert beams to groths

        amount = static_cast<ECC::Amount>(std::round(signedAmount));
        if (amount == 0)
        {
            LOG_ERROR() << "Unable to send zero coins";
            return false;
        }

        fee = vm[cli::FEE].as<Nonnegative<Amount>>().value;
        if (checkFee && fee < cli::kMinimumFee)
        {
            LOG_ERROR() << "Failed to initiate the send operation. The minimum fee is 100 groth.";
            return false;
        }

        return true;
    }

    SwapSecondSideChainType ParseSwapSecondSideChainType(const po::variables_map& vm)
    {
        SwapSecondSideChainType swapSecondSideChainType = SwapSecondSideChainType::Unknown;
        if (vm.count(cli::SWAP_NETWORK) > 0)
        {
            swapSecondSideChainType = SwapSecondSideChainTypeFromString(vm[cli::SWAP_NETWORK].as<string>());
            if (swapSecondSideChainType == SwapSecondSideChainType::Unknown)
            {
                throw std::runtime_error("Unknown type of second side chain for swap");
            }
        }
        return swapSecondSideChainType;
    }

    boost::optional<BitcoinOptions> ParseBitcoinOptions(const po::variables_map& vm)
    {
        if (vm.count(cli::BTC_NODE_ADDR) > 0 || vm.count(cli::BTC_USER_NAME) > 0 || vm.count(cli::BTC_PASS) > 0)
        {
            BitcoinOptions btcOptions;

            string btcNodeUri = vm[cli::BTC_NODE_ADDR].as<string>();
            if (!btcOptions.m_address.resolve(btcNodeUri.c_str()))
            {
                throw std::runtime_error("unable to resolve bitcoin node address: " + btcNodeUri);
            }

            if (vm.count(cli::BTC_USER_NAME) == 0)
            {
                throw std::runtime_error("user name of bitcoin node should be specified");
            }

            btcOptions.m_userName = vm[cli::BTC_USER_NAME].as<string>();

            // TODO roman.strilets: use SecString instead of std::string
            if (vm.count(cli::BTC_PASS) == 0)
            {
                throw std::runtime_error("Please, provide password for the bitcoin node.");
            }

            btcOptions.m_pass = vm[cli::BTC_PASS].as<string>();

            if (vm.count(cli::SWAP_FEERATE) == 0)
            {
                throw std::runtime_error("swap fee rate is missing");
            }

            btcOptions.m_feeRate = vm[cli::SWAP_FEERATE].as<Positive<Amount>>().value;

            if (vm.count(cli::BTC_CONFIRMATIONS) > 0)
            {
                btcOptions.m_confirmations = vm[cli::BTC_CONFIRMATIONS].as<Positive<uint16_t>>().value;
            }

            if (vm.count(cli::BTC_LOCK_TIME) > 0)
            {
                btcOptions.m_lockTimeInBlocks = vm[cli::BTC_LOCK_TIME].as<Positive<uint32_t>>().value;
            }

            auto swapSecondSideChainType = ParseSwapSecondSideChainType(vm);
            if (swapSecondSideChainType != SwapSecondSideChainType::Unknown)
            {
                btcOptions.m_chainType = swapSecondSideChainType;
            }

            return btcOptions;
        }

        return boost::optional<BitcoinOptions>{};
    }

    boost::optional<LitecoinOptions> ParseLitecoinOptions(const po::variables_map& vm)
    {
        if (vm.count(cli::LTC_NODE_ADDR) > 0 || vm.count(cli::LTC_USER_NAME) > 0 || vm.count(cli::LTC_PASS) > 0)
        {
            LitecoinOptions ltcOptions;

            string ltcNodeUri = vm[cli::LTC_NODE_ADDR].as<string>();
            if (!ltcOptions.m_address.resolve(ltcNodeUri.c_str()))
            {
                throw std::runtime_error("unable to resolve litecoin node address: " + ltcNodeUri);
            }

            if (vm.count(cli::LTC_USER_NAME) == 0)
            {
                throw std::runtime_error("user name of litecoin node should be specified");
            }

            ltcOptions.m_userName = vm[cli::LTC_USER_NAME].as<string>();

            // TODO roman.strilets: use SecString instead of std::string
            if (vm.count(cli::LTC_PASS) == 0)
            {
                throw std::runtime_error("Please, provide password for the litecoin node.");
            }

            ltcOptions.m_pass = vm[cli::LTC_PASS].as<string>();

            if (vm.count(cli::SWAP_FEERATE) == 0)
            {
                throw std::runtime_error("swap fee rate is missing");
            }
            ltcOptions.m_feeRate = vm[cli::SWAP_FEERATE].as<Positive<Amount>>().value;

            if (vm.count(cli::LTC_CONFIRMATIONS) > 0)
            {
                ltcOptions.m_confirmations = vm[cli::LTC_CONFIRMATIONS].as<Positive<uint16_t>>().value;
            }

            if (vm.count(cli::LTC_LOCK_TIME) > 0)
            {
                ltcOptions.m_lockTimeInBlocks = vm[cli::LTC_LOCK_TIME].as<Positive<uint32_t>>().value;
            }

            auto swapSecondSideChainType = ParseSwapSecondSideChainType(vm);
            if (swapSecondSideChainType != SwapSecondSideChainType::Unknown)
            {
                ltcOptions.m_chainType = swapSecondSideChainType;
            }

            return ltcOptions;
        }

        return boost::optional<LitecoinOptions>{};
    }

    boost::optional<QtumOptions> ParseQtumOptions(const po::variables_map& vm)
    {
        if (vm.count(cli::QTUM_NODE_ADDR) > 0 || vm.count(cli::QTUM_USER_NAME) > 0 || vm.count(cli::QTUM_PASS) > 0)
        {
            QtumOptions qtumOptions;

            string qtumNodeUri = vm[cli::QTUM_NODE_ADDR].as<string>();
            if (!qtumOptions.m_address.resolve(qtumNodeUri.c_str()))
            {
                throw std::runtime_error("unable to resolve qtum node address: " + qtumNodeUri);
            }

            if (vm.count(cli::QTUM_USER_NAME) == 0)
            {
                throw std::runtime_error("user name of qtum node should be specified");
            }

            qtumOptions.m_userName = vm[cli::QTUM_USER_NAME].as<string>();

            // TODO roman.strilets: use SecString instead of std::string
            if (vm.count(cli::QTUM_PASS) == 0)
            {
                throw std::runtime_error("Please, provide password for the qtum node.");
            }

            qtumOptions.m_pass = vm[cli::QTUM_PASS].as<string>();

            if (vm.count(cli::SWAP_FEERATE) == 0)
            {
                throw std::runtime_error("swap fee rate is missing");
            }
            qtumOptions.m_feeRate = vm[cli::SWAP_FEERATE].as<Positive<Amount>>().value;

            if (vm.count(cli::QTUM_CONFIRMATIONS) > 0)
            {
                qtumOptions.m_confirmations = vm[cli::QTUM_CONFIRMATIONS].as<Positive<uint16_t>>().value;
            }

            if (vm.count(cli::QTUM_LOCK_TIME) > 0)
            {
                qtumOptions.m_lockTimeInBlocks = vm[cli::QTUM_LOCK_TIME].as<Positive<uint32_t>>().value;
            }

            auto swapSecondSideChainType = ParseSwapSecondSideChainType(vm);
            if (swapSecondSideChainType != SwapSecondSideChainType::Unknown)
            {
                qtumOptions.m_chainType = swapSecondSideChainType;
            }

            return qtumOptions;
        }

        return boost::optional<QtumOptions>{};
    }
}

io::Reactor::Ptr reactor;

static const unsigned LOG_ROTATION_PERIOD_SEC = 3*60*60; // 3 hours

int main_impl(int argc, char* argv[])
{
    beam::Crash::InstallHandler(NULL);

    try
    {
        auto [options, visibleOptions] = createOptionsDescription(GENERAL_OPTIONS | WALLET_OPTIONS);

        po::variables_map vm;
        try
        {
            vm = getOptions(argc, argv, "beam-wallet.cfg", options, true);
        }
        catch (const po::invalid_option_value& e)
        {
            cout << e.what() << std::endl;
            return 0;
        }
        catch (const NonnegativeOptionException& e)
        {
            cout << e.what() << std::endl;
            return 0;
        }
        catch (const PositiveOptionException& e)
        {
            cout << e.what() << std::endl;
            return 0;
        }
        catch (const po::error& e)
        {
            cout << e.what() << std::endl;
            printHelp(visibleOptions);

            return 0;
        }

        if (vm.count(cli::HELP))
        {
            printHelp(visibleOptions);

            return 0;
        }

        if (vm.count(cli::VERSION))
        {
            cout << PROJECT_VERSION << endl;
            return 0;
        }

        if (vm.count(cli::GIT_COMMIT_HASH))
        {
            cout << GIT_COMMIT_HASH << endl;
            return 0;
        }

        int logLevel = getLogLevel(cli::LOG_LEVEL, vm, LOG_LEVEL_DEBUG);
        int fileLogLevel = getLogLevel(cli::FILE_LOG_LEVEL, vm, LOG_LEVEL_DEBUG);

#define LOG_FILES_DIR "logs"
#define LOG_FILES_PREFIX "wallet_"

        const auto path = boost::filesystem::system_complete(LOG_FILES_DIR);
        auto logger = beam::Logger::create(logLevel, logLevel, fileLogLevel, LOG_FILES_PREFIX, path.string());

        try
        {
            po::notify(vm);

            unsigned logCleanupPeriod = vm[cli::LOG_CLEANUP_DAYS].as<uint32_t>() * 24 * 3600;

            clean_old_logfiles(LOG_FILES_DIR, LOG_FILES_PREFIX, logCleanupPeriod);

            Rules::get().UpdateChecksum();

            {
                reactor = io::Reactor::create();
                io::Reactor::Scope scope(*reactor);

                io::Reactor::GracefulIntHandler gih(*reactor);

                LogRotation logRotation(*reactor, LOG_ROTATION_PERIOD_SEC, logCleanupPeriod);

                {
                    if (vm.count(cli::COMMAND) == 0)
                    {
                        LOG_ERROR() << "command parameter not specified.";
                        printHelp(visibleOptions);
                        return 0;
                    }

                    auto command = vm[cli::COMMAND].as<string>();

                    {
                        const string commands[] =
                        {
                            cli::INIT,
                            cli::RESTORE,
                            cli::SEND,
                            cli::LISTEN,
                            cli::TREASURY,
                            cli::INFO,
                            cli::EXPORT_MINER_KEY,
                            cli::EXPORT_OWNER_KEY,
                            cli::NEW_ADDRESS,
                            cli::CANCEL_TX,
                            cli::DELETE_TX,
                            cli::CHANGE_ADDRESS_EXPIRATION,
                            cli::TX_DETAILS,
                            cli::PAYMENT_PROOF_EXPORT,
                            cli::PAYMENT_PROOF_VERIFY,
                            cli::GENERATE_PHRASE,
                            cli::WALLET_ADDRESS_LIST,
                            cli::WALLET_RESCAN,
                            cli::IMPORT_DATA,
                            cli::EXPORT_DATA,
                            cli::SWAP_INIT,
                            cli::SWAP_LISTEN
                        };

                        if (find(begin(commands), end(commands), command) == end(commands))
                        {
                            LOG_ERROR() << "unknown command: \'" << command << "\'";
                            return -1;
                        }
                    }

                    if (command == cli::GENERATE_PHRASE)
                    {
                        GeneratePhrase();
                        return 0;
                    }

                    LOG_INFO() << "Beam Wallet " << PROJECT_VERSION << " (" << BRANCH_NAME << ")";
                    LOG_INFO() << "Rules signature: " << Rules::get().get_SignatureStr();

                    bool coldWallet = vm.count(cli::COLD_WALLET) > 0;

                    if (coldWallet && command == cli::RESTORE)
                    {
                        LOG_ERROR() << "You can't restore cold wallet.";
                        return -1;
                    }

                    assert(vm.count(cli::WALLET_STORAGE) > 0);
                    auto walletPath = vm[cli::WALLET_STORAGE].as<string>();

                    if (!WalletDB::isInitialized(walletPath) && (command != cli::INIT && command != cli::RESTORE))
                    {
                        LOG_ERROR() << "Please initialize your wallet first... \nExample: beam-wallet --command=init";
                        return -1;
                    }
                    else if (WalletDB::isInitialized(walletPath) && (command == cli::INIT || command == cli::RESTORE))
                    {
                        LOG_ERROR() << "Your wallet is already initialized.";
                        return -1;
                    }

                    LOG_INFO() << "starting a wallet...";

                    SecString pass;
                    if (!beam::read_wallet_pass(pass, vm))
                    {
                        LOG_ERROR() << "Please, provide password for the wallet.";
                        return -1;
                    }

                    if ((command == cli::INIT || command == cli::RESTORE) && vm.count(cli::PASS) == 0)
                    {
                        if (!beam::confirm_wallet_pass(pass))
                        {
                            LOG_ERROR() << "Passwords do not match";
                            return -1;
                        }
                    }

                    if (command == cli::INIT || command == cli::RESTORE)
                    {
                        NoLeak<uintBig> walletSeed;
                        walletSeed.V = Zero;
                        if (!ReadWalletSeed(walletSeed, vm, command == cli::INIT))
                        {
                            LOG_ERROR() << "Please, provide a valid seed phrase for the wallet.";
                            return -1;
                        }
                        auto walletDB = WalletDB::init(walletPath, pass, walletSeed, reactor, coldWallet);
                        if (walletDB)
                        {
                            LOG_INFO() << "wallet successfully created...";

                            // generate default address
                            CreateNewAddress(walletDB, "default");

                            return 0;
                        }
                        else
                        {
                            LOG_ERROR() << "something went wrong, wallet not created...";
                            return -1;
                        }
                    }

                    auto walletDB = WalletDB::open(walletPath, pass, reactor);
                    if (!walletDB)
                    {
                        LOG_ERROR() << "Please check your password. If password is lost, restore wallet.db from latest backup or delete it and restore from seed phrase.";
                        return -1;
                    }

                    const auto& currHeight = walletDB->getCurrentHeight();
                    const auto& fork1Height = Rules::get().pForks[1].m_Height;
                    const bool isFork1 = currHeight >= fork1Height;

                    if (command == cli::CHANGE_ADDRESS_EXPIRATION)
                    {
                        return ChangeAddressExpiration(vm, walletDB);
                    }

                    if (command == cli::EXPORT_MINER_KEY)
                    {
                        return ExportMinerKey(vm, walletDB, pass);
                    }

                    if (command == cli::EXPORT_OWNER_KEY)
                    {
                        return ExportOwnerKey(walletDB, pass);
                    }

                    if (command == cli::EXPORT_DATA)
                    {
                        return ExportWalletData(vm, walletDB);
                    }

                    if (command == cli::IMPORT_DATA)
                    {
                        return ImportWalletData(vm, walletDB);
                    }

                    {
                        const auto& var = vm[cli::PAYMENT_PROOF_REQUIRED];
                        if (!var.empty())
                        {
                            bool b = var.as<bool>();
                            uint8_t n = b ? 1 : 0;
                            storage::setVar(*walletDB, storage::g_szPaymentProofRequired, n);

                            cout << "Parameter set: Payment proof required: " << static_cast<uint32_t>(n) << std::endl;
                            return 0;
                        }
                    }

                    if (command == cli::NEW_ADDRESS)
                    {
                        auto comment = vm[cli::NEW_ADDRESS_COMMENT].as<string>();
                        CreateNewAddress(walletDB, comment, vm[cli::EXPIRATION_TIME].as<string>() == "never");

                        if (!vm.count(cli::LISTEN))
                        {
                            return 0;
                        }
                    }

                    LOG_INFO() << "wallet sucessfully opened...";

                    if (command == cli::TREASURY)
                    {
                        return HandleTreasury(vm, *walletDB->get_MasterKdf());
                    }

                    if (command == cli::INFO)
                    {
                        return ShowWalletInfo(walletDB, vm);
                    }

                    if (command == cli::TX_DETAILS)
                    {
                        return TxDetails(walletDB, vm);
                    }

                    if (command == cli::PAYMENT_PROOF_EXPORT)
                    {
                        return ExportPaymentProof(walletDB, vm);
                    }

                    if (command == cli::PAYMENT_PROOF_VERIFY)
                    {
                        return VerifyPaymentProof(vm);
                    }

                    if (command == cli::WALLET_ADDRESS_LIST)
                    {
                        return ShowAddressList(walletDB);
                    }

                    boost::optional<BitcoinOptions> btcOptions = ParseBitcoinOptions(vm);
                    boost::optional<LitecoinOptions> ltcOptions = ParseLitecoinOptions(vm);
                    boost::optional<QtumOptions> qtumOptions = ParseQtumOptions(vm);

                    /// HERE!!
                    io::Address receiverAddr;
                    Amount amount = 0;
                    Amount fee = 0;
                    WalletID receiverWalletID(Zero);
                    bool isTxInitiator = command == cli::SEND;
                    if (isTxInitiator && !LoadBaseParamsForTX(vm, amount, fee, receiverWalletID, isFork1))
                    {
                        return -1;
                    }

                    bool is_server = command == cli::LISTEN || vm.count(cli::LISTEN);

                    boost::optional<TxID> currentTxID;
                    auto txCompleteAction = [&currentTxID](const TxID& txID)
                    {
                        if (currentTxID.is_initialized() && currentTxID.get() != txID)
                        {
                            return;
                        }
                        io::Reactor::get_Current().stop();
                    };

                    Wallet wallet{ walletDB, is_server ? Wallet::TxCompletedAction() : txCompleteAction,
                                            !coldWallet ? Wallet::UpdateCompletedAction() : []() {io::Reactor::get_Current().stop(); } };
                    {
                        wallet::AsyncContextHolder holder(wallet);
                        if (!coldWallet)
                        {
                            if (vm.count(cli::NODE_ADDR) == 0)
                            {
                                LOG_ERROR() << "node address should be specified";
                                return -1;
                            }

                            string nodeURI = vm[cli::NODE_ADDR].as<string>();
                            io::Address nodeAddress;
                            if (!nodeAddress.resolve(nodeURI.c_str()))
                            {
                                LOG_ERROR() << "unable to resolve node address: " << nodeURI;
                                return -1;
                            }

                            auto nnet = make_shared<proto::FlyClient::NetworkStd>(wallet);
                            nnet->m_Cfg.m_PollPeriod_ms = vm[cli::NODE_POLL_PERIOD].as<Nonnegative<uint32_t>>().value;
                            if (nnet->m_Cfg.m_PollPeriod_ms)
                            {
                                LOG_INFO() << "Node poll period = " << nnet->m_Cfg.m_PollPeriod_ms << " ms";
                                uint32_t timeout_ms = std::max(Rules::get().DA.Target_s * 1000, nnet->m_Cfg.m_PollPeriod_ms);
                                if (timeout_ms != nnet->m_Cfg.m_PollPeriod_ms)
                                {
                                    LOG_INFO() << "Node poll period has been automatically rounded up to block rate: " << timeout_ms << " ms";
                                }
                            }
                            uint32_t responceTime_s = Rules::get().DA.Target_s * wallet::kDefaultTxResponseTime;
                            if (nnet->m_Cfg.m_PollPeriod_ms >= responceTime_s * 1000)
                            {
                                LOG_WARNING() << "The \"--node_poll_period\" parameter set to more than " << uint32_t(responceTime_s / 3600) << " hours may cause transaction problems.";
                            }
                            nnet->m_Cfg.m_vNodes.push_back(nodeAddress);
                            nnet->Connect();
                            wallet.AddMessageEndpoint(make_shared<WalletNetworkViaBbs>(wallet, nnet, walletDB));
                            wallet.SetNodeEndpoint(nnet);
                        }
                        else
                        {
                            wallet.AddMessageEndpoint(make_shared<ColdWalletMessageEndpoint>(wallet, walletDB));
                        }

                        if (btcOptions.is_initialized())
                        {
                            wallet.initBitcoin(io::Reactor::get_Current(), btcOptions.get());
                        }

                        if (ltcOptions.is_initialized())
                        {
                            wallet.initLitecoin(io::Reactor::get_Current(), ltcOptions.get());
                        }

                        if (qtumOptions.is_initialized())
                        {
                            wallet.initQtum(io::Reactor::get_Current(), qtumOptions.get());
                        }

                        if (command == cli::SWAP_INIT || command == cli::SWAP_LISTEN)
                        {
                            if (vm.count(cli::SWAP_AMOUNT) == 0)
                            {
                                LOG_ERROR() << "swap amount is missing";
                                return -1;
                            }

                            Amount swapAmount = vm[cli::SWAP_AMOUNT].as<Positive<Amount>>().value;

                            wallet::AtomicSwapCoin swapCoin = wallet::AtomicSwapCoin::Bitcoin;

                            if (vm.count(cli::SWAP_COIN) > 0)
                            {
                                swapCoin = wallet::from_string(vm[cli::SWAP_COIN].as<string>());

                                if (swapCoin == wallet::AtomicSwapCoin::Unknown)
                                {
                                    LOG_ERROR() << "Unknown coin for swap";
                                    return -1;
                                }
                            }

                            if (swapCoin == wallet::AtomicSwapCoin::Bitcoin)
                            {
                                if (!btcOptions.is_initialized() || btcOptions->m_userName.empty() || btcOptions->m_pass.empty() || btcOptions->m_address.empty())
                                {
                                    LOG_ERROR() << "BTC node credentials should be provided";
                                    return -1;
                                }

                                if (!BitcoinSide::CheckAmount(swapAmount, btcOptions->m_feeRate))
                                {
                                    LOG_ERROR() << "The swap amount must be greater than the redemption fee.";
                                    return -1;
                                }
                            }
                            else if (swapCoin == wallet::AtomicSwapCoin::Litecoin)
                            {
                                if (!ltcOptions.is_initialized() || ltcOptions->m_userName.empty() || ltcOptions->m_pass.empty() || ltcOptions->m_address.empty())
                                {
                                    LOG_ERROR() << "LTC node credentials should be provided";
                                    return -1;
                                }
                                if (!LitecoinSide::CheckAmount(swapAmount, ltcOptions->m_feeRate))
                                {
                                    LOG_ERROR() << "The swap amount must be greater than the redemption fee.";
                                    return -1;
                                }
                            }
                            else
                            {
                                if (!qtumOptions.is_initialized() || qtumOptions->m_userName.empty() || qtumOptions->m_pass.empty() || qtumOptions->m_address.empty())
                                {
                                    LOG_ERROR() << "Qtum node credentials should be provided";
                                    return -1;
                                }
                                if (!QtumSide::CheckAmount(swapAmount, qtumOptions->m_feeRate))
                                {
                                    LOG_ERROR() << "The swap amount must be greater than the redemption fee.";
                                    return -1;
                                }
                            }
                            
                            bool isBeamSide = (vm.count(cli::SWAP_BEAM_SIDE) != 0);

                            if (command == cli::SWAP_INIT)
                            {
                                if (!LoadBaseParamsForTX(vm, amount, fee, receiverWalletID, isFork1))
                                {
                                    return -1;
                                }

                                if (vm.count(cli::SWAP_AMOUNT) == 0)
                                {
                                    LOG_ERROR() << "swap amount is missing";
                                    return -1;
                                }

                                if (amount <= kMinFeeInGroth)
                                {
                                    LOG_ERROR() << "The amount must be greater than the redemption fee.";
                                    return -1;
                                }

                                WalletAddress senderAddress = CreateNewAddress(walletDB, "");

                                currentTxID = wallet.swap_coins(senderAddress.m_walletID, receiverWalletID, 
                                    move(amount), move(fee), swapCoin, swapAmount, isBeamSide);
                            }

                            if (command == cli::SWAP_LISTEN)
                            {
                                if (vm.count(cli::AMOUNT) == 0)
                                {
                                    LOG_ERROR() << "amount is missing";
                                    return false;
                                }

                                auto signedAmount = vm[cli::AMOUNT].as<Positive<double>>().value;

                                signedAmount *= Rules::Coin; // convert beams to coins

                                amount = static_cast<ECC::Amount>(std::round(signedAmount));
                                if (amount == 0)
                                {
                                    LOG_ERROR() << "Unable to send zero coins";
                                    return false;
                                }

                                if (amount <= kMinFeeInGroth)
                                {
                                    LOG_ERROR() << "The amount must be greater than the redemption fee.";
                                    return -1;
                                }

                                wallet.initSwapConditions(amount, swapAmount, swapCoin, isBeamSide);
                            }
                        }

                        if (isTxInitiator)
                        {
                            WalletAddress senderAddress = CreateNewAddress(walletDB, "");
                            CoinIDList coinIDs = GetPreselectedCoinIDs(vm);
                            currentTxID = wallet.transfer_money(senderAddress.m_walletID, receiverWalletID, move(amount), move(fee), coinIDs, command == cli::SEND, kDefaultTxLifetime, kDefaultTxResponseTime, {}, true);
                        }

                        bool deleteTx = command == cli::DELETE_TX;
                        if (command == cli::CANCEL_TX || deleteTx)
                        {
                            auto txIdVec = from_hex(vm[cli::TX_ID].as<string>());
                            TxID txId;
                            std::copy_n(txIdVec.begin(), 16, txId.begin());
                            auto tx = walletDB->getTx(txId);

                            if (tx)
                            {
                                if (deleteTx)
                                {
                                    if (tx->canDelete())
                                    {
                                        wallet.delete_tx(txId);
                                        return 0;
                                    }
                                    else
                                    {
                                        LOG_ERROR() << "Transaction could not be deleted. Invalid transaction status.";
                                        return -1;
                                    }
                                }
                                else
                                {
                                    if (tx->canCancel())
                                    {
                                        currentTxID = txId;
                                        wallet.cancel_tx(txId);
                                    }
                                    else
                                    {
                                        LOG_ERROR() << "Transaction could not be cancelled. Invalid transaction status.";
                                        return -1;
                                    }
                                }
                            }
                            else
                            {
                                LOG_ERROR() << "Unknown transaction ID.";
                                return -1;
                            }
                        }

                        if (command == cli::WALLET_RESCAN)
                        {
                            wallet.Refresh();
                        }
                    }
                    io::Reactor::get_Current().run();
                }
            }
        }
        catch (const AddressExpiredException&)
        {
        }
        catch (const FailToStartSwapException&)
        {
        }
        catch (const po::invalid_option_value& e)
        {
            cout << e.what() << std::endl;
            return 0;
        }
        catch (const NonnegativeOptionException& e)
        {
            cout << e.what() << std::endl;
            return 0;
        }
        catch (const PositiveOptionException& e)
        {
            cout << e.what() << std::endl;
            return 0;
        }
        catch (const po::error& e)
        {
            LOG_ERROR() << e.what();
            printHelp(visibleOptions);
        }
        catch (const std::runtime_error& e)
        {
            LOG_ERROR() << e.what();
        }
    }
    catch (const std::exception& e)
    {
        std::cout << e.what() << std::endl;
    }

    return 0;
}

int main(int argc, char* argv[]) {
#ifdef _WIN32
    return main_impl(argc, argv);
#else
    block_sigpipe();
    auto f = std::async(
        std::launch::async,
        [argc, argv]() -> int {
            // TODO: this hungs app on OSX
            //lock_signals_in_this_thread();
            int ret = main_impl(argc, argv);
            kill(0, SIGINT);
            return ret;
        }
    );

    wait_for_termination(0);

    if (reactor) reactor->stop();

    return f.get();
#endif
}<|MERGE_RESOLUTION|>--- conflicted
+++ resolved
@@ -22,13 +22,10 @@
 #include "wallet/qtum/options.h"
 #include "wallet/litecoin/options.h"
 #include "wallet/bitcoin/options.h"
-<<<<<<< HEAD
-#include "wallet/strings_resources.h"
-=======
 #include "wallet/bitcoin/bitcoin_side.h"
 #include "wallet/litecoin/litecoin_side.h"
 #include "wallet/qtum/qtum_side.h"
->>>>>>> 4cb862e9
+#include "wallet/strings_resources.h"
 #include "wallet/swaps/common.h"
 #include "wallet/swaps/swap_transaction.h"
 #include "core/ecc_native.h"
@@ -1554,10 +1551,10 @@
                                     return -1;
                                 }
                                 if (!QtumSide::CheckAmount(swapAmount, qtumOptions->m_feeRate))
-                                {
+                            {
                                     LOG_ERROR() << "The swap amount must be greater than the redemption fee.";
-                                    return -1;
-                                }
+                                return -1;
+                            }
                             }
                             
                             bool isBeamSide = (vm.count(cli::SWAP_BEAM_SIDE) != 0);
