// Copyright 2018 The Beam Team
//
// Licensed under the Apache License, Version 2.0 (the "License");
// you may not use this file except in compliance with the License.
// You may obtain a copy of the License at
//
//    http://www.apache.org/licenses/LICENSE-2.0
//
// Unless required by applicable law or agreed to in writing, software
// distributed under the License is distributed on an "AS IS" BASIS,
// WITHOUT WARRANTIES OR CONDITIONS OF ANY KIND, either express or implied.
// See the License for the specific language governing permissions and
// limitations under the License.

#pragma once

#include "core/common.h"
#include "core/block_crypt.h"
#include "sqlite/sqlite3.h"

namespace beam {

class NodeDBUpgradeException : public std::runtime_error
{
public:
    NodeDBUpgradeException(const char* message)
        : std::runtime_error(message)
    {}
};

class NodeDB
{
public:

	struct StateFlags {
		static const uint32_t Functional	= 0x1;	// has block body
		static const uint32_t Reachable		= 0x2;	// has only functional nodes up to the genesis state
		static const uint32_t Active		= 0x4;	// part of the current blockchain
	};

	struct ParamID {
		enum Enum {
			DbVer,
			CursorRow,
			CursorHeight,
			FossilHeight, // Height starting from which and below original blocks are erased
			CfgChecksum,
			MyID,
			SyncTarget, // deprecated
			Deprecated_2,
			Treasury,
			EventsOwnerID, // hash of keys used to scan and record events
			HeightTxoLo, // Height starting from which and below Txo info is totally erased.
			HeightTxoHi, // Height starting from which and below Txo infi is compacted, only the commitment is left
			SyncData,
			LastRecoveryHeight,
			UtxoStamp,
			ShieldedOutputs,
			ShieldedInputs,
			AssetsCount, // Including unused. The last element is guaranteed to be used.
			AssetsCountUsed, // num of 'live' assets
			EventsSerif, // pseudo-random, reset each time the events are rescanned.
			ForbiddenState,
<<<<<<< HEAD
=======
			Flags1, // used for 2-stage migration, where the 2nd stage is performed by the Processor
>>>>>>> 858aa406
		};
	};

	struct Flags1 {
		static const uint64_t PendingMigrate21 = 1;
	};

	struct Query
	{
		enum Enum
		{
			Begin,
			Commit,
			Rollback,
			Scheme,
			AutoincrementID,
			ParamGet,
			ParamIns,
			ParamUpd,
			StateIns,
			StateDel,
			StateGet,
			StateGetHash,
			StateGetHeightAndPrev,
			StateFind,
			StateFind2,
			StateFindWithFlag,
			StateFindWorkGreater,
			StateUpdPrevRow,
			StateGetNextFCount,
			StateSetNextCount,
			StateSetNextCountF,
			StateGetHeightAndAux,
			StateGetNextFunctional,
			StateSetFlags,
			StateGetFlags0,
			StateGetFlags1,
			StateGetChainWork,
			StateGetNextCount,
			StateSetPeer,
			StateGetPeer,
			StateGetExtra,
			StateSetInputs,
			StateGetInputs,
			StateSetTxosAndExtra,
			StateGetTxos,
			StateFindByTxos,
			TipAdd,
			TipDel,
			TipReachableAdd,
			TipReachableDel,
			EnumTips,
			EnumFunctionalTips,
			EnumAtHeight,
			EnumAncestors,
			StateGetPrev,
			Unactivate,
			Activate,
			StateGetBlock,
			StateSetBlock,
			StateDelBlockPP,
			StateDelBlockPPR,
			StateDelBlockAll,
			EventIns,
			EventDel,
			EventEnum,
			EventFind,
			PeerAdd,
			PeerDel,
			PeerEnum,
			BbsEnumCSeq,
			BbsHistogram,
			BbsEnumAllSeq,
			BbsEnumAll,
			BbsFindRaw,
			BbsFind,
			BbsFindCursor,
			BbsDel,
			BbsIns,
			BbsMaxTime,
			BbsTotals,
			DummyIns,
			DummyFindLowest,
			DummyFind,
			DummyUpdHeight,
			DummyDel,
			KernelIns,
			KernelFind,
			KernelDel,
			TxoAdd,
			TxoDel,
			TxoDelFrom,
			TxoSetSpent,
			TxoEnum,
			TxoEnumBySpentMigrate,
			TxoSetValue,
			TxoGetValue,
			BlockFind,
			FindHeightBelow,
			StreamIns,
			StreamDel,
			EnumSystemStatesBkwd,
			UniqueIns,
			UniqueFind,
			UniqueDel,

			AssetFindOwner,
			AssetFindMin,
			AssetAdd,
			AssetDel,
			AssetGet,
			AssetSetVal,

			AssetEvtsInsert,
			AssetEvtsEnumBwd,
			AssetEvtsGet,
			AssetEvtsDeleteFrom,

			Dbg0,
			Dbg1,
			Dbg2,
			Dbg3,
			Dbg4,

			count
		};
	};

	struct StreamType
	{
		enum Enum
		{
			StatesMmr,
			Shielded,
			ShieldedMmr,
			AssetsMmr,

			count
		};

		static uint64_t Key(uint64_t idx, Enum);
	};

	NodeDB();
	virtual ~NodeDB();

	void Close();
	void Open(const char* szPath);
	bool IsOpen() const
	{
		return nullptr != m_pDb;
	}

	void Vacuum();
	void CheckIntegrity();

	virtual void OnModified() {}

	class Recordset
	{
		sqlite3_stmt* m_pStmt;
		NodeDB* m_pDB;

		void InitInternal(NodeDB&, Query::Enum, const char*);

	public:

		Recordset();
		Recordset(NodeDB&, Query::Enum, const char*);
		~Recordset();

		void Reset();
		void Reset(NodeDB&, Query::Enum, const char*);

		// Perform the query step. SELECT only: returns true while there're rows to read
		bool Step();
		void StepStrict(); // must return at least 1 row, applicable for SELECT
		bool StepModifySafe(); // UPDATE/INSERT: returns true if successful, false if constraints are violated (but exc is not raised)

		// in/out
		void put(int col, uint32_t);
		void put(int col, uint64_t);
		void put(int col, const Blob&);
		void put(int col, const char*);
		void put(int col, const Key::ID&, Key::ID::Packed&);
		void get(int col, uint32_t&);
		void get(int col, uint64_t&);
		void get(int col, Blob&);
		void get(int col, ByteBuffer&); // don't over-use
		void get(int col, Key::ID&);

		const void* get_BlobStrict(int col, uint32_t n);

		template <typename T> void put_As(int col, const T& x) { put(col, Blob(&x, sizeof(x))); }
		template <typename T> void get_As(int col, T& out) { out = get_As<T>(col); }
		template <typename T> const T& get_As(int col) { return *(const T*) get_BlobStrict(col, sizeof(T)); }

		void putNull(int col);
		bool IsNull(int col);

		void put(int col, const Merkle::Hash& x) { put_As(col, x); }
		void get(int col, Merkle::Hash& x) { get_As(col, x); }
		void put(int col, const Block::PoW& x) { put_As(col, x); }
		void get(int col, Block::PoW& x) { get_As(col, x); }

		void putZeroBlob(int col, uint32_t nSize);
	};

	int get_RowsChanged() const;
	uint64_t get_LastInsertRowID() const;

	class Transaction {
		NodeDB* m_pDB;
	public:
		Transaction(NodeDB* = NULL);
		Transaction(NodeDB& db) :Transaction(&db) {}
		~Transaction(); // by default - rolls back

		bool IsInProgress() const { return NULL != m_pDB; }

		void Start(NodeDB&);
		void Commit();
		void Rollback();
	};

	// Hi-level functions

	void ParamSet(uint32_t ID, const uint64_t*, const Blob*);
	bool ParamGet(uint32_t ID, uint64_t*, Blob*, ByteBuffer* = NULL);

	uint64_t ParamIntGetDef(uint32_t ID, uint64_t def = 0);
	void ParamIntSet(uint32_t ID, uint64_t val);

	uint64_t InsertState(const Block::SystemState::Full&, const PeerID&); // Fails if state already exists

	uint64_t FindActiveStateStrict(Height);
	uint64_t StateFindSafe(const Block::SystemState::ID&);
	void get_State(uint64_t rowid, Block::SystemState::Full&);
	void get_StateHash(uint64_t rowid, Merkle::Hash&);

	bool DeleteState(uint64_t rowid, uint64_t& rowPrev); // State must exist. Returns false if there are ancestors.

	uint32_t GetStateNextCount(uint64_t rowid);
	uint32_t GetStateFlags(uint64_t rowid);
	void SetFlags(uint64_t rowid, uint32_t);

	void SetStateFunctional(uint64_t rowid);
	void SetStateNotFunctional(uint64_t rowid);

	void set_Peer(uint64_t rowid, const PeerID*);
	bool get_Peer(uint64_t rowid, PeerID&);

	bool get_StateExtra(uint64_t rowid, ECC::Scalar&, ByteBuffer* = nullptr);
	TxoID get_StateTxos(uint64_t rowid);

	void set_StateTxosAndExtra(uint64_t rowid, const TxoID*, const Blob* pExtra, const Blob* pRB);

	void SetStateBlock(uint64_t rowid, const Blob& bodyP, const Blob& bodyE, const PeerID&);
	void GetStateBlock(uint64_t rowid, ByteBuffer* pP, ByteBuffer* pE, ByteBuffer* pRB);
	void DelStateBlockPP(uint64_t rowid); // delete perishable, peer. Keep eternal, extra, txos, rollback
	void DelStateBlockPPR(uint64_t rowid); // delete perishable, rollback, peer. Keep eternal, extra, txos
	void DelStateBlockAll(uint64_t rowid); // delete perishable, peer, eternal, extra, txos, rollback

	struct StateID {
		uint64_t m_Row;
		Height m_Height;
		void SetNull();
	};

	void get_StateID(const StateID&, Block::SystemState::ID&);

	TxoID FindStateByTxoID(StateID&, TxoID); // returns the Txos at state end

	struct WalkerState {
		Recordset m_Rs;
		StateID m_Sid;

		bool MoveNext();
	};

#pragma pack (push, 1)
	struct StateInput
	{
		ECC::uintBig m_CommX;
		TxoID m_Txo_AndY;

		static const TxoID s_Y = TxoID(1) << (sizeof(TxoID) * 8 - 1);

		void Set(TxoID, const ECC::Point&);
		void Set(TxoID, const ECC::uintBig& x, uint8_t y);

		TxoID get_ID() const;
		void Get(ECC::Point&) const;

		static bool IsLess(const StateInput&, const StateInput&);
	};
#pragma pack (pop)

	void set_StateInputs(uint64_t rowid, StateInput*, size_t);
	bool get_StateInputs(uint64_t rowid, std::vector<StateInput>&);

	void EnumTips(WalkerState&); // height lowest to highest
	void EnumFunctionalTips(WalkerState&); // chainwork highest to lowest

	Height get_HeightBelow(Height);
	void EnumStatesAt(WalkerState&, Height);
	void EnumAncestors(WalkerState&, const StateID&);
	bool get_Prev(StateID&);
	bool get_Prev(uint64_t&);

	bool get_Cursor(StateID& sid);

	void get_ChainWork(uint64_t, Difficulty::Raw&);

	// the following functions move the curos, and mark the states with 'Active' flag
	void MoveBack(StateID&);
	void MoveFwd(const StateID&);

	void assert_valid(); // diagnostic, for tests only

	typedef uint32_t EventIndexType;
	void InsertEvent(Height, const Blob&, const Blob& key); // body must start with the uintBigFor<EventIndexType>
	void DeleteEventsFrom(Height);

	struct WalkerEvent {
		Recordset m_Rs;
		Height m_Height;
		uintBigFor<EventIndexType>::Type m_Index;
		Blob m_Body;
		Blob m_Key;

		bool MoveNext();
	};

	void EnumEvents(WalkerEvent&, Height hMin);
	void FindEvents(WalkerEvent&, const Blob& key); // in case of duplication the most recently added comes first

	struct WalkerPeer
	{
		Recordset m_Rs;

		struct Data {
			PeerID m_ID;
			uint32_t m_Rating;
			uint64_t m_Address;
			Timestamp m_LastSeen;
		} m_Data;

		bool MoveNext();
	};

	void EnumPeers(WalkerPeer&); // highest to lowest
	void PeerIns(const WalkerPeer::Data&);
	void PeersDel();

	struct WalkerBbs
	{
		typedef ECC::Hash::Value Key;

		Recordset m_Rs;
		uint64_t m_ID;

		struct Data {
			Key m_Key;
			BbsChannel m_Channel;
			Timestamp m_TimePosted;
			Blob m_Message;
			uint32_t m_Nonce;
		} m_Data;

		bool MoveNext();
	};

	void EnumBbsCSeq(WalkerBbs&); // set channel and ID before invocation
	uint64_t BbsIns(const WalkerBbs::Data&); // must be unique (if not sure - first try to find it). Returns the ID
	bool BbsFind(WalkerBbs&); // set Key
	uint64_t BbsFind(const WalkerBbs::Key&);
	void BbsDel(uint64_t id);
	uint64_t BbsFindCursor(Timestamp);
	Timestamp get_BbsMaxTime();
	uint64_t get_BbsLastID();

	struct BbsTotals {
		uint32_t m_Count;
		uint64_t m_Size;
	};

	void get_BbsTotals(BbsTotals&);

	struct WalkerBbsLite
	{
		typedef WalkerBbs::Key Key;

		Recordset m_Rs;
		uint64_t m_ID;
		Key m_Key;
		uint32_t m_Size;

		bool MoveNext();
	};

	void EnumAllBbsSeq(WalkerBbsLite&); // ordered by m_ID. Must be initialized to specify the lower bound

	struct WalkerBbsTimeLen
	{
		Recordset m_Rs;
		uint64_t m_ID;
		Timestamp m_Time;
		uint32_t m_Size;

		bool MoveNext();
	};

	void EnumAllBbs(WalkerBbsTimeLen&); // ordered by m_ID.

	struct IBbsHistogram {
		virtual bool OnChannel(BbsChannel, uint64_t nCount) = 0;
	};
	bool EnumBbs(IBbsHistogram&);


	void InsertDummy(Height h, const Key::ID&);
	Height GetLowestDummy(Key::ID&);
	void DeleteDummy(const Key::ID& kid);
	void SetDummyHeight(const Key::ID&, Height);
	Height GetDummyHeight(const Key::ID&);

	void InsertKernel(const Blob&, Height h);
	void DeleteKernel(const Blob&, Height h);
	Height FindKernel(const Blob&); // in case of duplicates - returning the one with the largest Height
    Height FindBlock(const Blob&);

	uint64_t FindStateWorkGreater(const Difficulty::Raw&);

	void TxoAdd(TxoID, const Blob&);
	void TxoDel(TxoID);
	void TxoDelFrom(TxoID);
	void TxoSetSpent(TxoID, Height);

	struct WalkerTxo
	{
		Recordset m_Rs;
		TxoID m_ID;
		Blob m_Value;
		Height m_SpendHeight;

		bool MoveNext();
	};

	void EnumTxos(WalkerTxo&, TxoID id0);
	void TxoSetValue(TxoID, const Blob&);
	void TxoGetValue(WalkerTxo&, TxoID);

	void ShieldedResize(uint64_t n, uint64_t n0);
	void ShieldedWrite(uint64_t pos, const ECC::Point::Storage*, uint64_t nCount);
	void ShieldedRead(uint64_t pos, ECC::Point::Storage*, uint64_t nCount);

	struct WalkerSystemState
	{
		Recordset m_Rs;
		uint64_t m_RowTrg;
		Block::SystemState::Full m_State;

		bool MoveNext();
	};

	void EnumSystemStatesBkwd(WalkerSystemState&, const StateID&);

	class StreamMmr
		:public Merkle::FlatMmr
	{
		const bool m_StoreH0;
		StreamType::Enum m_eType;

	public:
		NodeDB& m_DB;

		StreamMmr(NodeDB&, StreamType::Enum, bool bStoreH0);

		void Append(const Merkle::Hash&);
		void ShrinkTo(uint64_t nCount);
		void ResizeTo(uint64_t nCount);

	protected:
		// Mmr
		virtual void LoadElement(Merkle::Hash& hv, const Merkle::Position& pos) const override;
		virtual void SaveElement(const Merkle::Hash& hv, const Merkle::Position& pos) override;

		struct CacheEntry
		{
			Merkle::Hash m_Value;
			uint64_t m_X;
		};

		// Simple cache, optimized for sequential add and root calculation
		CacheEntry m_pCache[64];

		// last popped element
		struct
		{
			Merkle::Hash m_Value;
			Merkle::Position m_Pos;
		} m_LastOut;

		bool CacheFind(Merkle::Hash& hv, const Merkle::Position& pos) const;
		void CacheAdd(const Merkle::Hash& hv, const Merkle::Position& pos);
	};

	class StatesMmr
		:public StreamMmr
	{
	public:
		static uint64_t H2I(Height h);

		StatesMmr(NodeDB&);

		void LoadStateHash(Merkle::Hash& hv, Height) const;

	protected:
		// Mmr
		virtual void LoadElement(Merkle::Hash& hv, const Merkle::Position& pos) const override;
		virtual void SaveElement(const Merkle::Hash& hv, const Merkle::Position& pos) override;
	};

	bool UniqueInsertSafe(const Blob& key, const Blob* pVal); // returns false if not unique (and doesn't update the value)
	bool UniqueFind(const Blob& key, Recordset&);
	void UniqueDeleteStrict(const Blob& key);

	void AssetAdd(Asset::Full&); // sets ID=0 to auto assign, otherwise - specified ID must be used
	Asset::ID AssetFindByOwner(const PeerID&);
	Asset::ID AssetDelete(Asset::ID); // returns remaining assets count (including the unused)
	bool AssetGetSafe(Asset::Full&); // must set ID before invocation
	void AssetSetValue(Asset::ID, const AmountBig::Type&, Height hLockHeight);
	bool AssetGetNext(Asset::Full&); // for enum

	struct AssetEvt
	{
		Asset::ID m_ID;
		Height m_Height;
		uint32_t m_Index;
		Blob m_Body;
	};

	struct WalkerAssetEvt
		:public AssetEvt
	{
		Recordset m_Rs;

		bool MoveNext();
	};

	void AssetEvtsInsert(const AssetEvt&);
	void AssetEvtsEnumBwd(WalkerAssetEvt&, Asset::ID, Height);
	void AssetEvtsGetStrict(WalkerAssetEvt&, Height, uint32_t);
	void AssetEvtsDeleteFrom(Height);

private:

	sqlite3* m_pDb;

	struct Statement
	{
		sqlite3_stmt* m_pStmt;
		Statement() :m_pStmt(nullptr) {}
		~Statement() { Close(); }

		void Close();
	};

	Statement m_pPrep[Query::count];

	void Prepare(Statement&, const char*);

	void TestRet(int);
	void ThrowSqliteError(int);
	static void ThrowError(const char*);
	static void ThrowInconsistent();

	void Create();
	void CreateTables20();
	void CreateTables21();
	void ExecQuick(const char*);
	std::string ExecTextOut(const char*);
	bool ExecStep(sqlite3_stmt*);
	int ExecStepRaw(sqlite3_stmt*);
	bool ExecStep(Query::Enum, const char*); // returns true while there's a row

	sqlite3_stmt* get_Statement(Query::Enum, const char*);

	uint64_t get_AutoincrementID(const char* szTable);
	void TipAdd(uint64_t rowid, Height);
	void TipDel(uint64_t rowid, Height);
	void TipReachableAdd(uint64_t rowid);
	void TipReachableDel(uint64_t rowid);
	void SetNextCount(uint64_t rowid, uint32_t);
	void SetNextCountFunctional(uint64_t rowid, uint32_t);
	void OnStateReachable(uint64_t rowid, uint64_t rowPrev, Height, bool);
	void put_Cursor(const StateID& sid); // jump

	void TestChanged1Row();

	void MigrateFrom18();
	void MigrateFrom20();

	static const uint32_t s_StreamBlob;

	void StreamIO(StreamType::Enum, uint64_t pos, uint8_t*, uint64_t nCount, bool bWrite);
	void StreamResize(StreamType::Enum, uint64_t n, uint64_t n0);

	void ShieldeIO(uint64_t pos, ECC::Point::Storage*, uint64_t nCount, bool bWrite);

	static const Asset::ID s_AssetEmpty0;
	void AssetInsertRaw(Asset::ID, const Asset::Full*);
	void AssetDeleteRaw(Asset::ID);
	Asset::ID AssetFindMinFree(Asset::ID nMin);
};



} // namespace beam<|MERGE_RESOLUTION|>--- conflicted
+++ resolved
@@ -61,10 +61,7 @@
 			AssetsCountUsed, // num of 'live' assets
 			EventsSerif, // pseudo-random, reset each time the events are rescanned.
 			ForbiddenState,
-<<<<<<< HEAD
-=======
 			Flags1, // used for 2-stage migration, where the 2nd stage is performed by the Processor
->>>>>>> 858aa406
 		};
 	};
 
@@ -205,7 +202,7 @@
 			count
 		};
 
-		static uint64_t Key(uint64_t idx, Enum);
+		static uint64_t Key(uint64_t idx, Enum);
 	};
 
 	NodeDB();
@@ -539,55 +536,55 @@
 		const bool m_StoreH0;
 		StreamType::Enum m_eType;
 
-	public:
+	public:
 		NodeDB& m_DB;
-
-		StreamMmr(NodeDB&, StreamType::Enum, bool bStoreH0);
-
-		void Append(const Merkle::Hash&);
-		void ShrinkTo(uint64_t nCount);
-		void ResizeTo(uint64_t nCount);
-
-	protected:
-		// Mmr
-		virtual void LoadElement(Merkle::Hash& hv, const Merkle::Position& pos) const override;
-		virtual void SaveElement(const Merkle::Hash& hv, const Merkle::Position& pos) override;
-
-		struct CacheEntry
-		{
-			Merkle::Hash m_Value;
-			uint64_t m_X;
-		};
-
-		// Simple cache, optimized for sequential add and root calculation
-		CacheEntry m_pCache[64];
-
-		// last popped element
-		struct
-		{
-			Merkle::Hash m_Value;
-			Merkle::Position m_Pos;
-		} m_LastOut;
-
-		bool CacheFind(Merkle::Hash& hv, const Merkle::Position& pos) const;
-		void CacheAdd(const Merkle::Hash& hv, const Merkle::Position& pos);
-	};
-
-	class StatesMmr
-		:public StreamMmr
-	{
-	public:
-		static uint64_t H2I(Height h);
-
-		StatesMmr(NodeDB&);
-
-		void LoadStateHash(Merkle::Hash& hv, Height) const;
-
-	protected:
-		// Mmr
-		virtual void LoadElement(Merkle::Hash& hv, const Merkle::Position& pos) const override;
-		virtual void SaveElement(const Merkle::Hash& hv, const Merkle::Position& pos) override;
-	};
+
+		StreamMmr(NodeDB&, StreamType::Enum, bool bStoreH0);
+
+		void Append(const Merkle::Hash&);
+		void ShrinkTo(uint64_t nCount);
+		void ResizeTo(uint64_t nCount);
+
+	protected:
+		// Mmr
+		virtual void LoadElement(Merkle::Hash& hv, const Merkle::Position& pos) const override;
+		virtual void SaveElement(const Merkle::Hash& hv, const Merkle::Position& pos) override;
+
+		struct CacheEntry
+		{
+			Merkle::Hash m_Value;
+			uint64_t m_X;
+		};
+
+		// Simple cache, optimized for sequential add and root calculation
+		CacheEntry m_pCache[64];
+
+		// last popped element
+		struct
+		{
+			Merkle::Hash m_Value;
+			Merkle::Position m_Pos;
+		} m_LastOut;
+
+		bool CacheFind(Merkle::Hash& hv, const Merkle::Position& pos) const;
+		void CacheAdd(const Merkle::Hash& hv, const Merkle::Position& pos);
+	};
+
+	class StatesMmr
+		:public StreamMmr
+	{
+	public:
+		static uint64_t H2I(Height h);
+
+		StatesMmr(NodeDB&);
+
+		void LoadStateHash(Merkle::Hash& hv, Height) const;
+
+	protected:
+		// Mmr
+		virtual void LoadElement(Merkle::Hash& hv, const Merkle::Position& pos) const override;
+		virtual void SaveElement(const Merkle::Hash& hv, const Merkle::Position& pos) override;
+	};
 
 	bool UniqueInsertSafe(const Blob& key, const Blob* pVal); // returns false if not unique (and doesn't update the value)
 	bool UniqueFind(const Blob& key, Recordset&);
@@ -668,15 +665,15 @@
 
 	void MigrateFrom18();
 	void MigrateFrom20();
-
-	static const uint32_t s_StreamBlob;
-
-	void StreamIO(StreamType::Enum, uint64_t pos, uint8_t*, uint64_t nCount, bool bWrite);
-	void StreamResize(StreamType::Enum, uint64_t n, uint64_t n0);
-
-	void ShieldeIO(uint64_t pos, ECC::Point::Storage*, uint64_t nCount, bool bWrite);
-
-	static const Asset::ID s_AssetEmpty0;
+
+	static const uint32_t s_StreamBlob;
+
+	void StreamIO(StreamType::Enum, uint64_t pos, uint8_t*, uint64_t nCount, bool bWrite);
+	void StreamResize(StreamType::Enum, uint64_t n, uint64_t n0);
+
+	void ShieldeIO(uint64_t pos, ECC::Point::Storage*, uint64_t nCount, bool bWrite);
+
+	static const Asset::ID s_AssetEmpty0;
 	void AssetInsertRaw(Asset::ID, const Asset::Full*);
 	void AssetDeleteRaw(Asset::ID);
 	Asset::ID AssetFindMinFree(Asset::ID nMin);
