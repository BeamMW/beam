git:
  depth: false

matrix:
  include:

###############################################################################
# OSX Debug
###############################################################################

    - os: osx
      language: cpp
      osx_image: xcode9.3
      install: 
        - export TZ=Etc/GMT-3
        - brew update
        - brew unlink cmake
        - brew unlink boost 
        - brew install qt5 cmake boost
        - brew link qt5 --force
        - export PATH=/usr/local/opt/qt/bin:$PATH
<<<<<<< HEAD
        - export BEAM_WALLET_UI_IN="BeamWalletTestnet-$BEAM_VERSION-Darwin.dmg"
        - export OPENSSL_ROOT_DIR="/usr/local/opt/openssl"
        - export BEAM_WALLET_UI_OUT_VERLESS="Beam-Wallet-Testnet.dmg"
=======
        - export OPENSSL_ROOT_DIR="/usr/local/opt/openssl"
>>>>>>> ca5b42e8
      env: 
        - BUILD_TYPE=Debug
        - OS_FOLDER=mac
      script:
        - cmake -DCMAKE_BUILD_TYPE=$BUILD_TYPE -DBRANCH_NAME=$TRAVIS_BRANCH . && make -j 4 && ctest --verbose && cpack;
<<<<<<< HEAD
        - export BEAM_WALLET_UI_OUT="Beam-Wallet-Testnet-$BEAM_VERSION.dmg"
=======
        # extract build version
        - BEAM_VERSION="$(cat beam_version.gen)" && rm beam_version.gen
        - echo BEAM_VERSION = $BEAM_VERSION
        - export BEAM_WALLET_UI_IN="BeamWallet-$BEAM_VERSION-Darwin.dmg"
        - export BEAM_WALLET_UI_OUT="Beam-Wallet-$BEAM_VERSION.dmg"
>>>>>>> ca5b42e8

###############################################################################
# OSX Release
###############################################################################

    - os: osx
      language: cpp
      osx_image: xcode9.3
      install:
        - export TZ=Etc/GMT-3
        - brew update
        - brew unlink cmake
        - brew unlink boost 
        - brew install cmake boost
        - sudo git clone --depth=1 https://github.com/nesbox/qt5-static-mac.git /usr/local/qt5-static
        - export PATH=~/qt5-static/bin:$PATH
        - export OPENSSL_ROOT_DIR="/usr/local/opt/openssl"
        - export QT5_ROOT_DIR="/usr/local/qt5-static"
        - export QML_IMPORT_PATH="/usr/local/qt5-static/qml"
<<<<<<< HEAD
        - export BEAM_WALLET_UI_IN="BeamWalletTestnet-$BEAM_VERSION-Darwin.dmg"
        - export BEAM_WALLET_UI_OUT_VERLESS="Beam-Wallet-Testnet.dmg"
=======
>>>>>>> ca5b42e8
      env: 
        - BUILD_TYPE=Release
        - OS_FOLDER=mac
      script:
        - cmake -DCMAKE_BUILD_TYPE=$BUILD_TYPE -DDEBUG_MESSAGES_IN_RELEASE_MODE=On -DBEAM_LINK_TYPE=Static -DBRANCH_NAME=$TRAVIS_BRANCH . && make -j 4 && ctest --verbose && cpack;
<<<<<<< HEAD
        - export BEAM_WALLET_UI_OUT="Beam-Wallet-Testnet-$BEAM_VERSION.dmg"

=======
        # extract build version
        - BEAM_VERSION="$(cat beam_version.gen)" && rm beam_version.gen
        - echo BEAM_VERSION = $BEAM_VERSION
        - export BEAM_WALLET_UI_IN="BeamWallet-$BEAM_VERSION-Darwin.dmg"
        - export BEAM_WALLET_UI_OUT="Beam-Wallet-$BEAM_VERSION.dmg"
>>>>>>> ca5b42e8
###############################################################################
# Linux Debug
###############################################################################

    - os: linux
      language: cpp
      addons:
        apt:
          sources:
            - ubuntu-toolchain-r-test
          packages:
            - g++-7
            - libboost-all-dev
            - libssl-dev
            - curl
      install:
        - export TZ=Etc/GMT-3
        - wget "https://cmake.org/files/v3.12/cmake-3.12.0-Linux-x86_64.sh"
        - sudo sh cmake-3.12.0-Linux-x86_64.sh --skip-license --prefix=/usr
        - sudo add-apt-repository ppa:beineri/opt-qt-5.10.1-trusty -y
        - sudo apt-get update
        - sudo apt-get install qt510declarative qt510svg libgl1-mesa-dev-lts-xenial
        - eval "CC=gcc-7 && CXX=g++-7"
        - export PATH=/opt/qt510/bin:$PATH
<<<<<<< HEAD
        - export BEAM_WALLET_UI_IN="BeamWalletTestnet-$BEAM_VERSION-Linux.deb"
        - export BEAM_WALLET_UI_OUT_VERLESS="Beam-Wallet-Testnet.deb"
=======
>>>>>>> ca5b42e8
      env: 
        - BUILD_TYPE=Debug
        - OS_FOLDER=linux
      script:
        - cmake -DCMAKE_BUILD_TYPE=$BUILD_TYPE -DBRANCH_NAME=$TRAVIS_BRANCH . && make -j 4 && ctest --verbose && cpack;
<<<<<<< HEAD
        - export BEAM_WALLET_UI_OUT="Beam-Wallet-Testnet-$BEAM_VERSION.deb"

=======
        # extract build version
        - BEAM_VERSION="$(cat beam_version.gen)" && rm beam_version.gen
        - echo BEAM_VERSION = $BEAM_VERSION
        - export BEAM_WALLET_UI_IN="BeamWallet-$BEAM_VERSION-Linux.deb"
        - export BEAM_WALLET_UI_OUT="Beam-Wallet-$BEAM_VERSION.deb"
>>>>>>> ca5b42e8
###############################################################################
# Linux Release
###############################################################################

    - os: linux
      language: cpp
      addons:
        apt:
          sources:
            - ubuntu-toolchain-r-test
          packages:
            - g++-7
            - libboost-all-dev
            - libssl-dev
            - curl
            - libxi-dev
            - libcups2-dev
      install:
        - export TZ=Etc/GMT-3
        - wget "https://cmake.org/files/v3.12/cmake-3.12.0-Linux-x86_64.sh"
        - sudo sh cmake-3.12.0-Linux-x86_64.sh --skip-license --prefix=/usr
        - eval "CC=gcc-7 && CXX=g++-7"
        - git clone --depth=1 https://github.com/nesbox/qt5-static-linux.git /home/travis/qt5-static
        - export QT5_ROOT_DIR="/home/travis/qt5-static"
        - export QML_IMPORT_PATH="/home/travis/qt5-static/qml"
<<<<<<< HEAD
        - export BEAM_WALLET_UI_IN="BeamWalletTestnet-$BEAM_VERSION-Linux.deb"
        - export BEAM_WALLET_UI_OUT_VERLESS="Beam-Wallet-Testnet.deb"
=======
>>>>>>> ca5b42e8
      env: 
        - BUILD_TYPE=Release
        - OS_FOLDER=linux
      script:
        - cmake -DCMAKE_BUILD_TYPE=$BUILD_TYPE -DDEBUG_MESSAGES_IN_RELEASE_MODE=On -DBEAM_LINK_TYPE=Static -DBRANCH_NAME=$TRAVIS_BRANCH . && make -j 4 && ctest --verbose && cpack;
<<<<<<< HEAD
        - export BEAM_WALLET_UI_OUT="Beam-Wallet-Testnet-$BEAM_VERSION.deb"
=======
        # extract build version
        - BEAM_VERSION="$(cat beam_version.gen)" && rm beam_version.gen
        - echo BEAM_VERSION = $BEAM_VERSION
        - export BEAM_WALLET_UI_IN="BeamWallet-$BEAM_VERSION-Linux.deb"
        - export BEAM_WALLET_UI_OUT="Beam-Wallet-$BEAM_VERSION.deb"
>>>>>>> ca5b42e8

###############################################################################
# Android x86 Release
###############################################################################

    - os: linux
      language: android
      env:
        - ANDROID_ABI=x86
        - BUILD_TYPE=Release
        - ANDROID_SDK_VERSION=23
      android:
        components:
          - tools
          - platform-tools
          - android-23
      install:
        - echo y | sdkmanager "ndk-bundle"
        - wget "https://cmake.org/files/v3.12/cmake-3.12.0-Linux-x86_64.sh"
        - sudo sh cmake-3.12.0-Linux-x86_64.sh --skip-license --prefix=/usr
        - sudo git clone --depth=1 https://github.com/nesbox/boost_1_68-android.git /usr/local/boost_1_68-android
        - sudo git clone --depth=1 https://github.com/nesbox/Prebuilt-OpenSSL-Android.git /usr/local/Prebuilt-OpenSSL-Android
        - export ANDROID_NDK_HOME=$ANDROID_HOME/ndk-bundle
        - export BOOST_ROOT_ANDROID=/usr/local/boost_1_68-android
        - export OPENSSL_ROOT_DIR_ANDROID=/usr/local/Prebuilt-OpenSSL-Android/Prebuilt
        - export PATH=$ANDROID_NDK_HOME:$PATH
      script:
        - cmake -DCMAKE_TOOLCHAIN_FILE=$ANDROID_NDK_HOME/build/cmake/android.toolchain.cmake -DANDROID_NATIVE_API_LEVEL=$ANDROID_SDK_VERSION -DANDROID_ABI=$ANDROID_ABI -DCMAKE_BUILD_TYPE=$BUILD_TYPE .
        - make wallet-jni -j4
      after_success:
        # extract build version
        - BEAM_VERSION="$(cat beam_version.gen)" && rm beam_version.gen
        - echo BEAM_VERSION = $BEAM_VERSION 
        - BUILDS_SERVER_PATH=${BUILD_SERVER}/files/$TRAVIS_BRANCH/$(date +%Y.%m.%d)/$BUILD_TYPE/android-$ANDROID_ABI
        - tar -cvzf libwallet-jni-$BEAM_VERSION.tar.gz --directory=$HOME/build/BeamMW/beam/android libwallet-jni.so com
        - curl --retry 3 --ftp-create-dirs -T libwallet-jni-$BEAM_VERSION.tar.gz $BUILDS_SERVER_PATH/
        - artifacts upload --target-paths "$TRAVIS_BRANCH/$(date +%Y.%m.%d)/$BUILD_TYPE/android-$ANDROID_ABI/" libwallet-jni-$BEAM_VERSION.tar.gz

###############################################################################
# Android ARMv7 Release
###############################################################################

    - os: linux
      language: android
      env:
        - ANDROID_ABI=armeabi-v7a
        - BUILD_TYPE=Release
        - ANDROID_SDK_VERSION=23
      android:
        components:
          - tools
          - platform-tools
          - android-23
      install:
        - echo y | sdkmanager "ndk-bundle"
        - wget "https://cmake.org/files/v3.12/cmake-3.12.0-Linux-x86_64.sh"
        - sudo sh cmake-3.12.0-Linux-x86_64.sh --skip-license --prefix=/usr
        - sudo git clone --depth=1 https://github.com/nesbox/boost_1_68-android.git /usr/local/boost_1_68-android
        - sudo git clone --depth=1 https://github.com/nesbox/Prebuilt-OpenSSL-Android.git /usr/local/Prebuilt-OpenSSL-Android
        - export ANDROID_NDK_HOME=$ANDROID_HOME/ndk-bundle
        - export BOOST_ROOT_ANDROID=/usr/local/boost_1_68-android
        - export OPENSSL_ROOT_DIR_ANDROID=/usr/local/Prebuilt-OpenSSL-Android/Prebuilt
        - export PATH=$ANDROID_NDK_HOME:$PATH
      script:
        - cmake -DCMAKE_TOOLCHAIN_FILE=$ANDROID_NDK_HOME/build/cmake/android.toolchain.cmake -DANDROID_NATIVE_API_LEVEL=$ANDROID_SDK_VERSION -DANDROID_ABI=$ANDROID_ABI -DCMAKE_BUILD_TYPE=$BUILD_TYPE .
        - make wallet-jni -j4
      after_success:
        # extract build version
        - BEAM_VERSION="$(cat beam_version.gen)" && rm beam_version.gen
        - echo BEAM_VERSION = $BEAM_VERSION
        - BUILDS_SERVER_PATH=${BUILD_SERVER}/files/$TRAVIS_BRANCH/$(date +%Y.%m.%d)/$BUILD_TYPE/android-$ANDROID_ABI
        - tar -cvzf libwallet-jni-$BEAM_VERSION.tar.gz --directory=$HOME/build/BeamMW/beam/android libwallet-jni.so com
        - curl --retry 3 --ftp-create-dirs -T libwallet-jni-$BEAM_VERSION.tar.gz $BUILDS_SERVER_PATH/
        - artifacts upload --target-paths "$TRAVIS_BRANCH/$(date +%Y.%m.%d)/$BUILD_TYPE/android-$ANDROID_ABI/" libwallet-jni-$BEAM_VERSION.tar.gz

###############################################################################
# Android ARMv8 Release
###############################################################################

    - os: linux
      language: android
      env:
        - ANDROID_ABI=arm64-v8a
        - BUILD_TYPE=Release
        - ANDROID_SDK_VERSION=23
      android:
        components:
          - tools
          - platform-tools
          - android-23
      install:
        - echo y | sdkmanager "ndk-bundle"
        - wget "https://cmake.org/files/v3.12/cmake-3.12.0-Linux-x86_64.sh"
        - sudo sh cmake-3.12.0-Linux-x86_64.sh --skip-license --prefix=/usr
        - sudo git clone --depth=1 https://github.com/nesbox/boost_1_68-android.git /usr/local/boost_1_68-android
        - sudo git clone --depth=1 https://github.com/nesbox/Prebuilt-OpenSSL-Android.git /usr/local/Prebuilt-OpenSSL-Android
        - export ANDROID_NDK_HOME=$ANDROID_HOME/ndk-bundle
        - export BOOST_ROOT_ANDROID=/usr/local/boost_1_68-android
        - export OPENSSL_ROOT_DIR_ANDROID=/usr/local/Prebuilt-OpenSSL-Android/Prebuilt
        - export PATH=$ANDROID_NDK_HOME:$PATH
      script:
        - cmake -DCMAKE_TOOLCHAIN_FILE=$ANDROID_NDK_HOME/build/cmake/android.toolchain.cmake -DANDROID_NATIVE_API_LEVEL=$ANDROID_SDK_VERSION -DANDROID_ABI=$ANDROID_ABI -DCMAKE_BUILD_TYPE=$BUILD_TYPE .
        - make wallet-jni -j4
      after_success:
        # extract build version
        - BEAM_VERSION="$(cat beam_version.gen)" && rm beam_version.gen
        - echo BEAM_VERSION = $BEAM_VERSION
        - BUILDS_SERVER_PATH=${BUILD_SERVER}/files/$TRAVIS_BRANCH/$(date +%Y.%m.%d)/$BUILD_TYPE/android-$ANDROID_ABI
        - tar -cvzf libwallet-jni-$BEAM_VERSION.tar.gz --directory=$HOME/build/BeamMW/beam/android libwallet-jni.so com
        - curl --retry 3 --ftp-create-dirs -T libwallet-jni-$BEAM_VERSION.tar.gz $BUILDS_SERVER_PATH/
        - artifacts upload --target-paths "$TRAVIS_BRANCH/$(date +%Y.%m.%d)/$BUILD_TYPE/android-$ANDROID_ABI/" libwallet-jni-$BEAM_VERSION.tar.gz

###############################################################################
# Android ARMv8 Release
###############################################################################

    - os: linux
      language: android
      env:
        - ANDROID_ABI=arm64-v8a
        - BUILD_TYPE=Release
        - ANDROID_SDK_VERSION=23
      android:
        components:
          - tools
          - platform-tools
          - android-23
      install:
        - echo y | sdkmanager "ndk-bundle"
        - wget "https://cmake.org/files/v3.12/cmake-3.12.0-Linux-x86_64.sh"
        - sudo sh cmake-3.12.0-Linux-x86_64.sh --skip-license --prefix=/usr
        - sudo git clone --depth=1 https://github.com/nesbox/boost_1_68-android.git /usr/local/boost_1_68-android
        - sudo git clone --depth=1 https://github.com/nesbox/Prebuilt-OpenSSL-Android.git /usr/local/Prebuilt-OpenSSL-Android
        - export ANDROID_NDK_HOME=$ANDROID_HOME/ndk-bundle
        - export BOOST_ROOT_ANDROID=/usr/local/boost_1_68-android
        - export OPENSSL_ROOT_DIR_ANDROID=/usr/local/Prebuilt-OpenSSL-Android/Prebuilt
        - export PATH=$ANDROID_NDK_HOME:$PATH
      script:
        - cmake -DCMAKE_TOOLCHAIN_FILE=$ANDROID_NDK_HOME/build/cmake/android.toolchain.cmake -DANDROID_NATIVE_API_LEVEL=$ANDROID_SDK_VERSION -DANDROID_ABI=$ANDROID_ABI -DCMAKE_BUILD_TYPE=$BUILD_TYPE .
        - make wallet-jni -j4
      after_success:
        - BUILDS_SERVER_PATH=${BUILD_SERVER}/files/$TRAVIS_BRANCH/$(date +%Y.%m.%d)/$BUILD_TYPE/android-$ANDROID_ABI
        - tar -cvzf libwallet-jni-$BEAM_VERSION.tar.gz --directory=$HOME/build/BeamMW/beam/android libwallet-jni.so com
        - curl --retry 3 --ftp-create-dirs -T libwallet-jni-$BEAM_VERSION.tar.gz $BUILDS_SERVER_PATH/
        - artifacts upload --target-paths "$TRAVIS_BRANCH/$(date +%Y.%m.%d)/$BUILD_TYPE/android-$ANDROID_ABI/" libwallet-jni-$BEAM_VERSION.tar.gz

###############################################################################
# Common part
###############################################################################
before_script:
  - curl -sL https://raw.githubusercontent.com/travis-ci/artifacts/master/install | bash

after_success:
  # deploy using ftp server
  - BUILDS_SERVER_PATH=${BUILD_SERVER}/files/$TRAVIS_BRANCH/$(date +%Y.%m.%d)/$BUILD_TYPE/$OS_FOLDER
  - tar -cvzf beam-node-testnet-$BEAM_VERSION.tar.gz --directory=$HOME/build/BeamMW/beam/beam beam-node-testnet beam-node.cfg
  - tar -cvzf beam-wallet-testnet-cli-$BEAM_VERSION.tar.gz --directory=$HOME/build/BeamMW/beam/wallet beam-wallet-testnet beam-wallet.cfg
  - tar -cvzf wallet-api-testnet-$BEAM_VERSION.tar.gz --directory=$HOME/build/BeamMW/beam/wallet wallet-api-testnet

  # prep for deploy to AWS S3
  - cp $HOME/build/BeamMW/beam/$BEAM_WALLET_UI_IN $HOME/build/BeamMW/beam/$BEAM_WALLET_UI_OUT
   
  # upload binaries to FTP
  - curl --retry 3 --ftp-create-dirs -T beam-node-testnet-$BEAM_VERSION.tar.gz $BUILDS_SERVER_PATH/
  - curl --retry 3 --ftp-create-dirs -T beam-wallet-testnet-cli-$BEAM_VERSION.tar.gz $BUILDS_SERVER_PATH/
  - curl --retry 3 --ftp-create-dirs -T wallet-api-testnet-$BEAM_VERSION.tar.gz $BUILDS_SERVER_PATH/
  - curl --retry 3 --ftp-create-dirs -T "$HOME/build/BeamMW/beam/$BEAM_WALLET_UI_IN" "$BUILDS_SERVER_PATH/$BEAM_WALLET_UI_OUT"

  # upload binaries to S3
  - artifacts upload --target-paths "$TRAVIS_BRANCH/$(date +%Y.%m.%d)/$BUILD_TYPE/$OS_FOLDER/" beam-node-testnet-$BEAM_VERSION.tar.gz
  - artifacts upload --target-paths "$TRAVIS_BRANCH/$(date +%Y.%m.%d)/$BUILD_TYPE/$OS_FOLDER/" beam-wallet-testnet-cli-$BEAM_VERSION.tar.gz
  - artifacts upload --target-paths "$TRAVIS_BRANCH/$(date +%Y.%m.%d)/$BUILD_TYPE/$OS_FOLDER/" wallet-api-testnet-$BEAM_VERSION.tar.gz
  - artifacts upload --target-paths "$TRAVIS_BRANCH/$(date +%Y.%m.%d)/$BUILD_TYPE/$OS_FOLDER/" $HOME/build/BeamMW/beam/$BEAM_WALLET_UI_OUT

notifications:
  email:
    - big.romanov@gmail.com<|MERGE_RESOLUTION|>--- conflicted
+++ resolved
@@ -19,27 +19,17 @@
         - brew install qt5 cmake boost
         - brew link qt5 --force
         - export PATH=/usr/local/opt/qt/bin:$PATH
-<<<<<<< HEAD
-        - export BEAM_WALLET_UI_IN="BeamWalletTestnet-$BEAM_VERSION-Darwin.dmg"
         - export OPENSSL_ROOT_DIR="/usr/local/opt/openssl"
-        - export BEAM_WALLET_UI_OUT_VERLESS="Beam-Wallet-Testnet.dmg"
-=======
-        - export OPENSSL_ROOT_DIR="/usr/local/opt/openssl"
->>>>>>> ca5b42e8
       env: 
         - BUILD_TYPE=Debug
         - OS_FOLDER=mac
       script:
         - cmake -DCMAKE_BUILD_TYPE=$BUILD_TYPE -DBRANCH_NAME=$TRAVIS_BRANCH . && make -j 4 && ctest --verbose && cpack;
-<<<<<<< HEAD
+        # extract build version
+        - BEAM_VERSION="$(cat beam_version.gen)" && rm beam_version.gen
+        - echo BEAM_VERSION = $BEAM_VERSION
+        - export BEAM_WALLET_UI_IN="BeamWalletTestnet-$BEAM_VERSION-Darwin.dmg"
         - export BEAM_WALLET_UI_OUT="Beam-Wallet-Testnet-$BEAM_VERSION.dmg"
-=======
-        # extract build version
-        - BEAM_VERSION="$(cat beam_version.gen)" && rm beam_version.gen
-        - echo BEAM_VERSION = $BEAM_VERSION
-        - export BEAM_WALLET_UI_IN="BeamWallet-$BEAM_VERSION-Darwin.dmg"
-        - export BEAM_WALLET_UI_OUT="Beam-Wallet-$BEAM_VERSION.dmg"
->>>>>>> ca5b42e8
 
 ###############################################################################
 # OSX Release
@@ -59,26 +49,16 @@
         - export OPENSSL_ROOT_DIR="/usr/local/opt/openssl"
         - export QT5_ROOT_DIR="/usr/local/qt5-static"
         - export QML_IMPORT_PATH="/usr/local/qt5-static/qml"
-<<<<<<< HEAD
+      env: 
+        - BUILD_TYPE=Release
+        - OS_FOLDER=mac
+      script:
+        - cmake -DCMAKE_BUILD_TYPE=$BUILD_TYPE -DDEBUG_MESSAGES_IN_RELEASE_MODE=On -DBEAM_LINK_TYPE=Static -DBRANCH_NAME=$TRAVIS_BRANCH . && make -j 4 && ctest --verbose && cpack;
+        # extract build version
+        - BEAM_VERSION="$(cat beam_version.gen)" && rm beam_version.gen
+        - echo BEAM_VERSION = $BEAM_VERSION
         - export BEAM_WALLET_UI_IN="BeamWalletTestnet-$BEAM_VERSION-Darwin.dmg"
-        - export BEAM_WALLET_UI_OUT_VERLESS="Beam-Wallet-Testnet.dmg"
-=======
->>>>>>> ca5b42e8
-      env: 
-        - BUILD_TYPE=Release
-        - OS_FOLDER=mac
-      script:
-        - cmake -DCMAKE_BUILD_TYPE=$BUILD_TYPE -DDEBUG_MESSAGES_IN_RELEASE_MODE=On -DBEAM_LINK_TYPE=Static -DBRANCH_NAME=$TRAVIS_BRANCH . && make -j 4 && ctest --verbose && cpack;
-<<<<<<< HEAD
         - export BEAM_WALLET_UI_OUT="Beam-Wallet-Testnet-$BEAM_VERSION.dmg"
-
-=======
-        # extract build version
-        - BEAM_VERSION="$(cat beam_version.gen)" && rm beam_version.gen
-        - echo BEAM_VERSION = $BEAM_VERSION
-        - export BEAM_WALLET_UI_IN="BeamWallet-$BEAM_VERSION-Darwin.dmg"
-        - export BEAM_WALLET_UI_OUT="Beam-Wallet-$BEAM_VERSION.dmg"
->>>>>>> ca5b42e8
 ###############################################################################
 # Linux Debug
 ###############################################################################
@@ -103,26 +83,16 @@
         - sudo apt-get install qt510declarative qt510svg libgl1-mesa-dev-lts-xenial
         - eval "CC=gcc-7 && CXX=g++-7"
         - export PATH=/opt/qt510/bin:$PATH
-<<<<<<< HEAD
-        - export BEAM_WALLET_UI_IN="BeamWalletTestnet-$BEAM_VERSION-Linux.deb"
-        - export BEAM_WALLET_UI_OUT_VERLESS="Beam-Wallet-Testnet.deb"
-=======
->>>>>>> ca5b42e8
       env: 
         - BUILD_TYPE=Debug
         - OS_FOLDER=linux
       script:
         - cmake -DCMAKE_BUILD_TYPE=$BUILD_TYPE -DBRANCH_NAME=$TRAVIS_BRANCH . && make -j 4 && ctest --verbose && cpack;
-<<<<<<< HEAD
+        # extract build version
+        - BEAM_VERSION="$(cat beam_version.gen)" && rm beam_version.gen
+        - echo BEAM_VERSION = $BEAM_VERSION
+        - export BEAM_WALLET_UI_IN="BeamWalletTestnet-$BEAM_VERSION-Linux.deb"
         - export BEAM_WALLET_UI_OUT="Beam-Wallet-Testnet-$BEAM_VERSION.deb"
-
-=======
-        # extract build version
-        - BEAM_VERSION="$(cat beam_version.gen)" && rm beam_version.gen
-        - echo BEAM_VERSION = $BEAM_VERSION
-        - export BEAM_WALLET_UI_IN="BeamWallet-$BEAM_VERSION-Linux.deb"
-        - export BEAM_WALLET_UI_OUT="Beam-Wallet-$BEAM_VERSION.deb"
->>>>>>> ca5b42e8
 ###############################################################################
 # Linux Release
 ###############################################################################
@@ -148,25 +118,16 @@
         - git clone --depth=1 https://github.com/nesbox/qt5-static-linux.git /home/travis/qt5-static
         - export QT5_ROOT_DIR="/home/travis/qt5-static"
         - export QML_IMPORT_PATH="/home/travis/qt5-static/qml"
-<<<<<<< HEAD
+      env: 
+        - BUILD_TYPE=Release
+        - OS_FOLDER=linux
+      script:
+        - cmake -DCMAKE_BUILD_TYPE=$BUILD_TYPE -DDEBUG_MESSAGES_IN_RELEASE_MODE=On -DBEAM_LINK_TYPE=Static -DBRANCH_NAME=$TRAVIS_BRANCH . && make -j 4 && ctest --verbose && cpack;
+        # extract build version
+        - BEAM_VERSION="$(cat beam_version.gen)" && rm beam_version.gen
+        - echo BEAM_VERSION = $BEAM_VERSION
         - export BEAM_WALLET_UI_IN="BeamWalletTestnet-$BEAM_VERSION-Linux.deb"
-        - export BEAM_WALLET_UI_OUT_VERLESS="Beam-Wallet-Testnet.deb"
-=======
->>>>>>> ca5b42e8
-      env: 
-        - BUILD_TYPE=Release
-        - OS_FOLDER=linux
-      script:
-        - cmake -DCMAKE_BUILD_TYPE=$BUILD_TYPE -DDEBUG_MESSAGES_IN_RELEASE_MODE=On -DBEAM_LINK_TYPE=Static -DBRANCH_NAME=$TRAVIS_BRANCH . && make -j 4 && ctest --verbose && cpack;
-<<<<<<< HEAD
         - export BEAM_WALLET_UI_OUT="Beam-Wallet-Testnet-$BEAM_VERSION.deb"
-=======
-        # extract build version
-        - BEAM_VERSION="$(cat beam_version.gen)" && rm beam_version.gen
-        - echo BEAM_VERSION = $BEAM_VERSION
-        - export BEAM_WALLET_UI_IN="BeamWallet-$BEAM_VERSION-Linux.deb"
-        - export BEAM_WALLET_UI_OUT="Beam-Wallet-$BEAM_VERSION.deb"
->>>>>>> ca5b42e8
 
 ###############################################################################
 # Android x86 Release
@@ -280,40 +241,6 @@
         - artifacts upload --target-paths "$TRAVIS_BRANCH/$(date +%Y.%m.%d)/$BUILD_TYPE/android-$ANDROID_ABI/" libwallet-jni-$BEAM_VERSION.tar.gz
 
 ###############################################################################
-# Android ARMv8 Release
-###############################################################################
-
-    - os: linux
-      language: android
-      env:
-        - ANDROID_ABI=arm64-v8a
-        - BUILD_TYPE=Release
-        - ANDROID_SDK_VERSION=23
-      android:
-        components:
-          - tools
-          - platform-tools
-          - android-23
-      install:
-        - echo y | sdkmanager "ndk-bundle"
-        - wget "https://cmake.org/files/v3.12/cmake-3.12.0-Linux-x86_64.sh"
-        - sudo sh cmake-3.12.0-Linux-x86_64.sh --skip-license --prefix=/usr
-        - sudo git clone --depth=1 https://github.com/nesbox/boost_1_68-android.git /usr/local/boost_1_68-android
-        - sudo git clone --depth=1 https://github.com/nesbox/Prebuilt-OpenSSL-Android.git /usr/local/Prebuilt-OpenSSL-Android
-        - export ANDROID_NDK_HOME=$ANDROID_HOME/ndk-bundle
-        - export BOOST_ROOT_ANDROID=/usr/local/boost_1_68-android
-        - export OPENSSL_ROOT_DIR_ANDROID=/usr/local/Prebuilt-OpenSSL-Android/Prebuilt
-        - export PATH=$ANDROID_NDK_HOME:$PATH
-      script:
-        - cmake -DCMAKE_TOOLCHAIN_FILE=$ANDROID_NDK_HOME/build/cmake/android.toolchain.cmake -DANDROID_NATIVE_API_LEVEL=$ANDROID_SDK_VERSION -DANDROID_ABI=$ANDROID_ABI -DCMAKE_BUILD_TYPE=$BUILD_TYPE .
-        - make wallet-jni -j4
-      after_success:
-        - BUILDS_SERVER_PATH=${BUILD_SERVER}/files/$TRAVIS_BRANCH/$(date +%Y.%m.%d)/$BUILD_TYPE/android-$ANDROID_ABI
-        - tar -cvzf libwallet-jni-$BEAM_VERSION.tar.gz --directory=$HOME/build/BeamMW/beam/android libwallet-jni.so com
-        - curl --retry 3 --ftp-create-dirs -T libwallet-jni-$BEAM_VERSION.tar.gz $BUILDS_SERVER_PATH/
-        - artifacts upload --target-paths "$TRAVIS_BRANCH/$(date +%Y.%m.%d)/$BUILD_TYPE/android-$ANDROID_ABI/" libwallet-jni-$BEAM_VERSION.tar.gz
-
-###############################################################################
 # Common part
 ###############################################################################
 before_script:
@@ -324,7 +251,7 @@
   - BUILDS_SERVER_PATH=${BUILD_SERVER}/files/$TRAVIS_BRANCH/$(date +%Y.%m.%d)/$BUILD_TYPE/$OS_FOLDER
   - tar -cvzf beam-node-testnet-$BEAM_VERSION.tar.gz --directory=$HOME/build/BeamMW/beam/beam beam-node-testnet beam-node.cfg
   - tar -cvzf beam-wallet-testnet-cli-$BEAM_VERSION.tar.gz --directory=$HOME/build/BeamMW/beam/wallet beam-wallet-testnet beam-wallet.cfg
-  - tar -cvzf wallet-api-testnet-$BEAM_VERSION.tar.gz --directory=$HOME/build/BeamMW/beam/wallet wallet-api-testnet
+  - tar -cvzf wallet-api-testnet-$BEAM_VERSION.tar.gz --directory=$HOME/build/BeamMW/beam/wallet wallet-api-testnet wallet-api.cfg
 
   # prep for deploy to AWS S3
   - cp $HOME/build/BeamMW/beam/$BEAM_WALLET_UI_IN $HOME/build/BeamMW/beam/$BEAM_WALLET_UI_OUT
