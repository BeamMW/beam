// Copyright 2018 The Beam Team
//
// Licensed under the Apache License, Version 2.0 (the "License");
// you may not use this file except in compliance with the License.
// You may obtain a copy of the License at
//
//    http://www.apache.org/licenses/LICENSE-2.0
//
// Unless required by applicable law or agreed to in writing, software
// distributed under the License is distributed on an "AS IS" BASIS,
// WITHOUT WARRANTIES OR CONDITIONS OF ANY KIND, either express or implied.
// See the License for the specific language governing permissions and
// limitations under the License.

#pragma once

#include "core/block_crypt.h"
#include "wallet/core/common.h"
#include "wallet/core/wallet.h"
#include "wallet/core/wallet_db.h"
#include "wallet/core/wallet_network.h"
#include "wallet/core/node_network.h"
#include "wallet/core/private_key_keeper.h"
#include "wallet/core/common_utils.h"
#include "wallet/core/contracts/i_shaders_manager.h"
#include "wallet_model_async.h"
#include "changes_collector.h"
#include "extensions/notifications/notification_observer.h"
#include "extensions/notifications/notification_center.h"
#include "extensions/broadcast_gateway/interface.h"
#include "extensions/broadcast_gateway/broadcast_msg_validator.h"
#include "extensions/news_channels/exchange_rate_provider.h"
#include "extensions/news_channels/verification_provider.h"
#ifdef BEAM_ASSET_SWAP_SUPPORT
#include "extensions/dex_board/dex_board.h"
#include "extensions/dex_board/dex_order.h"
#endif  // BEAM_ASSET_SWAP_SUPPORT

#ifdef BEAM_IPFS_SUPPORT
#include "wallet/ipfs/ipfs.h"
#else
#include "wallet/ipfs/ipfs_config.h"
#endif

#ifdef BEAM_ATOMIC_SWAP_SUPPORT
#include "extensions/offers_board/swap_offers_observer.h"
#include "extensions/offers_board/swap_offer.h"
#endif

#include <thread>
#include <atomic>
#include <functional>

namespace beam
{
    class HttpClient;
}

namespace beam::wallet
{
#if defined(BEAM_TESTNET)
    constexpr char kBroadcastValidatorPublicKey[] = "dc3df1d8cd489c3fe990eb8b4b8a58089a7706a5fc3b61b9c098047aac2c2812";
#elif defined(BEAM_MAINNET)
    constexpr char kBroadcastValidatorPublicKey[] = "8ea783eced5d65139bbdf432814a6ed91ebefe8079395f63a13beed1dfce39da";
#elif defined(BEAM_DAPPNET)
    constexpr char kBroadcastValidatorPublicKey[] = "4c5b0b58caf69542490d1bef077467010a396cd20a4d1bbba269c8dff41da44e";
#else
    constexpr char kBroadcastValidatorPublicKey[] = "db617cedb17543375b602036ab223b67b06f8648de2bb04de047f485e7a9daec";
#endif

    constexpr char SEED_PARAM_NAME[] = "SavedSeed";
#ifdef BEAM_ASSET_SWAP_SUPPORT
    constexpr char ASSET_SWAP_PARAMS_NAME[] = "LastAssetSwapParams";
#endif  // BEAM_ASSET_SWAP_SUPPORT
    struct WalletStatus
    {
        struct AssetStatus
        {
            AmountBig::Type available = 0U;
            AmountBig::Type receiving = 0U;
            AmountBig::Type receivingIncoming = 0U;
            AmountBig::Type receivingChange = 0U;
            AmountBig::Type sending    = 0U;
            AmountBig::Type maturing   = 0U;
            AmountBig::Type maturingMP = 0U;
            AmountBig::Type shielded   = 0U;
        };

        bool HasStatus(Asset::ID assetId) const;
        AssetStatus GetStatus(Asset::ID assetId) const; // If doesn't have status for the assetId returns an empty one
        AssetStatus GetBeamStatus() const;

        struct
        {
            Timestamp lastTime = 0;
            int done = 0;
            int total = 0;
        } update;

        Block::SystemState::ID stateID = {};
        TxoID shieldedTotalCount = std::numeric_limits<beam::TxoID>::max();
        mutable std::map<Asset::ID, AssetStatus> all;
        std::set<Asset::ID> nzAssets;
    };

    class SwapOffersBoard;
    class Filter;

    class WalletClient
        : private IWalletObserver
#ifdef BEAM_ATOMIC_SWAP_SUPPORT
        , private ISwapOffersObserver
#endif  // BEAM_ATOMIC_SWAP_SUPPORT
        , private IWalletModelAsync
        , private IWalletDB::IRecoveryProgress
        , private INodeConnectionObserver
        , private IExchangeRatesObserver
        , private INotificationsObserver
#ifdef BEAM_ASSET_SWAP_SUPPORT
        , private DexBoard::IObserver
#endif  // BEAM_ASSET_SWAP_SUPPORT
        , private IVerificationObserver
    {
    public:

        using OpenDBFunction = std::function<IWalletDB::Ptr()>;
        WalletClient(const Rules& rules, IWalletDB::Ptr walletDB, OpenDBFunction&& walletDBFunc, const std::string& nodeAddr, io::Reactor::Ptr reactor);
        WalletClient(const Rules& rules, IWalletDB::Ptr walletDB, const std::string& nodeAddr, io::Reactor::Ptr reactor);
        WalletClient(const Rules& rules, OpenDBFunction&& walletDBFunc, const std::string& nodeAddr, io::Reactor::Ptr reactor); // lazy DB creation ctor
        ~WalletClient() override;

        void start( std::map<Notification::Type,bool> activeNotifications,
                    bool withExchangeRates = false,
                    std::shared_ptr<std::unordered_map<TxType, BaseTransaction::Creator::Ptr>> txCreators = nullptr);

        IWalletModelAsync::Ptr getAsync();
        Wallet::Ptr getWallet(); // can return null
        IWalletDB::Ptr getWalletDB();
        NodeNetwork::Ptr getNodeNetwork(); // may return null

        #ifdef BEAM_IPFS_SUPPORT
        IPFSService::Ptr getIPFS();
        IPFSService::Ptr IWThread_startIPFSNode(); // throws on fail
        void IWThread_setIPFSConfig(asio_ipfs::config&&); // throws on fail;
        void IWThread_stopIPFSNode(); // throws on fail;
        #endif

        IShadersManager::Ptr IWThread_createAppShaders(const std::string& appid, const std::string& appname, uint32_t privilegeLvl);

        std::string getNodeAddress() const;
        std::string exportOwnerKey(const beam::SecString& pass) const;
        bool isRunning() const;
        bool isFork1() const;
        size_t getUnsafeActiveTransactionsCount() const;
        size_t getUnreadNotificationsCount() const;
        bool isConnectionTrusted() const;   
        bool isSynced() const;
        uint8_t getMPLockTimeLimit() const;
        uint32_t getMarurityProgress(const ShieldedCoin& coin) const;
        uint16_t getMaturityHoursLeft(const ShieldedCoin& coin) const;

        std::set<beam::Asset::ID> getAssetsFull() const;
        std::set<beam::Asset::ID> getAssetsNZ() const;
        beam::AmountBig::Type getAvailable(beam::Asset::ID) const;
        beam::AmountBig::Type getAvailableRegular(beam::Asset::ID) const;
        beam::AmountBig::Type getAvailableShielded(beam::Asset::ID) const;
        beam::AmountBig::Type getReceiving(beam::Asset::ID) const;
        beam::AmountBig::Type getReceivingIncoming(beam::Asset::ID) const;
        beam::AmountBig::Type getReceivingChange(beam::Asset::ID) const;
        beam::AmountBig::Type getSending(beam::Asset::ID) const;
        beam::AmountBig::Type getMaturing(beam::Asset::ID) const;
        beam::AmountBig::Type getMatutingMP(beam::Asset::ID) const;
        bool hasShielded(beam::Asset::ID) const;

        beam::Height getCurrentHeight() const;
        beam::Timestamp getCurrentHeightTimestamp() const;
        beam::Timestamp getAverageBlockTime() const;
        beam::Timestamp getLastBlockTime() const;
        beam::Block::SystemState::ID getCurrentStateID() const;

        /// INodeConnectionObserver implementation
        void onNodeConnectionFailed(const proto::NodeConnection::DisconnectReason&) override;
        void onNodeConnectedStatusChanged(bool isNodeConnected) override;

    protected:
        // Call this before derived class is destructed to ensure
        // that no virtual function calls below will result in purecall
        void stopReactor(bool detachThread = false);

        // use this function to post function call to client's main loop
        using MessageFunction = std::function<void()>;
        void postFunctionToClientContext(MessageFunction&& func);

        // Callbacks
        virtual void onStatus(const WalletStatus& status) {}
        virtual void onTxStatus(ChangeAction, const std::vector<TxDescription>& items) {}
        virtual void onSyncProgressUpdated(int done, int total) {}
        virtual void onChangeCalculated(beam::Amount changeAsset, beam::Amount changeBeam, beam::Asset::ID assetId) {}
        virtual void onCoinsSelected(const CoinsSelectionInfo&) {}
        virtual void onNormalCoinsChanged(ChangeAction, const std::vector<Coin>& utxos) {}
        virtual void onShieldedCoinChanged(ChangeAction, const std::vector<ShieldedCoin>& items) {}
        virtual void onAddressesChanged(ChangeAction, const std::vector<WalletAddress>& addresses) {}
        virtual void onAddresses(bool own, const std::vector<WalletAddress>& addresses) {}
        virtual void onGeneratedNewAddress(const WalletAddress& walletAddr) {}
        virtual void onGetAddress(const WalletID& token, const boost::optional<WalletAddress>& address, size_t offlinePayments) {}
        virtual void onSwapParamsLoaded(const beam::ByteBuffer& params) {}
        virtual void onAssetSwapParamsLoaded(const beam::ByteBuffer& params) {}
        virtual void onNewAddressFailed() {}
        virtual void onNodeConnectionChanged(bool isNodeConnected) {}
        virtual void onWalletError(ErrorType error) {}
        virtual void FailedToStartWallet() {}
        virtual void onSendMoneyVerified() {}
        virtual void onCantSendToExpired() {}
        virtual void onPaymentProofExported(const TxID& txID, const ByteBuffer& proof) {}
        virtual void onCoinsByTx(const std::vector<Coin>& coins) {}
        virtual void onAddressChecked(const std::string& addr, bool isValid) {}
        virtual void onImportRecoveryProgress(uint64_t done, uint64_t total) {}
        virtual void onNoDeviceConnected() {}
        virtual void onImportDataFromJson(bool isOk) {}
        virtual void onExportDataToJson(const std::string& data) {}
        virtual void onPostFunctionToClientContext(MessageFunction&& func) {}
        virtual void onExportTxHistoryToCsv(const std::string& data) {}
        virtual void onAssetInfo(Asset::ID assetId, const WalletAsset&) {}
        virtual void onStopped() {}
        virtual void onFullAssetsListLoaded() {}

#ifdef BEAM_ASSET_SWAP_SUPPORT
        void onDexOrdersChanged(ChangeAction, const std::vector<DexOrder>&) override {}
        void onFindDexOrder(const DexOrder&) override {}
#endif  // BEAM_ASSET_SWAP_SUPPORT

        virtual Version getLibVersion() const;
        virtual uint32_t getClientRevision() const;
        void onExchangeRates(const ExchangeRates&) override {}
        void onNotificationsChanged(ChangeAction, const std::vector<Notification>&) override {}
        void onVerificationInfo(const std::vector<VerificationInfo>&) override {}
        virtual void onPublicAddress(const std::string& publicAddr) {}

        #ifdef BEAM_ATOMIC_SWAP_SUPPORT
        void onSwapOffersChanged(ChangeAction, const std::vector<SwapOffer>& offers) override {}
        #endif

        #ifdef BEAM_IPFS_SUPPORT
        virtual void onIPFSStatus(bool running, const std::string& error, unsigned int peercnt) {}
        #endif

    private:
        void onAssetChanged(ChangeAction action, Asset::ID assetID) override;
        void onCoinsChanged(ChangeAction action, const std::vector<Coin>& items) override;
        void onTransactionChanged(ChangeAction action, const std::vector<TxDescription>& items) override;
        void onSystemStateChanged(const Block::SystemState::ID& stateID) override;
        void onAddressChanged(ChangeAction action, const std::vector<WalletAddress>& items) override;
        void onShieldedCoinsChanged(ChangeAction, const std::vector<ShieldedCoin>& coins) override;
        void onSyncProgress(int done, int total) override;
        void onOwnedNode(const PeerID& id, bool connected) override;

        void sendMoney(const WalletID& receiver, const std::string& comment, Amount amount, Amount fee) override;
        void sendMoney(const WalletID& sender, const WalletID& receiver, const std::string& comment, Amount amount, Amount fee) override;
        void startTransaction(TxParameters&& parameters) override;
        void syncWithNode() override;
        void calcChange(Amount amount, Amount fee, Asset::ID assetId) override;
        void selectCoins(Amount amount, Amount beforehandMinFee, Asset::ID assetId, bool isShielded) override;
        void selectCoins(Amount amount, Amount beforehandMinFee, Asset::ID assetId, bool isShielded, AsyncCallback<const CoinsSelectionInfo&>&& callback) override;
        void getWalletStatus() override;
        void getTransactions() override;
        void getTransactions(AsyncCallback<const std::vector<TxDescription>&>&& callback) override;
        void getTransactionsSmoothly() override;
        void getAllUtxosStatus() override;
        void getAddresses(bool own) override;

        #ifdef BEAM_ATOMIC_SWAP_SUPPORT
        void getSwapOffers() override;
        void publishSwapOffer(const SwapOffer& offer) override;
        void loadSwapParams() override;
        void storeSwapParams(const beam::ByteBuffer& params) override;
        #endif

        #ifdef BEAM_IPFS_SUPPORT
        void setIPFSConfig(asio_ipfs::config&&) override;
        void stopIPFSNode() override;
        void startIPFSNode() override;
        #endif
        void cancelTx(const TxID& id) override;
        void deleteTx(const TxID& id) override;
        void getCoinsByTx(const TxID& txId) override;
        void saveAddress(const WalletAddress& address) override;
        void generateNewAddress() override;
        void generateNewAddress(AsyncCallback<const WalletAddress&>&& callback) override;
        void deleteAddress(const WalletID& addr) override;
        void updateAddress(const WalletID& addr, const std::string& name, WalletAddress::ExpirationStatus expirationStatus) override;
        void updateAddress(const WalletID& addr, const std::string& name, beam::Timestamp expirationTime) override;
        void activateAddress(const WalletID& addr) override;
        void getAddress(const WalletID& addr) override;
        void getAddress(const WalletID& addr, AsyncCallback<const boost::optional<WalletAddress>&, size_t>&& callback) override;
        void getAddressByToken(const std::string& token, AsyncCallback<const boost::optional<WalletAddress>&, size_t>&& callback) override;
        void deleteAddressByToken(const std::string& token) override;
        void saveVouchers(const ShieldedVoucherList& v, const WalletID& walletID) override;
        void setNodeAddress(const std::string& addr) override;
        void changeWalletPassword(const SecString& password) override;
        void getNetworkStatus() override;

#ifdef BEAM_ASSET_SWAP_SUPPORT
        void loadDexOrderParams() override;
        void storeDexOrderParams(const beam::ByteBuffer& params) override;
        void getDexOrders() override;
        void getDexOrder(const DexOrderID&) override;
        void publishDexOrder(const DexOrder&) override;
        void cancelDexOrder(const DexOrderID&) override;
#endif  // BEAM_ASSET_SWAP_SUPPORT

        virtual void loadFullAssetsList() override;

        #ifdef BEAM_IPFS_SUPPORT
        void getIPFSStatus() override;
        #endif

        void rescan() override;
        void exportPaymentProof(const TxID& id) override;
        void checkNetworkAddress(const std::string& addr) override;
        void importRecovery(const std::string& path) override;
        void importDataFromJson(const std::string& data) override;
        void exportDataToJson() override;
        void exportTxHistoryToCsv() override;
        void getAssetInfo(const Asset::ID) override;
        void makeIWTCall(std::function<boost::any()>&& function, AsyncCallback<const boost::any&>&& resultCallback) override;
        void callShader(beam::ByteBuffer&& shader, std::string&& args, CallShaderCallback&& cback) override;
        void callShader(std::string&& shaderFile, std::string&& args, CallShaderCallback&& cback) override;
        void callShaderAndStartTx(beam::ByteBuffer&& shader, std::string&& args, CallShaderAndStartTxCallback&& cback) override;
        void callShaderAndStartTx(std::string&& shaderFile, std::string&& args, CallShaderAndStartTxCallback&& cback) override;
        void processShaderTxData(beam::ByteBuffer&& data, ProcessShaderTxDataCallback&& cback) override;

        void switchOnOffExchangeRates(bool isActive) override;
        void switchOnOffNotifications(Notification::Type type, bool isActive) override;
        
        void getNotifications() override;
        void markNotificationAsRead(const ECC::uintBig& id) override;
        void deleteNotification(const ECC::uintBig& id) override;

        void getExchangeRates() override;
        void getPublicAddress() override;
        void getVerificationInfo() override;

        void generateVouchers(uint64_t ownID, size_t count, AsyncCallback<const ShieldedVoucherList&>&& callback) override;

        void setMaxPrivacyLockTimeLimitHours(uint8_t limit) override;
        void getMaxPrivacyLockTimeLimitHours(AsyncCallback<uint8_t>&& callback) override;

        void setCoinConfirmationsOffset(uint32_t val) override;
        void getCoinConfirmationsOffset(AsyncCallback<uint32_t>&& callback) override;

        void removeRawSeedPhrase() override;
        void readRawSeedPhrase(AsyncCallback<const std::string&>&& callback) override;

        void getAppsList(AppsListCallback&& callback) override;
        void markAppNotificationAsRead(const TxID& id) override;

        void enableBodyRequests(bool value) override;

        // implement IWalletDB::IRecoveryProgress
        bool OnProgress(uint64_t done, uint64_t total) override;

        WalletStatus getStatus() const;
        void updateStatus();
        void updateClientState(const WalletStatus&);
        void updateMaxPrivacyStats(const WalletStatus& status);
        void updateMaxPrivacyStatsImpl(const WalletStatus& status);
        void updateClientTxState();
        void updateNotifications();
        void updateConnectionTrust(bool trustedConnected);
        bool isConnected() const;
        beam::TxoID getTotalShieldedCount() const;
        const Rules& getRules() const;

    private:
        //
        // Dex
        //
#ifdef BEAM_ASSET_SWAP_SUPPORT
        std::weak_ptr<DexBoard> _dex;
#endif  // BEAM_ASSET_SWAP_SUPPORT

        //
        // Shaders support
        //
        IShadersManager::WeakPtr _appsShaders;   // this is used only for applications support
        IShadersManager::WeakPtr _clientShaders; // this is used internally in the wallet client (callShader method)

        // Asset info can be requested multiple times for the same ID
        // We collect all such events and process them in bulk at
        // the end of the libuv cycle ignoring duplicate reuqests
        void processAInfo();
        std::set<Asset::ID>  m_ainfoRequests;
        beam::io::Timer::Ptr m_ainfoDelayed;

        // Scheduled balance updae
        beam::io::Timer::Ptr m_balanceDelayed;
        void scheduleBalance();

        std::shared_ptr<MyThread> m_thread;
        const Rules& m_rules;
        IWalletDB::Ptr m_walletDB;
        io::Reactor::Ptr m_reactor;
        IWalletModelAsync::Ptr m_async;
        std::weak_ptr<NodeNetwork> m_nodeNetwork;
        std::weak_ptr<IWalletMessageEndpoint> m_walletNetwork;
        std::weak_ptr<Wallet> m_wallet;

        #ifdef BEAM_IPFS_SUPPORT
        std::weak_ptr<IPFSService> m_ipfs;
        boost::optional<asio_ipfs::config> m_ipfsConfig;
        uint32_t m_ipfsPeerCnt = 0;
        std::string m_ipfsError;
        #endif

        // broadcasting via BBS
        std::weak_ptr<IBroadcastMsgGateway> m_broadcastRouter;
        std::weak_ptr<IBroadcastListener> m_updatesProvider;
        std::weak_ptr<IBroadcastListener> m_walletUpdatesProvider;
        std::weak_ptr<ExchangeRateProvider> m_exchangeRateProvider;
        std::weak_ptr<VerificationProvider> m_verificationProvider;
        std::shared_ptr<NotificationCenter> m_notificationCenter;

        #ifdef BEAM_ATOMIC_SWAP_SUPPORT
        std::weak_ptr<SwapOffersBoard> m_offersBulletinBoard;
        #endif  // BEAM_ATOMIC_SWAP_SUPPORT

        uint32_t m_connectedNodesCount;
        uint32_t m_trustedConnectionCount;
        boost::optional<ErrorType> m_walletError;
        std::string m_initialNodeAddrStr;

        struct CoinKey
        {
            typedef Coin::ID type;
            const type& operator()(const Coin& c) const { return c.m_ID; }
        };
        ChangesCollector <Coin, CoinKey> m_CoinChangesCollector;

        struct ShieldedCoinKey
        {
            typedef TxoID type;
            const type& operator()(const ShieldedCoin& c) const { return c.m_TxoID; }
        };
        ChangesCollector <ShieldedCoin, ShieldedCoinKey> m_ShieldedCoinChangesCollector;

        struct AddressKey
        {
            typedef std::string type;
            const type& operator()(const WalletAddress& c) const { return c.m_Address; }
        };
        ChangesCollector <WalletAddress, AddressKey> m_AddressChangesCollector;

        struct TransactionKey
        {
            typedef TxID type;
            const type& operator()(const TxDescription& c) const { return *c.GetTxID(); }
        };
        ChangesCollector <TxDescription, TransactionKey> m_TransactionChangesCollector;
        
        // these variables are accessible from UI thread
        size_t m_unsafeActiveTxCount = 0;
        size_t m_unreadNotificationsCount = 0;
        beam::Height m_currentHeight = 0;
        bool m_isConnectionTrusted = false;
        bool m_isSynced = false;
        std::unique_ptr<Filter> m_shieldedPer24hFilter;
        beam::wallet::WalletStatus m_status;
        std::vector<std::pair<beam::Height, beam::TxoID>> m_shieldedCountHistoryPart;
        beam::TxoID m_shieldedPer24h = 0;
        uint8_t m_mpLockTimeLimit = 0;
        OpenDBFunction m_openDBFunc;
        std::unique_ptr<HttpClient> m_httpClient;
        beam::Timestamp m_averageBlockTime = 0;
        beam::Timestamp m_lastBlockTime = 0;
<<<<<<< HEAD
=======
        std::set<Asset::ID> m_assetsFullList = { Asset::s_BeamID };
>>>>>>> db858c2a
    };
}<|MERGE_RESOLUTION|>--- conflicted
+++ resolved
@@ -472,9 +472,6 @@
         std::unique_ptr<HttpClient> m_httpClient;
         beam::Timestamp m_averageBlockTime = 0;
         beam::Timestamp m_lastBlockTime = 0;
-<<<<<<< HEAD
-=======
         std::set<Asset::ID> m_assetsFullList = { Asset::s_BeamID };
->>>>>>> db858c2a
     };
 }