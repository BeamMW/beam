// Copyright 2018 The Beam Team
//
// Licensed under the Apache License, Version 2.0 (the "License");
// you may not use this file except in compliance with the License.
// You may obtain a copy of the License at
//
//    http://www.apache.org/licenses/LICENSE-2.0
//
// Unless required by applicable law or agreed to in writing, software
// distributed under the License is distributed on an "AS IS" BASIS,
// WITHOUT WARRANTIES OR CONDITIONS OF ANY KIND, either express or implied.
// See the License for the specific language governing permissions and
// limitations under the License.

#include "wallet/wallet.h"
#include "wallet/wallet_db.h"
#include "wallet/wallet_network.h"
#include "wallet/wallet_model_async.h"

#include "utility/bridge.h"
#include "utility/string_helpers.h"
#include "mnemonic/mnemonic.h"

#include <boost/filesystem.hpp>
#include <jni.h>

#include "common.h"
#include "wallet_model.h"
#include "node_model.h"
#include "version.h"

#define WALLET_FILENAME "wallet.db"
#define BBS_FILENAME "keys.bbs"

using namespace beam;
using namespace beam::io;
using namespace std;

namespace fs = boost::filesystem;

namespace
{
    string to_string(const beam::WalletID& id)
    {
        static_assert(sizeof(id) == sizeof(id.m_Channel) + sizeof(id.m_Pk), "");
        return beam::to_hex(&id, sizeof(id));
    }

    static const unsigned LOG_ROTATION_PERIOD = 3 * 60 * 60 * 1000; // 3 hours

    template<typename Observer, typename Notifier>
    struct ScopedSubscriber
    {
        ScopedSubscriber(Observer* observer, const std::shared_ptr<Notifier>& notifier)
            : m_observer(observer)
            , m_notifier(notifier)
        {
            m_notifier->subscribe(m_observer);
        }

        ~ScopedSubscriber()
        {
            m_notifier->unsubscribe(m_observer);
        }
    private:
        Observer * m_observer;
        std::shared_ptr<Notifier> m_notifier;
    };

    using WalletSubscriber = ScopedSubscriber<IWalletObserver, beam::Wallet>;

<<<<<<< HEAD
    struct JString
    {
        JString(JNIEnv *envVal, jstring nameVal)
            : env(envVal)
            , name(nameVal)
            , isCopy(JNI_FALSE)
            , data(env->GetStringUTFChars(name, &isCopy))
        {
        }

        ~JString()
        {
            if (isCopy == JNI_TRUE)
            {
                env->ReleaseStringUTFChars(name, data);
            }
        }

        string value() const
        {
            return data;
        }
    private:
        JNIEnv* env;
        jstring name;
        jboolean isCopy;
        const char* data;
    };

    //////////////
    inline void setByteField(JNIEnv *env, jclass clazz, jobject obj, const char* name, jbyte value)
    {
        env->SetByteField(obj, env->GetFieldID(clazz, name, "B"), value);
    }

    inline void setLongField(JNIEnv *env, jclass clazz, jobject obj, const char* name, jlong value)
    {
        env->SetLongField(obj, env->GetFieldID(clazz, name, "J"), value);
    }

    inline void setIntField(JNIEnv *env, jclass clazz, jobject obj, const char* name, jint value)
    {
        env->SetIntField(obj, env->GetFieldID(clazz, name, "I"), value);
    }

    inline void setBooleanField(JNIEnv *env, jclass clazz, jobject obj, const char* name, jboolean value)
    {
        env->SetBooleanField(obj, env->GetFieldID(clazz, name, "Z"), value);
    }

    inline void setStringField(JNIEnv *env, jclass clazz, jobject obj, const char* name, const std::string& value)
    {
        jfieldID fieldId = env->GetFieldID(clazz, name, "Ljava/lang/String;");
        env->SetObjectField(obj, fieldId, env->NewStringUTF(value.c_str()));
    }

    template <typename T>
    inline void setByteArrayField(JNIEnv *env, jclass clazz, jobject obj, const char* name, const T& value)
    {
        if (value.size())
        {
            jbyteArray hash = env->NewByteArray(static_cast<jsize>(value.size()));
            jbyte* hashBytes = env->GetByteArrayElements(hash, NULL);

            memcpy(hashBytes, &value[0], value.size());

            env->SetObjectField(obj, env->GetFieldID(clazz, name, "[B"), hash);

            env->ReleaseByteArrayElements(hash, hashBytes, 0);
        }
    }

    template <>
    inline void setByteArrayField<ECC::uintBig>(JNIEnv *env, jclass clazz, jobject obj, const char* name, const ECC::uintBig& value)
    {
        vector<uint8_t> data;
        data.assign(value.m_pData, value.m_pData + ECC::uintBig::nBytes);
        setByteArrayField(env, clazz, obj, name, data);
    }

    inline std::string getStringField(JNIEnv *env, jclass clazz, jobject obj, const char* name)
    {
        jfieldID fieldId = env->GetFieldID(clazz, name, "Ljava/lang/String;");

        return JString(env, (jstring)env->GetObjectField(obj, fieldId)).value();
    }

    inline jlong getLongField(JNIEnv *env, jclass clazz, jobject obj, const char* name)
    {
        jfieldID fieldId = env->GetFieldID(clazz, name, "J");

        return env->GetLongField(obj, fieldId);
    }

    inline jboolean getBooleanField(JNIEnv *env, jclass clazz, jobject obj, const char* name)
    {
        jfieldID fieldId = env->GetFieldID(clazz, name, "Z");

        return env->GetBooleanField(obj, fieldId);
    }

    inline jsize getByteArrayField(JNIEnv *env, jclass clazz, jobject obj, const char* name, uint8_t* value)
    {
        jfieldID fieldId = env->GetFieldID(clazz, name, "[B");
        jbyteArray byteArray = (jbyteArray)env->GetObjectField(obj, fieldId);

        jbyte* data = env->GetByteArrayElements(byteArray, NULL);

        if (data)
        {
            jsize size = env->GetArrayLength(byteArray);

            if (size > 0)
            {
                memcpy(value, data, size);
            }

            env->ReleaseByteArrayElements(byteArray, data, JNI_ABORT);

            return size;
        }

        return 0;
    }

    struct WalletStatus
    {
        beam::Amount available;
        beam::Amount received;
        beam::Amount sent;
        beam::Amount unconfirmed;
        struct
        {
            beam::Timestamp lastTime;
            int done;
            int total;
        } update;

        beam::Block::SystemState::ID stateID;
    };

    struct WalletModelBridge : public Bridge<IWalletModelAsync>
    {
        BRIDGE_INIT(WalletModelBridge);

        void sendMoney(const beam::WalletID& receiverId, const std::string& comment, beam::Amount&& amount, beam::Amount&& fee) override
        {
            tx.send([receiverId, comment, amount{ move(amount) }, fee{ move(fee) }](BridgeInterface& receiver_) mutable
            {
                receiver_.sendMoney(receiverId, comment, move(amount), move(fee));
            });
        }

        void syncWithNode() override
        {
            tx.send([](BridgeInterface& receiver_) mutable
            {
                receiver_.syncWithNode();
            });
        }

        void calcChange(beam::Amount&& amount) override
        {
            tx.send([amount{move(amount)}](BridgeInterface& receiver_) mutable
            {
                receiver_.calcChange(move(amount));
            });
        }

        void getWalletStatus() override
        {
            tx.send([](BridgeInterface& receiver_) mutable
            {
                receiver_.getWalletStatus();
            });
        }

        void getUtxosStatus() override
        {
            tx.send([](BridgeInterface& receiver_) mutable
            {
                receiver_.getUtxosStatus();
            });
        }

        void getAddresses(bool own) override
        {
            tx.send([own](BridgeInterface& receiver_) mutable
            {
                receiver_.getAddresses(own);
            });
        }

        void cancelTx(const beam::TxID& id) override
        {
            tx.send([id](BridgeInterface& receiver_) mutable
            {
                receiver_.cancelTx(id);
            });
        }

        void deleteTx(const beam::TxID& id) override
        {
            tx.send([id](BridgeInterface& receiver_) mutable
            {
                receiver_.deleteTx(id);
            });
        }

        void generateNewAddress() override
        {
            tx.send([](BridgeInterface& receiver_) mutable
            {
                receiver_.generateNewAddress();
            });
        }

        void saveAddress(const beam::WalletAddress& address, bool bOwn) override
        {
            tx.send([address, bOwn](BridgeInterface& receiver_) mutable
            {
                receiver_.saveAddress(address, bOwn);
            });
        }

        void changeCurrentWalletIDs(const beam::WalletID& senderID, const beam::WalletID& receiverID) override
        {
            tx.send([senderID, receiverID](BridgeInterface& receiver_) mutable
            {
                receiver_.changeCurrentWalletIDs(senderID, receiverID);
            });
        }

        void deleteAddress(const beam::WalletID& id) override
        {
            tx.send([id](BridgeInterface& receiver_) mutable
            {
                receiver_.deleteAddress(id);
            });
        }

        void saveAddressChanges(const beam::WalletID& id, const std::string& name, bool isNever, bool makeActive, bool makeExpired) override {}

        void setNodeAddress(const std::string& addr) override
        {
            tx.send([addr](BridgeInterface& receiver_) mutable
            {
                receiver_.setNodeAddress(addr);
            });
        }

        void changeWalletPassword(const SecString& pass) override
        {
            // TODO: should be investigated, don't know how to "move" SecString into lambda
            std::string passStr(pass.data(), pass.size());

            tx.send([passStr](BridgeInterface& receiver_) mutable
            {
                receiver_.changeWalletPassword(passStr);
            });
        }

        void getNetworkStatus() override {}

        void refresh() override {}
    };

    static JavaVM* JVM = NULL;

    static jclass WalletListenerClass = 0;
    static jclass WalletClass = 0;
    static jclass WalletStatusClass = 0;
    static jclass SystemStateClass = 0;
    static jclass TxDescriptionClass = 0;
    static jclass UtxoClass = 0;
    static jclass WalletAddressClass = 0;

    static JNIEnv* Android_JNI_getEnv(void)
    {
        JNIEnv *env;
#if defined (__ANDROID__)
        JVM->AttachCurrentThread(&env, NULL);
#else
        JVM->AttachCurrentThread((void**)&env, NULL);
#endif

        return env;
    }

    struct WalletModel : IWalletModelAsync, IWalletObserver
    {
        WalletModel()
        {
            _startMutex = make_shared<mutex>();
            _startCV = make_shared<condition_variable>();
        }

        void start(const string& nodeAddr, IWalletDB::Ptr WalletDB)
        {
            _thread = make_shared<thread>(&WalletModel::run, this, nodeAddr, WalletDB);

            {
                unique_lock<mutex> lock(*_startMutex);
                _startCV->wait(lock);
            }
        }

        void run(const string& nodeURI, IWalletDB::Ptr walletDB)
        {
            try
            {
                _walletDB = walletDB;

                std::unique_ptr<WalletSubscriber> wallet_subscriber;

                _reactor = Reactor::create();
                io::Reactor::Scope scope(*_reactor);

                io::Reactor::GracefulIntHandler gih(*_reactor);

                async = make_shared<WalletModelBridge>(*(static_cast<IWalletModelAsync*>(this)), *_reactor);

                //emit onStatus(getStatus());
                //emit onTxStatus(beam::ChangeAction::Reset, _walletDB->getTxHistory());

                _logRotateTimer = io::Timer::create(*_reactor);
                _logRotateTimer->start(
                    LOG_ROTATION_PERIOD, true,
                    []() {
                    Logger::get()->rotate();
                });

                auto wallet = make_shared<Wallet>(_walletDB);
                _wallet = wallet;

                struct MyNodeNetwork :public proto::FlyClient::NetworkStd {

                    MyNodeNetwork(proto::FlyClient& fc, WalletModel& wm)
                        :proto::FlyClient::NetworkStd(fc)
                        , m_This(wm)
                    {
                    }

                    WalletModel& m_This;

                    void OnNodeConnected(size_t, bool bConnected) override {
                        m_This.onNodeConnectedStatusChanged(bConnected);
                    }

                    void OnConnectionFailed(size_t, const proto::NodeConnection::DisconnectReason&) override {
                        m_This.onNodeConnectionFailed();
                    }
                };

                auto nnet = make_shared<MyNodeNetwork>(*wallet, *this);

                Address node_addr;
                if (node_addr.resolve(nodeURI.c_str()))
                {
                    nnet->m_Cfg.m_vNodes.push_back(node_addr);
                }
                else
                {
                    LOG_ERROR() << "Unable to resolve node address: " << nodeURI;
                }

                nnet->Connect();
                _nodeNetwork = nnet;

                auto wnet = make_shared<WalletNetworkViaBbs>(*wallet, *nnet, _walletDB);
                _walletNetwork = wnet;
                wallet->set_Network(*nnet, *wnet);

                wallet_subscriber = make_unique<WalletSubscriber>(static_cast<IWalletObserver*>(this), wallet);

                {
                    unique_lock<mutex> lock(*_startMutex);
                    _startCV->notify_one();
                }

                _reactor->run();
            }
            catch (const runtime_error& ex)
            {
                LOG_ERROR() << ex.what();
            }
            catch (...)
            {
                LOG_ERROR() << "Unhandled exception";
            }
        }

        void onNodeConnectedStatusChanged(bool isNodeConnected)
        {
            LOG_DEBUG() << "onNodeConnectedStatusChanged(" << isNodeConnected << ")";

            JNIEnv* env = Android_JNI_getEnv();

            jmethodID callback = env->GetStaticMethodID(WalletListenerClass, "onNodeConnectedStatusChanged", "(Z)V");

            env->CallStaticVoidMethod(WalletListenerClass, callback, isNodeConnected);

        }

        void onNodeConnectionFailed()
        {
            LOG_DEBUG() << "onNodeConnectionFailed()";

            JNIEnv* env = Android_JNI_getEnv();

            jmethodID callback = env->GetStaticMethodID(WalletListenerClass, "onNodeConnectionFailed", "()V");

            env->CallStaticVoidMethod(WalletListenerClass, callback);
        }

        void onGeneratedNewAddress(const WalletAddress& address)
        {
            LOG_DEBUG() << "onGeneratedNewAddress()";

            JNIEnv* env = Android_JNI_getEnv();

            jobject addr = env->AllocObject(WalletAddressClass);

            {
                setStringField(env, WalletAddressClass, addr, "walletID", to_string(address.m_walletID));
                setStringField(env, WalletAddressClass, addr, "label", address.m_label);
                setStringField(env, WalletAddressClass, addr, "category", address.m_category);
                setLongField(env, WalletAddressClass, addr, "createTime", address.m_createTime);
                setLongField(env, WalletAddressClass, addr, "duration", address.m_duration);
                setLongField(env, WalletAddressClass, addr, "own", address.m_OwnID);
            }

            jmethodID callback = env->GetStaticMethodID(WalletListenerClass, "onGeneratedNewAddress", "(L" BEAM_JAVA_PATH "/entities/dto/WalletAddressDTO;)V");
            env->CallStaticVoidMethod(WalletListenerClass, callback, addr);
        }

        ///////////////////////////////////////////////
        // IWalletModelAsync impl
        ///////////////////////////////////////////////
        void saveAddress(const WalletAddress& address, bool bOwn) override
        {
            _walletDB->saveAddress(address);

            if (bOwn)
            {
                auto s = _walletNetwork.lock();
                if (s)
                {
                    static_pointer_cast<WalletNetworkViaBbs>(s)->AddOwnAddress(address);
                }
            }
        }

        void sendMoney(const beam::WalletID& receiver, const std::string& comment, beam::Amount&& amount, beam::Amount&& fee) override
        {
            try
            {
                WalletAddress senderAddress = wallet::createAddress(_walletDB);

                saveAddress(senderAddress, true); // should update the wallet_network

                ByteBuffer message(comment.begin(), comment.end());

                assert(!_wallet.expired());
                auto s = _wallet.lock();
                if (s)
                {
                    s->transfer_money(senderAddress.m_walletID, receiver, move(amount), move(fee), true, 120, move(message));
                }
            }
            catch (...)
            {

            }
        }

        void syncWithNode() override 
        {
            assert(!_nodeNetwork.expired());
            auto s = _nodeNetwork.lock();
            if (s)
                s->Connect();
        }

        void calcChange(beam::Amount&& amount) override 
        {
            auto coins = _walletDB->selectCoins(amount, false);
            Amount sum = 0;
            for (auto& c : coins)
            {
                sum += c.m_ID.m_Value;
            }
            if (sum < amount)
            {
                onChangeCalculated(0);
            }
            else
            {
                onChangeCalculated(sum - amount);
            }
        }

        void getWalletStatus() override 
        {
            LOG_DEBUG() << "getWalletStatus()";
            onStatus(getStatus());

            onTxStatus(beam::ChangeAction::Reset, _walletDB->getTxHistory());
            onAdrresses(false, _walletDB->getAddresses(false));
        }

        void getUtxosStatus() override 
        {
            LOG_DEBUG() << "getUtxosStatus()";
            onAllUtxoChanged(getUtxos());
        }

        void getAddresses(bool own) override 
        {
            LOG_DEBUG() << "getAddresses()";

            onAdrresses(own, _walletDB->getAddresses(own));
        }

        void cancelTx(const beam::TxID& id) override {}
        void deleteTx(const beam::TxID& id) override {}

        void generateNewAddress() override 
        {
            try
            {
                WalletAddress address = wallet::createAddress(_walletDB);

                onGeneratedNewAddress(address);
            }
            catch (...)
            {

            }
        }

        void changeCurrentWalletIDs(const beam::WalletID& senderID, const beam::WalletID& receiverID) override {}
        void deleteAddress(const beam::WalletID& id) override {}
        void saveAddressChanges(const beam::WalletID& id, const std::string& name, bool isNever, bool makeActive, bool makeExpired) override {}
        void setNodeAddress(const std::string& addr) override {}
        void changeWalletPassword(const beam::SecString& password) override {}
        void getNetworkStatus() override {}
        void refresh() override {}

        ///////////////////////////////////////////////
        // callbacks
        ///////////////////////////////////////////////

        void onStatus(const WalletStatus& status)
        {

            JNIEnv* env = Android_JNI_getEnv();

            jobject walletStatus = env->AllocObject(WalletStatusClass);

            setLongField(env, WalletStatusClass, walletStatus, "available", status.available);
            setLongField(env, WalletStatusClass, walletStatus, "unconfirmed", status.unconfirmed);

            {
                jobject systemState = env->AllocObject(SystemStateClass);

                setLongField(env, SystemStateClass, systemState, "height", status.stateID.m_Height);
                setByteArrayField(env, SystemStateClass, systemState, "hash", status.stateID.m_Hash);

                jfieldID systemStateID = env->GetFieldID(WalletStatusClass, "system", "L" BEAM_JAVA_PATH "/entities/dto/SystemStateDTO;");
                env->SetObjectField(walletStatus, systemStateID, systemState);
            }

            ////////////////

            jmethodID callback = env->GetStaticMethodID(WalletListenerClass, "onStatus", "(L" BEAM_JAVA_PATH "/entities/dto/WalletStatusDTO;)V");
            env->CallStaticVoidMethod(WalletListenerClass, callback, walletStatus);
        }

        void onTxStatus(beam::ChangeAction action, const std::vector<beam::TxDescription>& items) 
        {
            LOG_DEBUG() << "onTxStatus()";

            JNIEnv* env = Android_JNI_getEnv();

            jmethodID callback = env->GetStaticMethodID(WalletListenerClass, "onTxStatus", "(I[L" BEAM_JAVA_PATH "/entities/dto/TxDescriptionDTO;)V");
            
            jobjectArray txItems = 0;

            if(!items.empty())
            {
                txItems = env->NewObjectArray(static_cast<jsize>(items.size()), TxDescriptionClass, NULL);

                for(int i = 0; i < items.size(); ++i)
                {
                    const auto& item = items[i];

                    jobject tx = env->AllocObject(TxDescriptionClass);

                    setByteArrayField(env,         TxDescriptionClass, tx, "id", item.m_txId);
                    setLongField(env,             TxDescriptionClass, tx, "amount", item.m_amount);
                    setLongField(env,             TxDescriptionClass, tx, "fee", item.m_fee);
                    setLongField(env,             TxDescriptionClass, tx, "change", item.m_change);
                    setLongField(env,             TxDescriptionClass, tx, "minHeight", item.m_minHeight);

                    setStringField(env,         TxDescriptionClass, tx, "peerId", to_string(item.m_peerId));
                    setStringField(env,         TxDescriptionClass, tx, "myId", to_string(item.m_myId));

                    setByteArrayField(env,         TxDescriptionClass, tx, "message", item.m_message);
                    setLongField(env,             TxDescriptionClass, tx, "createTime", item.m_createTime);
                    setLongField(env,             TxDescriptionClass, tx, "modifyTime", item.m_modifyTime);
                    setBooleanField(env,         TxDescriptionClass, tx, "sender", item.m_sender);
                    setIntField(env,             TxDescriptionClass, tx, "status", static_cast<jint>(item.m_status));

                    env->SetObjectArrayElement(txItems, i, tx);
                }                
            }

            env->CallStaticVoidMethod(WalletListenerClass, callback, action, txItems);
        }

        void onSyncProgressUpdated(int done, int total)
        {
            LOG_DEBUG() << "onSyncProgressUpdated(" << done << ", " << total << ")";

            JNIEnv* env = Android_JNI_getEnv();

            jmethodID callback = env->GetStaticMethodID(WalletListenerClass, "onSyncProgressUpdated", "(II)V");

            env->CallStaticVoidMethod(WalletListenerClass, callback, done, total);
        }

        void onChangeCalculated(beam::Amount change) 
        {
            LOG_DEBUG() << "onChangeCalculated(" << change << ")";

            JNIEnv* env = Android_JNI_getEnv();

            jmethodID callback = env->GetStaticMethodID(WalletListenerClass, "onChangeCalculated", "(J)V");

            env->CallStaticVoidMethod(WalletListenerClass, callback, change);
        }

        void onAllUtxoChanged(const std::vector<beam::Coin>& utxosVec) 
        {
            LOG_DEBUG() << "onAllUtxoChanged()";

            JNIEnv* env = Android_JNI_getEnv();

            jobjectArray utxos = 0;

            if(!utxosVec.empty())
            {
                utxos = env->NewObjectArray(static_cast<jsize>(utxosVec.size()), UtxoClass, NULL);

                for(int i = 0; i < utxosVec.size(); ++i)
                {
                    const auto& coin = utxosVec[i];

                    jobject utxo = env->AllocObject(UtxoClass);

                    setLongField(env, UtxoClass, utxo, "id", coin.m_ID.m_Idx);
                    setLongField(env, UtxoClass, utxo, "amount", coin.m_ID.m_Value);
                    setIntField(env, UtxoClass, utxo, "status", coin.m_status);
                    setLongField(env, UtxoClass, utxo, "createHeight", coin.m_createHeight);
                    setLongField(env, UtxoClass, utxo, "maturity", coin.m_maturity);
                    setIntField(env, UtxoClass, utxo, "keyType", static_cast<jint>(coin.m_ID.m_Type));
                    setLongField(env, UtxoClass, utxo, "confirmHeight", coin.m_confirmHeight);
                    setLongField(env, UtxoClass, utxo, "lockHeight", coin.m_lockedHeight);

                    if(coin.m_createTxId)
                        setByteArrayField(env, UtxoClass, utxo, "createTxId", *coin.m_createTxId);

                    if (coin.m_spentTxId)
                        setByteArrayField(env, UtxoClass, utxo, "spentTxId", *coin.m_spentTxId);

                    env->SetObjectArrayElement(utxos, i, utxo);
                }
            }

            //////////////////////////////////

            jmethodID callback = env->GetStaticMethodID(WalletListenerClass, "onAllUtxoChanged", "([L" BEAM_JAVA_PATH "/entities/dto/UtxoDTO;)V");
            env->CallStaticVoidMethod(WalletListenerClass, callback, utxos);
        }

        void onAdrresses(bool own, const std::vector<beam::WalletAddress>& addresses) 
        {
            LOG_DEBUG() << "onAdrresses(" << own << ")";

            JNIEnv* env = Android_JNI_getEnv();

            jobjectArray addrArray = 0;

            if (!addresses.empty())
            {
                addrArray = env->NewObjectArray(static_cast<jsize>(addresses.size()), WalletAddressClass, NULL);
=======
    // this code for node
    //static unique_ptr<NodeModel> nodeModel;
>>>>>>> fa53f142

    static unique_ptr<WalletModel> walletModel;

    void initLogger(const string& appData)
    {
        static auto logger = beam::Logger::create(LOG_LEVEL_DEBUG, LOG_LEVEL_DEBUG, LOG_LEVEL_DEBUG, "wallet_", (fs::path(appData) / fs::path("logs")).string());

        Rules::get().UpdateChecksum();
        LOG_INFO() << "Beam Mobile Wallet " << PROJECT_VERSION << " (" << BRANCH_NAME << ")";
        LOG_INFO() << "Rules signature: " << Rules::get().Checksum;
    }
}


#ifdef __cplusplus
extern "C" {
#endif

JNIEXPORT jobject JNICALL BEAM_JAVA_API_INTERFACE(createWallet)(JNIEnv *env, jobject thiz, 
    jstring nodeAddrStr, jstring appDataStr, jstring passStr, jstring phrasesStr)
{
    auto appData = JString(env, appDataStr).value();

    initLogger(appData);
    
    LOG_DEBUG() << "creating wallet...";

    auto pass = JString(env, passStr).value();

    SecString seed;
    
    {

        WordList phrases = string_helpers::split(JString(env, phrasesStr).value(), ';');
        assert(phrases.size() == 12);
        if (!isValidMnemonic(phrases, language::en))
        {
            LOG_ERROR() << "Invalid seed phrases provided: " << JString(env, phrasesStr).value();
            return nullptr;
        }

        auto buf = decodeMnemonic(phrases);
        seed.assign(buf.data(), buf.size());
    }

    auto walletDB = WalletDB::init(
        appData + "/" WALLET_FILENAME,
        pass,
        seed.hash());

    if(walletDB)
    {
        LOG_DEBUG() << "wallet successfully created.";

        // this code for node
        /*LOG_DEBUG() << "try to start node";

        nodeModel = make_unique<NodeModel>(appData);

        nodeModel->setKdf(walletDB->get_MasterKdf());
        nodeModel->startNode();
        walletModel = make_unique<WalletModel>(walletDB, "127.0.0.1:10005");*/

        walletModel = make_unique<WalletModel>(walletDB, JString(env, nodeAddrStr).value());

        jobject walletObj = env->AllocObject(WalletClass);

        walletModel->start();

        return walletObj;
    }

    LOG_ERROR() << "wallet creation error.";

    return nullptr;
}

JNIEXPORT jboolean JNICALL BEAM_JAVA_API_INTERFACE(isWalletInitialized)(JNIEnv *env, jobject thiz, 
    jstring appData)
{
    LOG_DEBUG() << "checking if wallet exists...";

    return WalletDB::isInitialized(JString(env, appData).value() + "/" WALLET_FILENAME) ? JNI_TRUE : JNI_FALSE;
}

JNIEXPORT jobject JNICALL BEAM_JAVA_API_INTERFACE(openWallet)(JNIEnv *env, jobject thiz, 
    jstring nodeAddrStr, jstring appDataStr, jstring passStr)
{
    auto appData = JString(env, appDataStr).value();

    initLogger(appData);

    LOG_DEBUG() << "opening wallet...";

    string pass = JString(env, passStr).value();
    auto walletDB = WalletDB::open(appData + "/" WALLET_FILENAME, pass);

    if(walletDB)
    {
        LOG_DEBUG() << "wallet successfully opened.";

        // this code for node
        /*LOG_DEBUG() << "try to start node";

        nodeModel = make_unique<NodeModel>(appData);

        nodeModel->start();

        nodeModel->setKdf(walletDB->get_MasterKdf());

        nodeModel->startNode();

        walletModel = make_unique<WalletModel>(walletDB, "127.0.0.1:10005");*/

        walletModel = make_unique<WalletModel>(walletDB, JString(env, nodeAddrStr).value());
                
        jobject walletObj = env->AllocObject(WalletClass);

        walletModel->start();

        return walletObj;
    }

    LOG_ERROR() << "wallet not opened.";

    return nullptr;
}

JNIEXPORT jobject JNICALL BEAM_JAVA_API_INTERFACE(createMnemonic)(JNIEnv *env, jobject thiz)
{
    auto phrases = beam::createMnemonic(beam::getEntropy(), beam::language::en);

    jobjectArray phrasesArray = env->NewObjectArray(static_cast<jsize>(phrases.size()), env->FindClass("java/lang/String"), 0);

    int i = 0;
    for (auto& phrase : phrases)
    {
        jstring str = env->NewStringUTF(phrase.c_str());
        env->SetObjectArrayElement(phrasesArray, i++, str);
        env->DeleteLocalRef(str);
    }

    return phrasesArray;
}

JNIEXPORT jboolean JNICALL BEAM_JAVA_API_INTERFACE(checkReceiverAddress)(JNIEnv *env, jobject thiz, jstring address)
{
    auto str = JString(env, address).value();

    return beam::check_receiver_address(str);
}

JNIEXPORT void JNICALL BEAM_JAVA_WALLET_INTERFACE(getWalletStatus)(JNIEnv *env, jobject thiz)
{
    LOG_DEBUG() << "getWalletStatus()";

    walletModel->getAsync()->getWalletStatus();
}

JNIEXPORT void JNICALL BEAM_JAVA_WALLET_INTERFACE(getUtxosStatus)(JNIEnv *env, jobject thiz)
{
    LOG_DEBUG() << "getUtxosStatus()";

    walletModel->getAsync()->getUtxosStatus();
}

JNIEXPORT void JNICALL BEAM_JAVA_WALLET_INTERFACE(syncWithNode)(JNIEnv *env, jobject thiz)
{
    LOG_DEBUG() << "syncWithNode()";

    walletModel->getAsync()->syncWithNode();
}

JNIEXPORT void JNICALL BEAM_JAVA_WALLET_INTERFACE(sendMoney)(JNIEnv *env, jobject thiz,
    jstring receiverAddr, jstring comment, jlong amount, jlong fee)
{
    LOG_DEBUG() << "sendMoney(" << JString(env, receiverAddr).value() << ", " << JString(env, comment).value() << ", " << amount << ", " << fee << ")";

    WalletAddress peerAddr;
    peerAddr.m_walletID.FromHex(JString(env, receiverAddr).value());
    peerAddr.m_createTime = getTimestamp();

    // TODO: implement UI for this situation
    // TODO: don't save if you send to yourself
    walletModel->getAsync()->saveAddress(peerAddr, false);

    // TODO: show 'operation in process' animation here?
    walletModel->getAsync()->sendMoney(peerAddr.m_walletID
        , JString(env, comment).value()
        , beam::Amount(amount)
        , beam::Amount(fee));
}

JNIEXPORT void JNICALL BEAM_JAVA_WALLET_INTERFACE(calcChange)(JNIEnv *env, jobject thiz,
    jlong amount)
{
    LOG_DEBUG() << "calcChange(" << amount << ")";

    walletModel->getAsync()->calcChange(beam::Amount(amount));
}

JNIEXPORT void JNICALL BEAM_JAVA_WALLET_INTERFACE(getAddresses)(JNIEnv *env, jobject thiz,
    jboolean own)
{
    LOG_DEBUG() << "getAddresses(" << own << ")";

    walletModel->getAsync()->getAddresses(own);
}

JNIEXPORT void JNICALL BEAM_JAVA_WALLET_INTERFACE(generateNewAddress)(JNIEnv *env, jobject thiz)
{
    LOG_DEBUG() << "generateNewAddress()";

    walletModel->getAsync()->generateNewAddress();
}

JNIEXPORT void JNICALL BEAM_JAVA_WALLET_INTERFACE(saveAddress)(JNIEnv *env, jobject thiz,
    jobject walletAddrObj, jboolean own)
{
    LOG_DEBUG() << "saveAddress()";

    WalletAddress addr;

    addr.m_walletID.FromHex(getStringField(env, WalletAddressClass, walletAddrObj, "walletID"));
    addr.m_label = getStringField(env, WalletAddressClass, walletAddrObj, "label");
    addr.m_category = getStringField(env, WalletAddressClass, walletAddrObj, "category");
    addr.m_createTime = getLongField(env, WalletAddressClass, walletAddrObj, "createTime");
    addr.m_duration = getLongField(env, WalletAddressClass, walletAddrObj, "duration");
    addr.m_OwnID = getLongField(env, WalletAddressClass, walletAddrObj, "own");

    walletModel->getAsync()->saveAddress(addr, own);
}

// don't use it. i don't check it
JNIEXPORT void JNICALL BEAM_JAVA_WALLET_INTERFACE(cancelTx)(JNIEnv *env, jobject thiz,
    jstring txId)
{
    LOG_DEBUG() << "cancelTx()";

    auto buffer = from_hex(JString(env, txId).value());
    TxID id;

    std::copy_n(buffer.begin(), id.size(), id.begin());
    walletModel->getAsync()->cancelTx(id);
}

JNIEXPORT void JNICALL BEAM_JAVA_WALLET_INTERFACE(deleteTx)(JNIEnv *env, jobject thiz,
    jstring txId)
{
    LOG_DEBUG() << "deleteTx()";

    auto buffer = from_hex(JString(env, txId).value());
    TxID id;

    std::copy_n(buffer.begin(), id.size(), id.begin());
    walletModel->getAsync()->deleteTx(id);
}

JNIEXPORT void JNICALL BEAM_JAVA_WALLET_INTERFACE(deleteAddress)(JNIEnv *env, jobject thiz,
    jstring walletID)
{
    WalletID id(Zero);

    if (!id.FromHex(JString(env, walletID).value()))
    {
        LOG_ERROR() << "Address is not valid!!!";

        return;
    }
    walletModel->getAsync()->deleteAddress(id);
}

JNIEXPORT jint JNICALL JNI_OnLoad(JavaVM* vm, void* reserved)
{
    JNIEnv *env;
    JVM = vm;

    JVM->GetEnv((void**) &env, JNI_VERSION_1_6);

    Android_JNI_getEnv();

    {
        jclass cls = env->FindClass(BEAM_JAVA_PATH "/listeners/WalletListener");
        WalletListenerClass = reinterpret_cast<jclass>(env->NewGlobalRef(cls));
        env->DeleteLocalRef(cls);
    }

    {
        jclass cls = env->FindClass(BEAM_JAVA_PATH "/entities/Wallet");
        WalletClass = reinterpret_cast<jclass>(env->NewGlobalRef(cls));
        env->DeleteLocalRef(cls);
    }

    {
        jclass cls = env->FindClass(BEAM_JAVA_PATH "/entities/dto/WalletStatusDTO");
        WalletStatusClass = reinterpret_cast<jclass>(env->NewGlobalRef(cls));
        env->DeleteLocalRef(cls);
    }

    {
        jclass cls = env->FindClass(BEAM_JAVA_PATH "/entities/dto/SystemStateDTO");
        SystemStateClass = reinterpret_cast<jclass>(env->NewGlobalRef(cls));
        env->DeleteLocalRef(cls);
    }

    {
        jclass cls = env->FindClass(BEAM_JAVA_PATH "/entities/dto/TxDescriptionDTO");
        TxDescriptionClass = reinterpret_cast<jclass>(env->NewGlobalRef(cls));
        env->DeleteLocalRef(cls);
    }

    {
        jclass cls = env->FindClass(BEAM_JAVA_PATH "/entities/dto/UtxoDTO");
        UtxoClass = reinterpret_cast<jclass>(env->NewGlobalRef(cls));
        env->DeleteLocalRef(cls);
    }

    {
        jclass cls = env->FindClass(BEAM_JAVA_PATH "/entities/dto/WalletAddressDTO");
        WalletAddressClass = reinterpret_cast<jclass>(env->NewGlobalRef(cls));
        env->DeleteLocalRef(cls);
    }

    return JNI_VERSION_1_6;
}

#ifdef __cplusplus
}
#endif<|MERGE_RESOLUTION|>--- conflicted
+++ resolved
@@ -1,1102 +1,402 @@
-// Copyright 2018 The Beam Team
-//
-// Licensed under the Apache License, Version 2.0 (the "License");
-// you may not use this file except in compliance with the License.
-// You may obtain a copy of the License at
-//
-//    http://www.apache.org/licenses/LICENSE-2.0
-//
-// Unless required by applicable law or agreed to in writing, software
-// distributed under the License is distributed on an "AS IS" BASIS,
-// WITHOUT WARRANTIES OR CONDITIONS OF ANY KIND, either express or implied.
-// See the License for the specific language governing permissions and
-// limitations under the License.
-
-#include "wallet/wallet.h"
-#include "wallet/wallet_db.h"
-#include "wallet/wallet_network.h"
-#include "wallet/wallet_model_async.h"
-
-#include "utility/bridge.h"
-#include "utility/string_helpers.h"
-#include "mnemonic/mnemonic.h"
-
-#include <boost/filesystem.hpp>
-#include <jni.h>
-
-#include "common.h"
-#include "wallet_model.h"
-#include "node_model.h"
-#include "version.h"
-
-#define WALLET_FILENAME "wallet.db"
-#define BBS_FILENAME "keys.bbs"
-
-using namespace beam;
-using namespace beam::io;
-using namespace std;
-
-namespace fs = boost::filesystem;
-
-namespace
-{
-    string to_string(const beam::WalletID& id)
-    {
-        static_assert(sizeof(id) == sizeof(id.m_Channel) + sizeof(id.m_Pk), "");
-        return beam::to_hex(&id, sizeof(id));
-    }
-
-    static const unsigned LOG_ROTATION_PERIOD = 3 * 60 * 60 * 1000; // 3 hours
-
-    template<typename Observer, typename Notifier>
-    struct ScopedSubscriber
-    {
-        ScopedSubscriber(Observer* observer, const std::shared_ptr<Notifier>& notifier)
-            : m_observer(observer)
-            , m_notifier(notifier)
-        {
-            m_notifier->subscribe(m_observer);
-        }
-
-        ~ScopedSubscriber()
-        {
-            m_notifier->unsubscribe(m_observer);
-        }
-    private:
-        Observer * m_observer;
-        std::shared_ptr<Notifier> m_notifier;
-    };
-
-    using WalletSubscriber = ScopedSubscriber<IWalletObserver, beam::Wallet>;
-
-<<<<<<< HEAD
-    struct JString
-    {
-        JString(JNIEnv *envVal, jstring nameVal)
-            : env(envVal)
-            , name(nameVal)
-            , isCopy(JNI_FALSE)
-            , data(env->GetStringUTFChars(name, &isCopy))
-        {
-        }
-
-        ~JString()
-        {
-            if (isCopy == JNI_TRUE)
-            {
-                env->ReleaseStringUTFChars(name, data);
-            }
-        }
-
-        string value() const
-        {
-            return data;
-        }
-    private:
-        JNIEnv* env;
-        jstring name;
-        jboolean isCopy;
-        const char* data;
-    };
-
-    //////////////
-    inline void setByteField(JNIEnv *env, jclass clazz, jobject obj, const char* name, jbyte value)
-    {
-        env->SetByteField(obj, env->GetFieldID(clazz, name, "B"), value);
-    }
-
-    inline void setLongField(JNIEnv *env, jclass clazz, jobject obj, const char* name, jlong value)
-    {
-        env->SetLongField(obj, env->GetFieldID(clazz, name, "J"), value);
-    }
-
-    inline void setIntField(JNIEnv *env, jclass clazz, jobject obj, const char* name, jint value)
-    {
-        env->SetIntField(obj, env->GetFieldID(clazz, name, "I"), value);
-    }
-
-    inline void setBooleanField(JNIEnv *env, jclass clazz, jobject obj, const char* name, jboolean value)
-    {
-        env->SetBooleanField(obj, env->GetFieldID(clazz, name, "Z"), value);
-    }
-
-    inline void setStringField(JNIEnv *env, jclass clazz, jobject obj, const char* name, const std::string& value)
-    {
-        jfieldID fieldId = env->GetFieldID(clazz, name, "Ljava/lang/String;");
-        env->SetObjectField(obj, fieldId, env->NewStringUTF(value.c_str()));
-    }
-
-    template <typename T>
-    inline void setByteArrayField(JNIEnv *env, jclass clazz, jobject obj, const char* name, const T& value)
-    {
-        if (value.size())
-        {
-            jbyteArray hash = env->NewByteArray(static_cast<jsize>(value.size()));
-            jbyte* hashBytes = env->GetByteArrayElements(hash, NULL);
-
-            memcpy(hashBytes, &value[0], value.size());
-
-            env->SetObjectField(obj, env->GetFieldID(clazz, name, "[B"), hash);
-
-            env->ReleaseByteArrayElements(hash, hashBytes, 0);
-        }
-    }
-
-    template <>
-    inline void setByteArrayField<ECC::uintBig>(JNIEnv *env, jclass clazz, jobject obj, const char* name, const ECC::uintBig& value)
-    {
-        vector<uint8_t> data;
-        data.assign(value.m_pData, value.m_pData + ECC::uintBig::nBytes);
-        setByteArrayField(env, clazz, obj, name, data);
-    }
-
-    inline std::string getStringField(JNIEnv *env, jclass clazz, jobject obj, const char* name)
-    {
-        jfieldID fieldId = env->GetFieldID(clazz, name, "Ljava/lang/String;");
-
-        return JString(env, (jstring)env->GetObjectField(obj, fieldId)).value();
-    }
-
-    inline jlong getLongField(JNIEnv *env, jclass clazz, jobject obj, const char* name)
-    {
-        jfieldID fieldId = env->GetFieldID(clazz, name, "J");
-
-        return env->GetLongField(obj, fieldId);
-    }
-
-    inline jboolean getBooleanField(JNIEnv *env, jclass clazz, jobject obj, const char* name)
-    {
-        jfieldID fieldId = env->GetFieldID(clazz, name, "Z");
-
-        return env->GetBooleanField(obj, fieldId);
-    }
-
-    inline jsize getByteArrayField(JNIEnv *env, jclass clazz, jobject obj, const char* name, uint8_t* value)
-    {
-        jfieldID fieldId = env->GetFieldID(clazz, name, "[B");
-        jbyteArray byteArray = (jbyteArray)env->GetObjectField(obj, fieldId);
-
-        jbyte* data = env->GetByteArrayElements(byteArray, NULL);
-
-        if (data)
-        {
-            jsize size = env->GetArrayLength(byteArray);
-
-            if (size > 0)
-            {
-                memcpy(value, data, size);
-            }
-
-            env->ReleaseByteArrayElements(byteArray, data, JNI_ABORT);
-
-            return size;
-        }
-
-        return 0;
-    }
-
-    struct WalletStatus
-    {
-        beam::Amount available;
-        beam::Amount received;
-        beam::Amount sent;
-        beam::Amount unconfirmed;
-        struct
-        {
-            beam::Timestamp lastTime;
-            int done;
-            int total;
-        } update;
-
-        beam::Block::SystemState::ID stateID;
-    };
-
-    struct WalletModelBridge : public Bridge<IWalletModelAsync>
-    {
-        BRIDGE_INIT(WalletModelBridge);
-
-        void sendMoney(const beam::WalletID& receiverId, const std::string& comment, beam::Amount&& amount, beam::Amount&& fee) override
-        {
-            tx.send([receiverId, comment, amount{ move(amount) }, fee{ move(fee) }](BridgeInterface& receiver_) mutable
-            {
-                receiver_.sendMoney(receiverId, comment, move(amount), move(fee));
-            });
-        }
-
-        void syncWithNode() override
-        {
-            tx.send([](BridgeInterface& receiver_) mutable
-            {
-                receiver_.syncWithNode();
-            });
-        }
-
-        void calcChange(beam::Amount&& amount) override
-        {
-            tx.send([amount{move(amount)}](BridgeInterface& receiver_) mutable
-            {
-                receiver_.calcChange(move(amount));
-            });
-        }
-
-        void getWalletStatus() override
-        {
-            tx.send([](BridgeInterface& receiver_) mutable
-            {
-                receiver_.getWalletStatus();
-            });
-        }
-
-        void getUtxosStatus() override
-        {
-            tx.send([](BridgeInterface& receiver_) mutable
-            {
-                receiver_.getUtxosStatus();
-            });
-        }
-
-        void getAddresses(bool own) override
-        {
-            tx.send([own](BridgeInterface& receiver_) mutable
-            {
-                receiver_.getAddresses(own);
-            });
-        }
-
-        void cancelTx(const beam::TxID& id) override
-        {
-            tx.send([id](BridgeInterface& receiver_) mutable
-            {
-                receiver_.cancelTx(id);
-            });
-        }
-
-        void deleteTx(const beam::TxID& id) override
-        {
-            tx.send([id](BridgeInterface& receiver_) mutable
-            {
-                receiver_.deleteTx(id);
-            });
-        }
-
-        void generateNewAddress() override
-        {
-            tx.send([](BridgeInterface& receiver_) mutable
-            {
-                receiver_.generateNewAddress();
-            });
-        }
-
-        void saveAddress(const beam::WalletAddress& address, bool bOwn) override
-        {
-            tx.send([address, bOwn](BridgeInterface& receiver_) mutable
-            {
-                receiver_.saveAddress(address, bOwn);
-            });
-        }
-
-        void changeCurrentWalletIDs(const beam::WalletID& senderID, const beam::WalletID& receiverID) override
-        {
-            tx.send([senderID, receiverID](BridgeInterface& receiver_) mutable
-            {
-                receiver_.changeCurrentWalletIDs(senderID, receiverID);
-            });
-        }
-
-        void deleteAddress(const beam::WalletID& id) override
-        {
-            tx.send([id](BridgeInterface& receiver_) mutable
-            {
-                receiver_.deleteAddress(id);
-            });
-        }
-
-        void saveAddressChanges(const beam::WalletID& id, const std::string& name, bool isNever, bool makeActive, bool makeExpired) override {}
-
-        void setNodeAddress(const std::string& addr) override
-        {
-            tx.send([addr](BridgeInterface& receiver_) mutable
-            {
-                receiver_.setNodeAddress(addr);
-            });
-        }
-
-        void changeWalletPassword(const SecString& pass) override
-        {
-            // TODO: should be investigated, don't know how to "move" SecString into lambda
-            std::string passStr(pass.data(), pass.size());
-
-            tx.send([passStr](BridgeInterface& receiver_) mutable
-            {
-                receiver_.changeWalletPassword(passStr);
-            });
-        }
-
-        void getNetworkStatus() override {}
-
-        void refresh() override {}
-    };
-
-    static JavaVM* JVM = NULL;
-
-    static jclass WalletListenerClass = 0;
-    static jclass WalletClass = 0;
-    static jclass WalletStatusClass = 0;
-    static jclass SystemStateClass = 0;
-    static jclass TxDescriptionClass = 0;
-    static jclass UtxoClass = 0;
-    static jclass WalletAddressClass = 0;
-
-    static JNIEnv* Android_JNI_getEnv(void)
-    {
-        JNIEnv *env;
-#if defined (__ANDROID__)
-        JVM->AttachCurrentThread(&env, NULL);
-#else
-        JVM->AttachCurrentThread((void**)&env, NULL);
-#endif
-
-        return env;
-    }
-
-    struct WalletModel : IWalletModelAsync, IWalletObserver
-    {
-        WalletModel()
-        {
-            _startMutex = make_shared<mutex>();
-            _startCV = make_shared<condition_variable>();
-        }
-
-        void start(const string& nodeAddr, IWalletDB::Ptr WalletDB)
-        {
-            _thread = make_shared<thread>(&WalletModel::run, this, nodeAddr, WalletDB);
-
-            {
-                unique_lock<mutex> lock(*_startMutex);
-                _startCV->wait(lock);
-            }
-        }
-
-        void run(const string& nodeURI, IWalletDB::Ptr walletDB)
-        {
-            try
-            {
-                _walletDB = walletDB;
-
-                std::unique_ptr<WalletSubscriber> wallet_subscriber;
-
-                _reactor = Reactor::create();
-                io::Reactor::Scope scope(*_reactor);
-
-                io::Reactor::GracefulIntHandler gih(*_reactor);
-
-                async = make_shared<WalletModelBridge>(*(static_cast<IWalletModelAsync*>(this)), *_reactor);
-
-                //emit onStatus(getStatus());
-                //emit onTxStatus(beam::ChangeAction::Reset, _walletDB->getTxHistory());
-
-                _logRotateTimer = io::Timer::create(*_reactor);
-                _logRotateTimer->start(
-                    LOG_ROTATION_PERIOD, true,
-                    []() {
-                    Logger::get()->rotate();
-                });
-
-                auto wallet = make_shared<Wallet>(_walletDB);
-                _wallet = wallet;
-
-                struct MyNodeNetwork :public proto::FlyClient::NetworkStd {
-
-                    MyNodeNetwork(proto::FlyClient& fc, WalletModel& wm)
-                        :proto::FlyClient::NetworkStd(fc)
-                        , m_This(wm)
-                    {
-                    }
-
-                    WalletModel& m_This;
-
-                    void OnNodeConnected(size_t, bool bConnected) override {
-                        m_This.onNodeConnectedStatusChanged(bConnected);
-                    }
-
-                    void OnConnectionFailed(size_t, const proto::NodeConnection::DisconnectReason&) override {
-                        m_This.onNodeConnectionFailed();
-                    }
-                };
-
-                auto nnet = make_shared<MyNodeNetwork>(*wallet, *this);
-
-                Address node_addr;
-                if (node_addr.resolve(nodeURI.c_str()))
-                {
-                    nnet->m_Cfg.m_vNodes.push_back(node_addr);
-                }
-                else
-                {
-                    LOG_ERROR() << "Unable to resolve node address: " << nodeURI;
-                }
-
-                nnet->Connect();
-                _nodeNetwork = nnet;
-
-                auto wnet = make_shared<WalletNetworkViaBbs>(*wallet, *nnet, _walletDB);
-                _walletNetwork = wnet;
-                wallet->set_Network(*nnet, *wnet);
-
-                wallet_subscriber = make_unique<WalletSubscriber>(static_cast<IWalletObserver*>(this), wallet);
-
-                {
-                    unique_lock<mutex> lock(*_startMutex);
-                    _startCV->notify_one();
-                }
-
-                _reactor->run();
-            }
-            catch (const runtime_error& ex)
-            {
-                LOG_ERROR() << ex.what();
-            }
-            catch (...)
-            {
-                LOG_ERROR() << "Unhandled exception";
-            }
-        }
-
-        void onNodeConnectedStatusChanged(bool isNodeConnected)
-        {
-            LOG_DEBUG() << "onNodeConnectedStatusChanged(" << isNodeConnected << ")";
-
-            JNIEnv* env = Android_JNI_getEnv();
-
-            jmethodID callback = env->GetStaticMethodID(WalletListenerClass, "onNodeConnectedStatusChanged", "(Z)V");
-
-            env->CallStaticVoidMethod(WalletListenerClass, callback, isNodeConnected);
-
-        }
-
-        void onNodeConnectionFailed()
-        {
-            LOG_DEBUG() << "onNodeConnectionFailed()";
-
-            JNIEnv* env = Android_JNI_getEnv();
-
-            jmethodID callback = env->GetStaticMethodID(WalletListenerClass, "onNodeConnectionFailed", "()V");
-
-            env->CallStaticVoidMethod(WalletListenerClass, callback);
-        }
-
-        void onGeneratedNewAddress(const WalletAddress& address)
-        {
-            LOG_DEBUG() << "onGeneratedNewAddress()";
-
-            JNIEnv* env = Android_JNI_getEnv();
-
-            jobject addr = env->AllocObject(WalletAddressClass);
-
-            {
-                setStringField(env, WalletAddressClass, addr, "walletID", to_string(address.m_walletID));
-                setStringField(env, WalletAddressClass, addr, "label", address.m_label);
-                setStringField(env, WalletAddressClass, addr, "category", address.m_category);
-                setLongField(env, WalletAddressClass, addr, "createTime", address.m_createTime);
-                setLongField(env, WalletAddressClass, addr, "duration", address.m_duration);
-                setLongField(env, WalletAddressClass, addr, "own", address.m_OwnID);
-            }
-
-            jmethodID callback = env->GetStaticMethodID(WalletListenerClass, "onGeneratedNewAddress", "(L" BEAM_JAVA_PATH "/entities/dto/WalletAddressDTO;)V");
-            env->CallStaticVoidMethod(WalletListenerClass, callback, addr);
-        }
-
-        ///////////////////////////////////////////////
-        // IWalletModelAsync impl
-        ///////////////////////////////////////////////
-        void saveAddress(const WalletAddress& address, bool bOwn) override
-        {
-            _walletDB->saveAddress(address);
-
-            if (bOwn)
-            {
-                auto s = _walletNetwork.lock();
-                if (s)
-                {
-                    static_pointer_cast<WalletNetworkViaBbs>(s)->AddOwnAddress(address);
-                }
-            }
-        }
-
-        void sendMoney(const beam::WalletID& receiver, const std::string& comment, beam::Amount&& amount, beam::Amount&& fee) override
-        {
-            try
-            {
-                WalletAddress senderAddress = wallet::createAddress(_walletDB);
-
-                saveAddress(senderAddress, true); // should update the wallet_network
-
-                ByteBuffer message(comment.begin(), comment.end());
-
-                assert(!_wallet.expired());
-                auto s = _wallet.lock();
-                if (s)
-                {
-                    s->transfer_money(senderAddress.m_walletID, receiver, move(amount), move(fee), true, 120, move(message));
-                }
-            }
-            catch (...)
-            {
-
-            }
-        }
-
-        void syncWithNode() override 
-        {
-            assert(!_nodeNetwork.expired());
-            auto s = _nodeNetwork.lock();
-            if (s)
-                s->Connect();
-        }
-
-        void calcChange(beam::Amount&& amount) override 
-        {
-            auto coins = _walletDB->selectCoins(amount, false);
-            Amount sum = 0;
-            for (auto& c : coins)
-            {
-                sum += c.m_ID.m_Value;
-            }
-            if (sum < amount)
-            {
-                onChangeCalculated(0);
-            }
-            else
-            {
-                onChangeCalculated(sum - amount);
-            }
-        }
-
-        void getWalletStatus() override 
-        {
-            LOG_DEBUG() << "getWalletStatus()";
-            onStatus(getStatus());
-
-            onTxStatus(beam::ChangeAction::Reset, _walletDB->getTxHistory());
-            onAdrresses(false, _walletDB->getAddresses(false));
-        }
-
-        void getUtxosStatus() override 
-        {
-            LOG_DEBUG() << "getUtxosStatus()";
-            onAllUtxoChanged(getUtxos());
-        }
-
-        void getAddresses(bool own) override 
-        {
-            LOG_DEBUG() << "getAddresses()";
-
-            onAdrresses(own, _walletDB->getAddresses(own));
-        }
-
-        void cancelTx(const beam::TxID& id) override {}
-        void deleteTx(const beam::TxID& id) override {}
-
-        void generateNewAddress() override 
-        {
-            try
-            {
-                WalletAddress address = wallet::createAddress(_walletDB);
-
-                onGeneratedNewAddress(address);
-            }
-            catch (...)
-            {
-
-            }
-        }
-
-        void changeCurrentWalletIDs(const beam::WalletID& senderID, const beam::WalletID& receiverID) override {}
-        void deleteAddress(const beam::WalletID& id) override {}
-        void saveAddressChanges(const beam::WalletID& id, const std::string& name, bool isNever, bool makeActive, bool makeExpired) override {}
-        void setNodeAddress(const std::string& addr) override {}
-        void changeWalletPassword(const beam::SecString& password) override {}
-        void getNetworkStatus() override {}
-        void refresh() override {}
-
-        ///////////////////////////////////////////////
-        // callbacks
-        ///////////////////////////////////////////////
-
-        void onStatus(const WalletStatus& status)
-        {
-
-            JNIEnv* env = Android_JNI_getEnv();
-
-            jobject walletStatus = env->AllocObject(WalletStatusClass);
-
-            setLongField(env, WalletStatusClass, walletStatus, "available", status.available);
-            setLongField(env, WalletStatusClass, walletStatus, "unconfirmed", status.unconfirmed);
-
-            {
-                jobject systemState = env->AllocObject(SystemStateClass);
-
-                setLongField(env, SystemStateClass, systemState, "height", status.stateID.m_Height);
-                setByteArrayField(env, SystemStateClass, systemState, "hash", status.stateID.m_Hash);
-
-                jfieldID systemStateID = env->GetFieldID(WalletStatusClass, "system", "L" BEAM_JAVA_PATH "/entities/dto/SystemStateDTO;");
-                env->SetObjectField(walletStatus, systemStateID, systemState);
-            }
-
-            ////////////////
-
-            jmethodID callback = env->GetStaticMethodID(WalletListenerClass, "onStatus", "(L" BEAM_JAVA_PATH "/entities/dto/WalletStatusDTO;)V");
-            env->CallStaticVoidMethod(WalletListenerClass, callback, walletStatus);
-        }
-
-        void onTxStatus(beam::ChangeAction action, const std::vector<beam::TxDescription>& items) 
-        {
-            LOG_DEBUG() << "onTxStatus()";
-
-            JNIEnv* env = Android_JNI_getEnv();
-
-            jmethodID callback = env->GetStaticMethodID(WalletListenerClass, "onTxStatus", "(I[L" BEAM_JAVA_PATH "/entities/dto/TxDescriptionDTO;)V");
-            
-            jobjectArray txItems = 0;
-
-            if(!items.empty())
-            {
-                txItems = env->NewObjectArray(static_cast<jsize>(items.size()), TxDescriptionClass, NULL);
-
-                for(int i = 0; i < items.size(); ++i)
-                {
-                    const auto& item = items[i];
-
-                    jobject tx = env->AllocObject(TxDescriptionClass);
-
-                    setByteArrayField(env,         TxDescriptionClass, tx, "id", item.m_txId);
-                    setLongField(env,             TxDescriptionClass, tx, "amount", item.m_amount);
-                    setLongField(env,             TxDescriptionClass, tx, "fee", item.m_fee);
-                    setLongField(env,             TxDescriptionClass, tx, "change", item.m_change);
-                    setLongField(env,             TxDescriptionClass, tx, "minHeight", item.m_minHeight);
-
-                    setStringField(env,         TxDescriptionClass, tx, "peerId", to_string(item.m_peerId));
-                    setStringField(env,         TxDescriptionClass, tx, "myId", to_string(item.m_myId));
-
-                    setByteArrayField(env,         TxDescriptionClass, tx, "message", item.m_message);
-                    setLongField(env,             TxDescriptionClass, tx, "createTime", item.m_createTime);
-                    setLongField(env,             TxDescriptionClass, tx, "modifyTime", item.m_modifyTime);
-                    setBooleanField(env,         TxDescriptionClass, tx, "sender", item.m_sender);
-                    setIntField(env,             TxDescriptionClass, tx, "status", static_cast<jint>(item.m_status));
-
-                    env->SetObjectArrayElement(txItems, i, tx);
-                }                
-            }
-
-            env->CallStaticVoidMethod(WalletListenerClass, callback, action, txItems);
-        }
-
-        void onSyncProgressUpdated(int done, int total)
-        {
-            LOG_DEBUG() << "onSyncProgressUpdated(" << done << ", " << total << ")";
-
-            JNIEnv* env = Android_JNI_getEnv();
-
-            jmethodID callback = env->GetStaticMethodID(WalletListenerClass, "onSyncProgressUpdated", "(II)V");
-
-            env->CallStaticVoidMethod(WalletListenerClass, callback, done, total);
-        }
-
-        void onChangeCalculated(beam::Amount change) 
-        {
-            LOG_DEBUG() << "onChangeCalculated(" << change << ")";
-
-            JNIEnv* env = Android_JNI_getEnv();
-
-            jmethodID callback = env->GetStaticMethodID(WalletListenerClass, "onChangeCalculated", "(J)V");
-
-            env->CallStaticVoidMethod(WalletListenerClass, callback, change);
-        }
-
-        void onAllUtxoChanged(const std::vector<beam::Coin>& utxosVec) 
-        {
-            LOG_DEBUG() << "onAllUtxoChanged()";
-
-            JNIEnv* env = Android_JNI_getEnv();
-
-            jobjectArray utxos = 0;
-
-            if(!utxosVec.empty())
-            {
-                utxos = env->NewObjectArray(static_cast<jsize>(utxosVec.size()), UtxoClass, NULL);
-
-                for(int i = 0; i < utxosVec.size(); ++i)
-                {
-                    const auto& coin = utxosVec[i];
-
-                    jobject utxo = env->AllocObject(UtxoClass);
-
-                    setLongField(env, UtxoClass, utxo, "id", coin.m_ID.m_Idx);
-                    setLongField(env, UtxoClass, utxo, "amount", coin.m_ID.m_Value);
-                    setIntField(env, UtxoClass, utxo, "status", coin.m_status);
-                    setLongField(env, UtxoClass, utxo, "createHeight", coin.m_createHeight);
-                    setLongField(env, UtxoClass, utxo, "maturity", coin.m_maturity);
-                    setIntField(env, UtxoClass, utxo, "keyType", static_cast<jint>(coin.m_ID.m_Type));
-                    setLongField(env, UtxoClass, utxo, "confirmHeight", coin.m_confirmHeight);
-                    setLongField(env, UtxoClass, utxo, "lockHeight", coin.m_lockedHeight);
-
-                    if(coin.m_createTxId)
-                        setByteArrayField(env, UtxoClass, utxo, "createTxId", *coin.m_createTxId);
-
-                    if (coin.m_spentTxId)
-                        setByteArrayField(env, UtxoClass, utxo, "spentTxId", *coin.m_spentTxId);
-
-                    env->SetObjectArrayElement(utxos, i, utxo);
-                }
-            }
-
-            //////////////////////////////////
-
-            jmethodID callback = env->GetStaticMethodID(WalletListenerClass, "onAllUtxoChanged", "([L" BEAM_JAVA_PATH "/entities/dto/UtxoDTO;)V");
-            env->CallStaticVoidMethod(WalletListenerClass, callback, utxos);
-        }
-
-        void onAdrresses(bool own, const std::vector<beam::WalletAddress>& addresses) 
-        {
-            LOG_DEBUG() << "onAdrresses(" << own << ")";
-
-            JNIEnv* env = Android_JNI_getEnv();
-
-            jobjectArray addrArray = 0;
-
-            if (!addresses.empty())
-            {
-                addrArray = env->NewObjectArray(static_cast<jsize>(addresses.size()), WalletAddressClass, NULL);
-=======
-    // this code for node
-    //static unique_ptr<NodeModel> nodeModel;
->>>>>>> fa53f142
-
-    static unique_ptr<WalletModel> walletModel;
-
-    void initLogger(const string& appData)
-    {
-        static auto logger = beam::Logger::create(LOG_LEVEL_DEBUG, LOG_LEVEL_DEBUG, LOG_LEVEL_DEBUG, "wallet_", (fs::path(appData) / fs::path("logs")).string());
-
-        Rules::get().UpdateChecksum();
-        LOG_INFO() << "Beam Mobile Wallet " << PROJECT_VERSION << " (" << BRANCH_NAME << ")";
-        LOG_INFO() << "Rules signature: " << Rules::get().Checksum;
-    }
-}
-
-
-#ifdef __cplusplus
-extern "C" {
-#endif
-
-JNIEXPORT jobject JNICALL BEAM_JAVA_API_INTERFACE(createWallet)(JNIEnv *env, jobject thiz, 
-    jstring nodeAddrStr, jstring appDataStr, jstring passStr, jstring phrasesStr)
-{
-    auto appData = JString(env, appDataStr).value();
-
-    initLogger(appData);
-    
-    LOG_DEBUG() << "creating wallet...";
-
-    auto pass = JString(env, passStr).value();
-
-    SecString seed;
-    
-    {
-
-        WordList phrases = string_helpers::split(JString(env, phrasesStr).value(), ';');
-        assert(phrases.size() == 12);
-        if (!isValidMnemonic(phrases, language::en))
-        {
-            LOG_ERROR() << "Invalid seed phrases provided: " << JString(env, phrasesStr).value();
-            return nullptr;
-        }
-
-        auto buf = decodeMnemonic(phrases);
-        seed.assign(buf.data(), buf.size());
-    }
-
-    auto walletDB = WalletDB::init(
-        appData + "/" WALLET_FILENAME,
-        pass,
-        seed.hash());
-
-    if(walletDB)
-    {
-        LOG_DEBUG() << "wallet successfully created.";
-
-        // this code for node
-        /*LOG_DEBUG() << "try to start node";
-
-        nodeModel = make_unique<NodeModel>(appData);
-
-        nodeModel->setKdf(walletDB->get_MasterKdf());
-        nodeModel->startNode();
-        walletModel = make_unique<WalletModel>(walletDB, "127.0.0.1:10005");*/
-
-        walletModel = make_unique<WalletModel>(walletDB, JString(env, nodeAddrStr).value());
-
-        jobject walletObj = env->AllocObject(WalletClass);
-
-        walletModel->start();
-
-        return walletObj;
-    }
-
-    LOG_ERROR() << "wallet creation error.";
-
-    return nullptr;
-}
-
-JNIEXPORT jboolean JNICALL BEAM_JAVA_API_INTERFACE(isWalletInitialized)(JNIEnv *env, jobject thiz, 
-    jstring appData)
-{
-    LOG_DEBUG() << "checking if wallet exists...";
-
-    return WalletDB::isInitialized(JString(env, appData).value() + "/" WALLET_FILENAME) ? JNI_TRUE : JNI_FALSE;
-}
-
-JNIEXPORT jobject JNICALL BEAM_JAVA_API_INTERFACE(openWallet)(JNIEnv *env, jobject thiz, 
-    jstring nodeAddrStr, jstring appDataStr, jstring passStr)
-{
-    auto appData = JString(env, appDataStr).value();
-
-    initLogger(appData);
-
-    LOG_DEBUG() << "opening wallet...";
-
-    string pass = JString(env, passStr).value();
-    auto walletDB = WalletDB::open(appData + "/" WALLET_FILENAME, pass);
-
-    if(walletDB)
-    {
-        LOG_DEBUG() << "wallet successfully opened.";
-
-        // this code for node
-        /*LOG_DEBUG() << "try to start node";
-
-        nodeModel = make_unique<NodeModel>(appData);
-
-        nodeModel->start();
-
-        nodeModel->setKdf(walletDB->get_MasterKdf());
-
-        nodeModel->startNode();
-
-        walletModel = make_unique<WalletModel>(walletDB, "127.0.0.1:10005");*/
-
-        walletModel = make_unique<WalletModel>(walletDB, JString(env, nodeAddrStr).value());
-                
-        jobject walletObj = env->AllocObject(WalletClass);
-
-        walletModel->start();
-
-        return walletObj;
-    }
-
-    LOG_ERROR() << "wallet not opened.";
-
-    return nullptr;
-}
-
-JNIEXPORT jobject JNICALL BEAM_JAVA_API_INTERFACE(createMnemonic)(JNIEnv *env, jobject thiz)
-{
-    auto phrases = beam::createMnemonic(beam::getEntropy(), beam::language::en);
-
-    jobjectArray phrasesArray = env->NewObjectArray(static_cast<jsize>(phrases.size()), env->FindClass("java/lang/String"), 0);
-
-    int i = 0;
-    for (auto& phrase : phrases)
-    {
-        jstring str = env->NewStringUTF(phrase.c_str());
-        env->SetObjectArrayElement(phrasesArray, i++, str);
-        env->DeleteLocalRef(str);
-    }
-
-    return phrasesArray;
-}
-
-JNIEXPORT jboolean JNICALL BEAM_JAVA_API_INTERFACE(checkReceiverAddress)(JNIEnv *env, jobject thiz, jstring address)
-{
-    auto str = JString(env, address).value();
-
-    return beam::check_receiver_address(str);
-}
-
-JNIEXPORT void JNICALL BEAM_JAVA_WALLET_INTERFACE(getWalletStatus)(JNIEnv *env, jobject thiz)
-{
-    LOG_DEBUG() << "getWalletStatus()";
-
-    walletModel->getAsync()->getWalletStatus();
-}
-
-JNIEXPORT void JNICALL BEAM_JAVA_WALLET_INTERFACE(getUtxosStatus)(JNIEnv *env, jobject thiz)
-{
-    LOG_DEBUG() << "getUtxosStatus()";
-
-    walletModel->getAsync()->getUtxosStatus();
-}
-
-JNIEXPORT void JNICALL BEAM_JAVA_WALLET_INTERFACE(syncWithNode)(JNIEnv *env, jobject thiz)
-{
-    LOG_DEBUG() << "syncWithNode()";
-
-    walletModel->getAsync()->syncWithNode();
-}
-
-JNIEXPORT void JNICALL BEAM_JAVA_WALLET_INTERFACE(sendMoney)(JNIEnv *env, jobject thiz,
-    jstring receiverAddr, jstring comment, jlong amount, jlong fee)
-{
-    LOG_DEBUG() << "sendMoney(" << JString(env, receiverAddr).value() << ", " << JString(env, comment).value() << ", " << amount << ", " << fee << ")";
-
-    WalletAddress peerAddr;
-    peerAddr.m_walletID.FromHex(JString(env, receiverAddr).value());
-    peerAddr.m_createTime = getTimestamp();
-
-    // TODO: implement UI for this situation
-    // TODO: don't save if you send to yourself
-    walletModel->getAsync()->saveAddress(peerAddr, false);
-
-    // TODO: show 'operation in process' animation here?
-    walletModel->getAsync()->sendMoney(peerAddr.m_walletID
-        , JString(env, comment).value()
-        , beam::Amount(amount)
-        , beam::Amount(fee));
-}
-
-JNIEXPORT void JNICALL BEAM_JAVA_WALLET_INTERFACE(calcChange)(JNIEnv *env, jobject thiz,
-    jlong amount)
-{
-    LOG_DEBUG() << "calcChange(" << amount << ")";
-
-    walletModel->getAsync()->calcChange(beam::Amount(amount));
-}
-
-JNIEXPORT void JNICALL BEAM_JAVA_WALLET_INTERFACE(getAddresses)(JNIEnv *env, jobject thiz,
-    jboolean own)
-{
-    LOG_DEBUG() << "getAddresses(" << own << ")";
-
-    walletModel->getAsync()->getAddresses(own);
-}
-
-JNIEXPORT void JNICALL BEAM_JAVA_WALLET_INTERFACE(generateNewAddress)(JNIEnv *env, jobject thiz)
-{
-    LOG_DEBUG() << "generateNewAddress()";
-
-    walletModel->getAsync()->generateNewAddress();
-}
-
-JNIEXPORT void JNICALL BEAM_JAVA_WALLET_INTERFACE(saveAddress)(JNIEnv *env, jobject thiz,
-    jobject walletAddrObj, jboolean own)
-{
-    LOG_DEBUG() << "saveAddress()";
-
-    WalletAddress addr;
-
-    addr.m_walletID.FromHex(getStringField(env, WalletAddressClass, walletAddrObj, "walletID"));
-    addr.m_label = getStringField(env, WalletAddressClass, walletAddrObj, "label");
-    addr.m_category = getStringField(env, WalletAddressClass, walletAddrObj, "category");
-    addr.m_createTime = getLongField(env, WalletAddressClass, walletAddrObj, "createTime");
-    addr.m_duration = getLongField(env, WalletAddressClass, walletAddrObj, "duration");
-    addr.m_OwnID = getLongField(env, WalletAddressClass, walletAddrObj, "own");
-
-    walletModel->getAsync()->saveAddress(addr, own);
-}
-
-// don't use it. i don't check it
-JNIEXPORT void JNICALL BEAM_JAVA_WALLET_INTERFACE(cancelTx)(JNIEnv *env, jobject thiz,
-    jstring txId)
-{
-    LOG_DEBUG() << "cancelTx()";
-
-    auto buffer = from_hex(JString(env, txId).value());
-    TxID id;
-
-    std::copy_n(buffer.begin(), id.size(), id.begin());
-    walletModel->getAsync()->cancelTx(id);
-}
-
-JNIEXPORT void JNICALL BEAM_JAVA_WALLET_INTERFACE(deleteTx)(JNIEnv *env, jobject thiz,
-    jstring txId)
-{
-    LOG_DEBUG() << "deleteTx()";
-
-    auto buffer = from_hex(JString(env, txId).value());
-    TxID id;
-
-    std::copy_n(buffer.begin(), id.size(), id.begin());
-    walletModel->getAsync()->deleteTx(id);
-}
-
-JNIEXPORT void JNICALL BEAM_JAVA_WALLET_INTERFACE(deleteAddress)(JNIEnv *env, jobject thiz,
-    jstring walletID)
-{
-    WalletID id(Zero);
-
-    if (!id.FromHex(JString(env, walletID).value()))
-    {
-        LOG_ERROR() << "Address is not valid!!!";
-
-        return;
-    }
-    walletModel->getAsync()->deleteAddress(id);
-}
-
-JNIEXPORT jint JNICALL JNI_OnLoad(JavaVM* vm, void* reserved)
-{
-    JNIEnv *env;
-    JVM = vm;
-
-    JVM->GetEnv((void**) &env, JNI_VERSION_1_6);
-
-    Android_JNI_getEnv();
-
-    {
-        jclass cls = env->FindClass(BEAM_JAVA_PATH "/listeners/WalletListener");
-        WalletListenerClass = reinterpret_cast<jclass>(env->NewGlobalRef(cls));
-        env->DeleteLocalRef(cls);
-    }
-
-    {
-        jclass cls = env->FindClass(BEAM_JAVA_PATH "/entities/Wallet");
-        WalletClass = reinterpret_cast<jclass>(env->NewGlobalRef(cls));
-        env->DeleteLocalRef(cls);
-    }
-
-    {
-        jclass cls = env->FindClass(BEAM_JAVA_PATH "/entities/dto/WalletStatusDTO");
-        WalletStatusClass = reinterpret_cast<jclass>(env->NewGlobalRef(cls));
-        env->DeleteLocalRef(cls);
-    }
-
-    {
-        jclass cls = env->FindClass(BEAM_JAVA_PATH "/entities/dto/SystemStateDTO");
-        SystemStateClass = reinterpret_cast<jclass>(env->NewGlobalRef(cls));
-        env->DeleteLocalRef(cls);
-    }
-
-    {
-        jclass cls = env->FindClass(BEAM_JAVA_PATH "/entities/dto/TxDescriptionDTO");
-        TxDescriptionClass = reinterpret_cast<jclass>(env->NewGlobalRef(cls));
-        env->DeleteLocalRef(cls);
-    }
-
-    {
-        jclass cls = env->FindClass(BEAM_JAVA_PATH "/entities/dto/UtxoDTO");
-        UtxoClass = reinterpret_cast<jclass>(env->NewGlobalRef(cls));
-        env->DeleteLocalRef(cls);
-    }
-
-    {
-        jclass cls = env->FindClass(BEAM_JAVA_PATH "/entities/dto/WalletAddressDTO");
-        WalletAddressClass = reinterpret_cast<jclass>(env->NewGlobalRef(cls));
-        env->DeleteLocalRef(cls);
-    }
-
-    return JNI_VERSION_1_6;
-}
-
-#ifdef __cplusplus
-}
+// Copyright 2018 The Beam Team
+//
+// Licensed under the Apache License, Version 2.0 (the "License");
+// you may not use this file except in compliance with the License.
+// You may obtain a copy of the License at
+//
+//    http://www.apache.org/licenses/LICENSE-2.0
+//
+// Unless required by applicable law or agreed to in writing, software
+// distributed under the License is distributed on an "AS IS" BASIS,
+// WITHOUT WARRANTIES OR CONDITIONS OF ANY KIND, either express or implied.
+// See the License for the specific language governing permissions and
+// limitations under the License.
+
+#include "wallet/wallet.h"
+#include "wallet/wallet_db.h"
+#include "wallet/wallet_network.h"
+#include "wallet/wallet_model_async.h"
+
+#include "utility/bridge.h"
+#include "utility/string_helpers.h"
+#include "mnemonic/mnemonic.h"
+
+#include <boost/filesystem.hpp>
+#include <jni.h>
+
+#include "common.h"
+#include "wallet_model.h"
+#include "node_model.h"
+#include "version.h"
+
+#define WALLET_FILENAME "wallet.db"
+#define BBS_FILENAME "keys.bbs"
+
+using namespace beam;
+using namespace beam::io;
+using namespace std;
+
+namespace fs = boost::filesystem;
+
+namespace
+{
+    string to_string(const beam::WalletID& id)
+    {
+        static_assert(sizeof(id) == sizeof(id.m_Channel) + sizeof(id.m_Pk), "");
+        return beam::to_hex(&id, sizeof(id));
+    }
+
+    static const unsigned LOG_ROTATION_PERIOD = 3 * 60 * 60 * 1000; // 3 hours
+
+    template<typename Observer, typename Notifier>
+    struct ScopedSubscriber
+    {
+        ScopedSubscriber(Observer* observer, const std::shared_ptr<Notifier>& notifier)
+            : m_observer(observer)
+            , m_notifier(notifier)
+        {
+            m_notifier->subscribe(m_observer);
+        }
+
+        ~ScopedSubscriber()
+        {
+            m_notifier->unsubscribe(m_observer);
+        }
+    private:
+        Observer * m_observer;
+        std::shared_ptr<Notifier> m_notifier;
+    };
+
+    using WalletSubscriber = ScopedSubscriber<IWalletObserver, beam::Wallet>;
+
+    // this code for node
+    //static unique_ptr<NodeModel> nodeModel;
+
+    static unique_ptr<WalletModel> walletModel;
+
+    void initLogger(const string& appData)
+    {
+        static auto logger = beam::Logger::create(LOG_LEVEL_DEBUG, LOG_LEVEL_DEBUG, LOG_LEVEL_DEBUG, "wallet_", (fs::path(appData) / fs::path("logs")).string());
+
+        Rules::get().UpdateChecksum();
+        LOG_INFO() << "Beam Mobile Wallet " << PROJECT_VERSION << " (" << BRANCH_NAME << ")";
+        LOG_INFO() << "Rules signature: " << Rules::get().Checksum;
+    }
+}
+
+
+#ifdef __cplusplus
+extern "C" {
+#endif
+
+JNIEXPORT jobject JNICALL BEAM_JAVA_API_INTERFACE(createWallet)(JNIEnv *env, jobject thiz, 
+    jstring nodeAddrStr, jstring appDataStr, jstring passStr, jstring phrasesStr)
+{
+    auto appData = JString(env, appDataStr).value();
+
+    initLogger(appData);
+    
+    LOG_DEBUG() << "creating wallet...";
+
+    auto pass = JString(env, passStr).value();
+
+    SecString seed;
+    
+    {
+
+        WordList phrases = string_helpers::split(JString(env, phrasesStr).value(), ';');
+        assert(phrases.size() == 12);
+        if (!isValidMnemonic(phrases, language::en))
+        {
+            LOG_ERROR() << "Invalid seed phrases provided: " << JString(env, phrasesStr).value();
+            return nullptr;
+        }
+
+        auto buf = decodeMnemonic(phrases);
+        seed.assign(buf.data(), buf.size());
+    }
+
+    auto walletDB = WalletDB::init(
+        appData + "/" WALLET_FILENAME,
+        pass,
+        seed.hash());
+
+    if(walletDB)
+    {
+        LOG_DEBUG() << "wallet successfully created.";
+
+        // this code for node
+        /*LOG_DEBUG() << "try to start node";
+
+        nodeModel = make_unique<NodeModel>(appData);
+
+        nodeModel->setKdf(walletDB->get_MasterKdf());
+        nodeModel->startNode();
+        walletModel = make_unique<WalletModel>(walletDB, "127.0.0.1:10005");*/
+
+        walletModel = make_unique<WalletModel>(walletDB, JString(env, nodeAddrStr).value());
+
+        jobject walletObj = env->AllocObject(WalletClass);
+
+        walletModel->start();
+
+        return walletObj;
+    }
+
+    LOG_ERROR() << "wallet creation error.";
+
+    return nullptr;
+}
+
+JNIEXPORT jboolean JNICALL BEAM_JAVA_API_INTERFACE(isWalletInitialized)(JNIEnv *env, jobject thiz, 
+    jstring appData)
+{
+    LOG_DEBUG() << "checking if wallet exists...";
+
+    return WalletDB::isInitialized(JString(env, appData).value() + "/" WALLET_FILENAME) ? JNI_TRUE : JNI_FALSE;
+}
+
+JNIEXPORT jobject JNICALL BEAM_JAVA_API_INTERFACE(openWallet)(JNIEnv *env, jobject thiz, 
+    jstring nodeAddrStr, jstring appDataStr, jstring passStr)
+{
+    auto appData = JString(env, appDataStr).value();
+
+    initLogger(appData);
+
+    LOG_DEBUG() << "opening wallet...";
+
+    string pass = JString(env, passStr).value();
+    auto walletDB = WalletDB::open(appData + "/" WALLET_FILENAME, pass);
+
+    if(walletDB)
+    {
+        LOG_DEBUG() << "wallet successfully opened.";
+
+        // this code for node
+        /*LOG_DEBUG() << "try to start node";
+
+        nodeModel = make_unique<NodeModel>(appData);
+
+        nodeModel->start();
+
+        nodeModel->setKdf(walletDB->get_MasterKdf());
+
+        nodeModel->startNode();
+
+        walletModel = make_unique<WalletModel>(walletDB, "127.0.0.1:10005");*/
+
+        walletModel = make_unique<WalletModel>(walletDB, JString(env, nodeAddrStr).value());
+                
+        jobject walletObj = env->AllocObject(WalletClass);
+
+        walletModel->start();
+
+        return walletObj;
+    }
+
+    LOG_ERROR() << "wallet not opened.";
+
+    return nullptr;
+}
+
+JNIEXPORT jobject JNICALL BEAM_JAVA_API_INTERFACE(createMnemonic)(JNIEnv *env, jobject thiz)
+{
+    auto phrases = beam::createMnemonic(beam::getEntropy(), beam::language::en);
+
+    jobjectArray phrasesArray = env->NewObjectArray(static_cast<jsize>(phrases.size()), env->FindClass("java/lang/String"), 0);
+
+    int i = 0;
+    for (auto& phrase : phrases)
+    {
+        jstring str = env->NewStringUTF(phrase.c_str());
+        env->SetObjectArrayElement(phrasesArray, i++, str);
+        env->DeleteLocalRef(str);
+    }
+
+    return phrasesArray;
+}
+
+JNIEXPORT jboolean JNICALL BEAM_JAVA_API_INTERFACE(checkReceiverAddress)(JNIEnv *env, jobject thiz, jstring address)
+{
+    auto str = JString(env, address).value();
+
+    return beam::check_receiver_address(str);
+}
+
+JNIEXPORT void JNICALL BEAM_JAVA_WALLET_INTERFACE(getWalletStatus)(JNIEnv *env, jobject thiz)
+{
+    LOG_DEBUG() << "getWalletStatus()";
+
+    walletModel->getAsync()->getWalletStatus();
+}
+
+JNIEXPORT void JNICALL BEAM_JAVA_WALLET_INTERFACE(getUtxosStatus)(JNIEnv *env, jobject thiz)
+{
+    LOG_DEBUG() << "getUtxosStatus()";
+
+    walletModel->getAsync()->getUtxosStatus();
+}
+
+JNIEXPORT void JNICALL BEAM_JAVA_WALLET_INTERFACE(syncWithNode)(JNIEnv *env, jobject thiz)
+{
+    LOG_DEBUG() << "syncWithNode()";
+
+    walletModel->getAsync()->syncWithNode();
+}
+
+JNIEXPORT void JNICALL BEAM_JAVA_WALLET_INTERFACE(sendMoney)(JNIEnv *env, jobject thiz,
+    jstring receiverAddr, jstring comment, jlong amount, jlong fee)
+{
+    LOG_DEBUG() << "sendMoney(" << JString(env, receiverAddr).value() << ", " << JString(env, comment).value() << ", " << amount << ", " << fee << ")";
+
+    WalletAddress peerAddr;
+    peerAddr.m_walletID.FromHex(JString(env, receiverAddr).value());
+    peerAddr.m_createTime = getTimestamp();
+
+    // TODO: implement UI for this situation
+    // TODO: don't save if you send to yourself
+    walletModel->getAsync()->saveAddress(peerAddr, false);
+
+    // TODO: show 'operation in process' animation here?
+    walletModel->getAsync()->sendMoney(peerAddr.m_walletID
+        , JString(env, comment).value()
+        , beam::Amount(amount)
+        , beam::Amount(fee));
+}
+
+JNIEXPORT void JNICALL BEAM_JAVA_WALLET_INTERFACE(calcChange)(JNIEnv *env, jobject thiz,
+    jlong amount)
+{
+    LOG_DEBUG() << "calcChange(" << amount << ")";
+
+    walletModel->getAsync()->calcChange(beam::Amount(amount));
+}
+
+JNIEXPORT void JNICALL BEAM_JAVA_WALLET_INTERFACE(getAddresses)(JNIEnv *env, jobject thiz,
+    jboolean own)
+{
+    LOG_DEBUG() << "getAddresses(" << own << ")";
+
+    walletModel->getAsync()->getAddresses(own);
+}
+
+JNIEXPORT void JNICALL BEAM_JAVA_WALLET_INTERFACE(generateNewAddress)(JNIEnv *env, jobject thiz)
+{
+    LOG_DEBUG() << "generateNewAddress()";
+
+    walletModel->getAsync()->generateNewAddress();
+}
+
+JNIEXPORT void JNICALL BEAM_JAVA_WALLET_INTERFACE(saveAddress)(JNIEnv *env, jobject thiz,
+    jobject walletAddrObj, jboolean own)
+{
+    LOG_DEBUG() << "saveAddress()";
+
+    WalletAddress addr;
+
+    addr.m_walletID.FromHex(getStringField(env, WalletAddressClass, walletAddrObj, "walletID"));
+    addr.m_label = getStringField(env, WalletAddressClass, walletAddrObj, "label");
+    addr.m_category = getStringField(env, WalletAddressClass, walletAddrObj, "category");
+    addr.m_createTime = getLongField(env, WalletAddressClass, walletAddrObj, "createTime");
+    addr.m_duration = getLongField(env, WalletAddressClass, walletAddrObj, "duration");
+    addr.m_OwnID = getLongField(env, WalletAddressClass, walletAddrObj, "own");
+
+    walletModel->getAsync()->saveAddress(addr, own);
+}
+
+// don't use it. i don't check it
+JNIEXPORT void JNICALL BEAM_JAVA_WALLET_INTERFACE(cancelTx)(JNIEnv *env, jobject thiz,
+    jstring txId)
+{
+    LOG_DEBUG() << "cancelTx()";
+
+    auto buffer = from_hex(JString(env, txId).value());
+    TxID id;
+
+    std::copy_n(buffer.begin(), id.size(), id.begin());
+    walletModel->getAsync()->cancelTx(id);
+}
+
+JNIEXPORT void JNICALL BEAM_JAVA_WALLET_INTERFACE(deleteTx)(JNIEnv *env, jobject thiz,
+    jstring txId)
+{
+    LOG_DEBUG() << "deleteTx()";
+
+    auto buffer = from_hex(JString(env, txId).value());
+    TxID id;
+
+    std::copy_n(buffer.begin(), id.size(), id.begin());
+    walletModel->getAsync()->deleteTx(id);
+}
+
+JNIEXPORT void JNICALL BEAM_JAVA_WALLET_INTERFACE(deleteAddress)(JNIEnv *env, jobject thiz,
+    jstring walletID)
+{
+    WalletID id(Zero);
+
+    if (!id.FromHex(JString(env, walletID).value()))
+    {
+        LOG_ERROR() << "Address is not valid!!!";
+
+        return;
+    }
+    walletModel->getAsync()->deleteAddress(id);
+}
+
+JNIEXPORT jint JNICALL JNI_OnLoad(JavaVM* vm, void* reserved)
+{
+    JNIEnv *env;
+    JVM = vm;
+
+    JVM->GetEnv((void**) &env, JNI_VERSION_1_6);
+
+    Android_JNI_getEnv();
+
+    {
+        jclass cls = env->FindClass(BEAM_JAVA_PATH "/listeners/WalletListener");
+        WalletListenerClass = reinterpret_cast<jclass>(env->NewGlobalRef(cls));
+        env->DeleteLocalRef(cls);
+    }
+
+    {
+        jclass cls = env->FindClass(BEAM_JAVA_PATH "/entities/Wallet");
+        WalletClass = reinterpret_cast<jclass>(env->NewGlobalRef(cls));
+        env->DeleteLocalRef(cls);
+    }
+
+    {
+        jclass cls = env->FindClass(BEAM_JAVA_PATH "/entities/dto/WalletStatusDTO");
+        WalletStatusClass = reinterpret_cast<jclass>(env->NewGlobalRef(cls));
+        env->DeleteLocalRef(cls);
+    }
+
+    {
+        jclass cls = env->FindClass(BEAM_JAVA_PATH "/entities/dto/SystemStateDTO");
+        SystemStateClass = reinterpret_cast<jclass>(env->NewGlobalRef(cls));
+        env->DeleteLocalRef(cls);
+    }
+
+    {
+        jclass cls = env->FindClass(BEAM_JAVA_PATH "/entities/dto/TxDescriptionDTO");
+        TxDescriptionClass = reinterpret_cast<jclass>(env->NewGlobalRef(cls));
+        env->DeleteLocalRef(cls);
+    }
+
+    {
+        jclass cls = env->FindClass(BEAM_JAVA_PATH "/entities/dto/UtxoDTO");
+        UtxoClass = reinterpret_cast<jclass>(env->NewGlobalRef(cls));
+        env->DeleteLocalRef(cls);
+    }
+
+    {
+        jclass cls = env->FindClass(BEAM_JAVA_PATH "/entities/dto/WalletAddressDTO");
+        WalletAddressClass = reinterpret_cast<jclass>(env->NewGlobalRef(cls));
+        env->DeleteLocalRef(cls);
+    }
+
+    return JNI_VERSION_1_6;
+}
+
+#ifdef __cplusplus
+}
 #endif