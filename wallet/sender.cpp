--- conflicted
+++ resolved
@@ -22,15 +22,9 @@
         }
         invitationData.m_amount = m_amount;
         m_kernel.m_Fee = 0;
-<<<<<<< HEAD
         m_kernel.m_Height.m_Min = currentHeight;
         m_kernel.m_Height.m_Max = MaxHeight;
-        m_kernel.get_HashForSigning(invitationData->m_message);
-=======
-        m_kernel.m_HeightMin = currentHeight;
-        m_kernel.m_HeightMax = MaxHeight;
         m_kernel.get_HashForSigning(invitationData.m_message);
->>>>>>> 2a717e3b
         
         // 2. Set lock_height for output (current chain height)
         // 3. Select inputs using desired selection strategy
@@ -182,9 +176,9 @@
         LOG_DEBUG() << "Transaction completed";
     }
 
-    Amount Sender::FSMDefinition::get_total() const
-    {
-        auto currentHeight = m_keychain->getCurrentHeight();
+    Amount Sender::FSMDefinition::get_total() const
+    {
+        auto currentHeight = m_keychain->getCurrentHeight();
         Amount total = 0;
         m_keychain->visit([&total, &currentHeight](const Coin& c)->bool
         {
@@ -193,7 +187,7 @@
                 total += c.m_amount;
             }
             return true;
-        });
-        return total;
+        });
+        return total;
     }
 }