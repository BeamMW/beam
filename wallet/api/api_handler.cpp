// Copyright 2018-2020 The Beam Team
//
// Licensed under the Apache License, Version 2.0 (the "License");
// you may not use this file except in compliance with the License.
// You may obtain a copy of the License at
//
//    http://www.apache.org/licenses/LICENSE-2.0
//
// Unless required by applicable law or agreed to in writing, software
// distributed under the License is distributed on an "AS IS" BASIS,
// WITHOUT WARRANTIES OR CONDITIONS OF ANY KIND, either express or implied.
// See the License for the specific language governing permissions and
// limitations under the License.

#include "api_handler.h"
#include "wallet/core/common_utils.h"
#include "wallet/core/simple_transaction.h"
#include "wallet/core/strings_resources.h"
#include "wallet/transactions/assets/assets_kdf_utils.h"
#include "utility/logger.h"

#ifdef BEAM_ATOMIC_SWAP_SUPPORT
#include "wallet/transactions/swaps/utils.h"
#include <regex>
#endif  // BEAM_ATOMIC_SWAP_SUPPORT

using namespace beam;
using namespace std::placeholders;

namespace
{
    using namespace beam::wallet;
#ifdef BEAM_ATOMIC_SWAP_SUPPORT

    const char kSwapAmountToLowError[] = "The swap amount must be greater than the redemption fee.";
    const char kBeamAmountToLowError[] = "\'beam_amount\' must be greater than \"beam_fee\".";
    const char kSwapNotEnoughtSwapCoins[] = "There is not enough funds to complete the transaction.";
    const char kSwapFeeToLowRecommenededError[] = "\'fee_rate\' must be greater or equal than recommended fee rate.";
    const char kSwapFeeToLowError[] = "\'fee_rate\' must be greater or equal than ";

    void checkIsEnoughtBeamAmount(IWalletDB::Ptr walletDB, Amount beamAmount, Amount beamFee)
    {
        storage::Totals allTotals(*walletDB);
        const auto& totals = allTotals.GetBeamTotals();
        const auto available = AmountBig::get_Lo(totals.Avail);
        if (beamAmount + beamFee > available)
        {
            throw NotEnoughtBeams();
        }
    }

    bool checkIsEnoughtSwapAmount(
        const IAtomicSwapProvider& swapProvider, AtomicSwapCoin swapCoin,
        Amount swapAmount, Amount swapFeeRate)
    {
        beam::Amount total = swapAmount + swapFeeRate;
        return swapProvider.getCoinAvailable(swapCoin) > total;
    }

    void checkSwapConnection(const IAtomicSwapProvider& swapProvider, AtomicSwapCoin swapCoin)
    {
        if (!swapProvider.isCoinClientConnected(swapCoin))
        {
            throw FailToConnectSwap(std::to_string(swapCoin));
        }
    }

    boost::optional<SwapOffer> getOfferFromBoardByTxId(
        const std::vector<SwapOffer>& board, const TxID& txId)
    {
        auto it = std::find_if(
            board.begin(), board.end(),
            [txId](const SwapOffer& publicOffer)
            {
                auto publicTxId = publicOffer.GetTxID();
                if (publicTxId)
                    return txId == *publicTxId;
                return false;
            });
        if (it != board.end())
            return *it;

        return boost::optional<SwapOffer>();
    }

    WalletID createWID(IWalletDB* walletDb, const std::string& comment)
    {
        WalletAddress address;
        walletDb->createAddress(address);
        if (!comment.empty())
            address.m_label = comment;
        address.m_duration = WalletAddress::AddressExpiration24h;
        walletDb->saveAddress(address);

        return address.m_walletID;
    }

    bool checkAcceptableTxParams(const TxParameters& params, const OfferInput& data)
    {
        auto beamAmount = params.GetParameter<Amount>(TxParameterID::Amount);
        if (!beamAmount || *beamAmount != data.beamAmount)
            return false;

        auto swapAmount = params.GetParameter<Amount>(
            TxParameterID::AtomicSwapAmount);
        if (!swapAmount || *swapAmount != data.swapAmount)
            return false;

        auto swapCoin = params.GetParameter<AtomicSwapCoin>(
            TxParameterID::AtomicSwapCoin);
        if (!swapCoin || *swapCoin != data.swapCoin)
            return false;

        auto isBeamSide = params.GetParameter<bool>(
            TxParameterID::AtomicSwapIsBeamSide);
        if (!isBeamSide || *isBeamSide != data.isBeamSide)
            return false;

        return true;
    }

    // TODO roman.strilets: it's duplicate of checkAcceptableTxParams. should be refactored
    bool checkPublicOffer(const TxParameters& params, const SwapOffer& publicOffer)
    {
        auto beamAmount = params.GetParameter<Amount>(TxParameterID::Amount);
        if (!beamAmount || *beamAmount != publicOffer.amountBeam())
            return false;

        auto swapAmount = params.GetParameter<Amount>(
            TxParameterID::AtomicSwapAmount);
        if (!swapAmount || *swapAmount != publicOffer.amountSwapCoin())
            return false;

        auto swapCoin = params.GetParameter<AtomicSwapCoin>(
            TxParameterID::AtomicSwapCoin);
        if (!swapCoin || *swapCoin != publicOffer.swapCoinType())
            return false;

        auto isBeamSide = params.GetParameter<bool>(
            TxParameterID::AtomicSwapIsBeamSide);
        if (!isBeamSide || *isBeamSide != publicOffer.isBeamSide())
            return false;

        return true;
    }

#endif  // BEAM_ATOMIC_SWAP_SUPPORT

    std::map<std::string, std::function<bool(const Coin& a, const Coin& b)>> utxoSortMap = 
    {
        {"id", [] (const Coin& a, const Coin& b) { return a.toStringID() < b.toStringID();} },
        {"asset_id", [] (const Coin& a, const Coin& b) { return a.m_ID.m_AssetID < b.m_ID.m_AssetID;}},
        {"amount", [] (const Coin& a, const Coin& b) { return a.m_ID.m_Value < b.m_ID.m_Value;}},
        {"type", [] (const Coin& a, const Coin& b) { return a.m_ID.m_Type < b.m_ID.m_Type;}},
        {"maturity", [] (const Coin& a, const Coin& b) { return a.get_Maturity() < b.get_Maturity();}},
        {"createTxId", [] (const Coin& a, const Coin& b)
            {
                std::string createTxIdA = a.m_createTxId.is_initialized() ? TxIDToString(*a.m_createTxId) : "";
                std::string createTxIdB = b.m_createTxId.is_initialized() ? TxIDToString(*b.m_createTxId) : "";
                return createTxIdA < createTxIdB;
            }},
        {"spentTxId", [] (const Coin& a, const Coin& b)
            {
                std::string spentTxIdA = a.m_spentTxId.is_initialized() ? TxIDToString(*a.m_spentTxId) : "";
                std::string spentTxIdB = b.m_spentTxId.is_initialized() ? TxIDToString(*b.m_spentTxId) : "";
                return spentTxIdA < spentTxIdB;
            }},
        {"status", [] (const Coin& a, const Coin& b) { return a.m_status < b.m_status;}},
        {"status_string", [] (const Coin& a, const Coin& b) { return a.getStatusString() < b.getStatusString();}}
    };

}  // namespace

namespace beam::wallet
{
    WalletApiHandler::WalletApiHandler(
        IWalletData& walletData
        , WalletApi::ACL acl)
        : _walletData(walletData)
        , _api(*this, acl)
    {
    }

    WalletApiHandler::~WalletApiHandler()
    {
    }

    void WalletApiHandler::getError(const JsonRpcId& id, ApiError code, const std::string& data, json& error)
    {
        error = json {
            {"jsonrpc", "2.0"},
            {"id", id},
            {"error",
                {
                    {"code", code},
                    {"message", WalletApi::getErrorMessage(code)}
                }
            }
        };

        if (!data.empty())
        {
            error["error"]["data"] = data;
        }
    }

    void WalletApiHandler::onInvalidJsonRpc(const json& msg)
    {
        LOG_DEBUG() << "onInvalidJsonRpc: " << msg;

        serializeMsg(msg);
    }

    void WalletApiHandler::FillAddressData(const AddressData& data, WalletAddress& address)
    {
        if (data.comment)
        {
            address.setLabel(*data.comment);
        }

        if (data.expiration)
        {
            switch (*data.expiration)
            {
            case EditAddress::OneDay:
                address.setExpiration(WalletAddress::ExpirationStatus::OneDay);
                break;
            case EditAddress::Expired:
                address.setExpiration(WalletAddress::ExpirationStatus::Expired);
                break;
            case EditAddress::Never:
                address.setExpiration(WalletAddress::ExpirationStatus::Never);
                break;
            }
        }
    }

    void WalletApiHandler::onMessage(const JsonRpcId& id, const CreateAddress& data)
    {
        LOG_DEBUG() << "CreateAddress(id = " << id << ")";

        WalletAddress address;
        auto walletDB = _walletData.getWalletDBPtr();

        if (!walletDB) {
            return doError(id, ApiError::NotOpenedError);
        }

        walletDB->createAddress(address);
        FillAddressData(data, address);

        walletDB->saveAddress(address);
        doResponse(id, CreateAddress::Response{ address.m_walletID });
    }

    void WalletApiHandler::onMessage(const JsonRpcId& id, const DeleteAddress& data)
    {
        LOG_DEBUG() << "DeleteAddress(id = " << id << " address = " << std::to_string(data.address) << ")";

        auto walletDB = _walletData.getWalletDBPtr();
        if (!walletDB) {
            return doError(id, ApiError::NotOpenedError);
        }

        auto addr = walletDB->getAddress(data.address);

        if (addr)
        {
            walletDB->deleteAddress(data.address);

            doResponse(id, DeleteAddress::Response{});
        }
        else
        {
            doError(id, ApiError::InvalidAddress, "Provided address doesn't exist.");
        }
    }

    void WalletApiHandler::onMessage(const JsonRpcId& id, const EditAddress& data)
    {
        LOG_DEBUG() << "EditAddress(id = " << id << " address = " << std::to_string(data.address) << ")";

        auto walletDB = _walletData.getWalletDBPtr();
        if (!walletDB) {
            return doError(id, ApiError::NotOpenedError);
        }

        auto addr = walletDB->getAddress(data.address);

        if (addr)
        {
            if (addr->isOwn())
            {
                FillAddressData(data, *addr);
                walletDB->saveAddress(*addr);

                doResponse(id, EditAddress::Response{});
            }
            else
            {
                doError(id, ApiError::InvalidAddress, "You can edit only own address.");
            }
        }
        else
        {
            doError(id, ApiError::InvalidAddress, "Provided address doesn't exist.");
        }
    }

    void WalletApiHandler::onMessage(const JsonRpcId& id, const AddrList& data)
    {
        LOG_DEBUG() << "AddrList(id = " << id << ")";

        auto walletDB = _walletData.getWalletDBPtr();
        if (!walletDB) {
            return doError(id, ApiError::NotOpenedError);
        }

        doResponse(id, AddrList::Response{walletDB->getAddresses(data.own)});
    }

    void WalletApiHandler::onMessage(const JsonRpcId& id, const ValidateAddress& data)
    {
        LOG_DEBUG() << "ValidateAddress( address = " << data.address << ")";

        auto p = ParseParameters(data.address);

        bool isValid = !!p;
        bool isMine = false;

        if (p)
        {
            if (auto v = p->GetParameter<WalletID>(TxParameterID::PeerID); v)
            {
                isValid &= v->IsValid();

                auto walletDB = _walletData.getWalletDBPtr();
                if (!walletDB)
                {
                    return doError(id, ApiError::NotOpenedError);
                }

                auto addr = walletDB->getAddress(*v);
                if (addr)
                {
                    isMine = addr->isOwn();
                    if (isMine)
                    {
                        isValid = isValid && !addr->isExpired();
                    }
                }
            }
        }
        doResponse(id, ValidateAddress::Response{ isValid, isMine });
    }

    void WalletApiHandler::doTxAlreadyExistsError(const JsonRpcId& id)
    {
        doError(id, ApiError::InvalidTxId, "Provided transaction ID already exists in the wallet.");
    }

    void WalletApiHandler::onMessage(const JsonRpcId& id, const Send& data)
    {
        LOG_DEBUG() << "Send(id = " << id
                    << " asset_id = " << (data.assetId ? *data.assetId : 0)
                    << " amount = " << data.value << " fee = " << data.fee << " address = " << std::to_string(data.address) << ")";

        try
        {
            WalletID from(Zero);

            auto walletDB = _walletData.getWalletDBPtr();
            auto wallet = _walletData.getWalletPtr();

            if (!walletDB || !wallet) {
                return doError(id, ApiError::NotOpenedError);
            }

            if (data.from)
            {
                if (!data.from->IsValid())
                {
                    doError(id, ApiError::InvalidAddress, "Invalid sender address.");
                    return;
                }

                auto addr = walletDB->getAddress(*data.from);
                if (!addr || !addr->isOwn())
                {
                    doError(id, ApiError::InvalidAddress, "It's not your own address.");
                    return;
                }

                if (addr->isExpired())
                {
                    doError(id, ApiError::InvalidAddress, "Sender address is expired.");
                    return;
                }

                from = *data.from;
            }
            else
            {
                WalletAddress senderAddress;
                walletDB->createAddress(senderAddress);
                walletDB->saveAddress(senderAddress);

                from = senderAddress.m_walletID;
            }

            ByteBuffer message(data.comment.begin(), data.comment.end());

            CoinIDList coins;

            if (data.session)
            {
                coins = walletDB->getLockedCoins(*data.session);

                if (coins.empty())
                {
                    doError(id, ApiError::InternalErrorJsonRpc, "Requested session is empty.");
                    return;
                }
            }
            else
            {
                coins = data.coins ? *data.coins : CoinIDList();
            }

            if (data.txId && walletDB->getTx(*data.txId))
            {
                doTxAlreadyExistsError(id);
                return;
            }

            auto params = CreateSimpleTransactionParameters(data.txId);
            LoadReceiverParams(data.txParameters, params);

            if (auto token = data.txParameters.GetParameter<std::string>(beam::wallet::TxParameterID::OriginalToken); token)
            {
                params.SetParameter(beam::wallet::TxParameterID::OriginalToken, *token);
            }

            if(data.assetId)
            {
                params.SetParameter(TxParameterID::AssetID, *data.assetId);
            }

            params.SetParameter(TxParameterID::MyID, from)
                .SetParameter(TxParameterID::Amount, data.value)
                .SetParameter(TxParameterID::Fee, data.fee)
                .SetParameter(TxParameterID::PreselectedCoins, coins)
                .SetParameter(TxParameterID::Message, message);

            auto txId = wallet->StartTransaction(params);

            doResponse(id, Send::Response{ txId });
        }
        catch (...)
        {
            doError(id, ApiError::InternalErrorJsonRpc, "Transaction could not be created. Please look at logs.");
        }
    }

    template<typename T>
    bool WalletApiHandler::setTxAssetParams(const JsonRpcId& id, TxParameters& params, const T& data)
    {
        auto walletDB = _walletData.getWalletDBPtr();
        if (!walletDB) {
            doError(id, ApiError::NotOpenedError);
            return false;
        }

        if (data.assetMeta)
        {
            params.SetParameter(TxParameterID::AssetMetadata, *data.assetMeta);
            return true;
        }
        else if (data.assetId)
        {
            if (const auto asset = walletDB->findAsset(*data.assetId))
            {
                std::string strmeta;
                if(!fromByteBuffer(asset->m_Metadata.m_Value, strmeta))
                {
                    doError(id, ApiError::InternalErrorJsonRpc, "Failed to load asset metadata.");
                    return false;
                }

                params.SetParameter(TxParameterID::AssetMetadata, strmeta);
                return true;
            }
            else
            {
                doError(id, ApiError::InternalErrorJsonRpc, "Asset not found in a local database. Update asset info (tx_asset_info) or provide asset metdata.");
                return false;
            }
        }

        assert(!"presence of params should be checked already");
        doError(id, ApiError::InternalErrorJsonRpc, "asset_id or meta is required");
        return false;
    }

    template bool WalletApiHandler::setTxAssetParams(const JsonRpcId& id, TxParameters& params, const Issue& data);
    template bool WalletApiHandler::setTxAssetParams(const JsonRpcId& id, TxParameters& params, const Consume& data);

    void WalletApiHandler::onMessage(const JsonRpcId& id, const Issue& data)
    {
        onIssueConsumeMessage(true, id, data);
    }

    void WalletApiHandler::onMessage(const JsonRpcId& id, const Consume& data)
    {
        onIssueConsumeMessage(false, id, data);
    }

    template<typename T>
    void WalletApiHandler::onIssueConsumeMessage(bool issue, const JsonRpcId& id, const T& data)
    {
        LOG_DEBUG() << (issue ? " Issue" : " Consume") << "(id = " << id << " asset_id = "
                    << (data.assetId ? *data.assetId : 0)
                    << " asset_meta = " << (data.assetMeta ? *data.assetMeta : "\"\"")
                    << " amount = " << data.value << " fee = " << data.fee
                    << ")";
        try
        {
            CoinIDList coins;
            auto walletDB = _walletData.getWalletDBPtr();
            auto wallet = _walletData.getWalletPtr();
            if (!walletDB || !wallet) {
                return doError(id, ApiError::NotOpenedError);
            }

            if (data.session)
            {
                if ((coins = walletDB->getLockedCoins(*data.session)).empty())
                {
                    doError(id, ApiError::InternalErrorJsonRpc, "Requested session is empty.");
                    return;
                }
            } else
            {
                coins = data.coins ? *data.coins : CoinIDList();
            }

            if (data.txId && walletDB->getTx(*data.txId))
            {
                doTxAlreadyExistsError(id);
                return;
            }

            auto params = CreateTransactionParameters(issue ? TxType::AssetIssue : TxType::AssetConsume, data.txId)
                    .SetParameter(TxParameterID::Amount, data.value)
                    .SetParameter(TxParameterID::Fee, data.fee)
                    .SetParameter(TxParameterID::PreselectedCoins, coins);

            if(!setTxAssetParams(id, params, data))
            {
                return;
            }

            const auto txId = wallet->StartTransaction(params);
            doResponse(id, Issue::Response{ txId });
        }
        catch (...)
        {
            doError(id, ApiError::InternalErrorJsonRpc, "Transaction could not be created. Please look at logs.");
        }
    }

    template void WalletApiHandler::onIssueConsumeMessage<Issue>(bool issue, const JsonRpcId& id, const Issue& data);
    template void WalletApiHandler::onIssueConsumeMessage<Consume>(bool issue, const JsonRpcId& id, const Consume& data);

    void WalletApiHandler::onMessage(const JsonRpcId& id, const GetAssetInfo& data)
    {
        LOG_DEBUG() << " GetAssetInfo" << "(id = " << id << " asset_id = "
                    << (data.assetId ? *data.assetId : 0)
                    << " asset_meta = " << (data.assetMeta ? *data.assetMeta : "\"\"")
                    << ")";

        auto walletDB = _walletData.getWalletDBPtr();
        if (!walletDB) {
            return doError(id, ApiError::NotOpenedError);
        }

        boost::optional<WalletAsset> info;

        if (data.assetId)
        {
            info = walletDB->findAsset(*data.assetId);
        }
        else if (data.assetMeta)
        {
            const auto kdf = walletDB->get_MasterKdf();
            const auto ownerID = GetAssetOwnerID(kdf, *data.assetMeta);
            info = walletDB->findAsset(ownerID);
        }

        if(!info.is_initialized())
        {
            doError(id, ApiError::InternalErrorJsonRpc, "Asset not found in a local database. Update asset info (tx_asset_info) and try again.");
            return;
        }

        GetAssetInfo::Response resp;
        resp.AssetInfo = *info;

        doResponse(id, resp);
    }

    void WalletApiHandler::onMessage(const JsonRpcId& id, const SetConfirmationsCount& data)
    {
        auto walletDB = _walletData.getWalletDBPtr();
        walletDB->setCoinConfirmationsOffset(data.count);
        doResponse(id, GetConfirmationsCount::Response{ walletDB->getCoinConfirmationsOffset() });
    }

    void WalletApiHandler::onMessage(const JsonRpcId& id, const GetConfirmationsCount& data)
    {
        auto walletDB = _walletData.getWalletDBPtr();
        doResponse(id, GetConfirmationsCount::Response{ walletDB->getCoinConfirmationsOffset() });
    }

    void WalletApiHandler::onMessage(const JsonRpcId& id, const TxAssetInfo& data)
    {
        LOG_DEBUG() << " AssetInfo" << "(id = " << id << " asset_id = "
                    << (data.assetId ? *data.assetId : 0)
                    << " asset_meta = " << (data.assetMeta ? *data.assetMeta : "\"\"")
                    << ")";
        try
        {
            auto walletDB = _walletData.getWalletDBPtr();
            auto wallet = _walletData.getWalletPtr();
            if (!walletDB || !wallet) {
                return doError(id, ApiError::NotOpenedError);
            }

            if (data.txId && walletDB->getTx(*data.txId))
            {
                doTxAlreadyExistsError(id);
                return;
            }

            auto params = CreateTransactionParameters(TxType::AssetInfo, data.txId);
            if (data.assetMeta)
            {
                params.SetParameter(TxParameterID::AssetMetadata, *data.assetMeta);
            }
            else if (data.assetId)
            {
                params.SetParameter(TxParameterID::AssetID, *data.assetId);
            }
            else
            {
                doError(id, ApiError::InternalErrorJsonRpc, "asset_id or meta is required");
                return;
            }

            const auto txId = wallet->StartTransaction(params);
            doResponse(id, Issue::Response{ txId });
        }
        catch (...)
        {
            doError(id, ApiError::InternalErrorJsonRpc, "Transaction could not be created. Please look at logs.");
        }
    }

    void WalletApiHandler::onMessage(const JsonRpcId& id, const Status& data)
    {
        LOG_DEBUG() << "Status(txId = " << to_hex(data.txId.data(), data.txId.size()) << ")";

        auto walletDB = _walletData.getWalletDBPtr();
        if (!walletDB) {
            return doError(id, ApiError::NotOpenedError);
        }

        auto tx = walletDB->getTx(data.txId);

        if (tx)
        {
            Block::SystemState::ID stateID = {};
            walletDB->getSystemStateID(stateID);

            Status::Response result;
            result.tx            = *tx;
            result.systemHeight  = stateID.m_Height;
            result.confirmations = 0;
            result.txHeight      = storage::DeduceTxProofHeight(*walletDB, *tx);

            doResponse(id, result);
        }
        else
        {
            doError(id, ApiError::InvalidParamsJsonRpc, "Unknown transaction ID.");
        }
    }

    void WalletApiHandler::onMessage(const JsonRpcId& id, const Split& data)
    {
        LOG_DEBUG() << "Split(id = " << id
                    << " asset_id " << (data.assetId ? *data.assetId : 0)
                    << " coins = [";
        for (auto& coin : data.coins) LOG_DEBUG() << coin << ",";
        LOG_DEBUG() << "], fee = " << data.fee;
        try
        {
            auto walletDB = _walletData.getWalletDBPtr();
            auto wallet = _walletData.getWalletPtr();
            if (!walletDB) {
                return doError(id, ApiError::NotOpenedError);
            }

            WalletAddress senderAddress;
            walletDB->createAddress(senderAddress);
            walletDB->saveAddress(senderAddress);

            if (data.txId && walletDB->getTx(*data.txId))
            {
                doTxAlreadyExistsError(id);
                return;
            }

            auto params = CreateSplitTransactionParameters(senderAddress.m_walletID, data.coins, data.txId)
                    .SetParameter(TxParameterID::Fee, data.fee);

            if (data.assetId)
            {
                params.SetParameter(TxParameterID::AssetID, *data.assetId);
            }

            auto txId = wallet->StartTransaction(params);
            doResponse(id, Send::Response{ txId });
        }
        catch (...)
        {
            doError(id, ApiError::InternalErrorJsonRpc, "Transaction could not be created. Please look at logs.");
        }
    }

    void WalletApiHandler::onMessage(const JsonRpcId& id, const TxCancel& data)
    {
        LOG_DEBUG() << "TxCancel(txId = " << to_hex(data.txId.data(), data.txId.size()) << ")";

        auto walletDB = _walletData.getWalletDBPtr();
        auto wallet = _walletData.getWalletPtr();
        if (!walletDB || !wallet) {
            return doError(id, ApiError::NotOpenedError);
        }

        auto tx = walletDB->getTx(data.txId);

        if (tx)
        {
            if (wallet->CanCancelTransaction(tx->m_txId))
            {
                wallet->CancelTransaction(tx->m_txId);
                TxCancel::Response result{ true };
                doResponse(id, result);
            }
            else
            {
                doError(id, ApiError::InvalidTxStatus, "Transaction could not be cancelled. Invalid transaction status.");
            }
        }
        else
        {
            doError(id, ApiError::InvalidParamsJsonRpc, "Unknown transaction ID.");
        }
    }

    void WalletApiHandler::onMessage(const JsonRpcId& id, const TxDelete& data)
    {
        LOG_DEBUG() << "TxDelete(txId = " << to_hex(data.txId.data(), data.txId.size()) << ")";

        auto walletDB = _walletData.getWalletDBPtr();
        if (!walletDB) {
            return doError(id, ApiError::NotOpenedError);
        }

        auto tx = walletDB->getTx(data.txId);

        if (tx)
        {
            if (tx->canDelete())
            {
                walletDB->deleteTx(data.txId);

                if (walletDB->getTx(data.txId))
                {
                    doError(id, ApiError::InternalErrorJsonRpc, "Transaction not deleted.");
                }
                else
                {
                    doResponse(id, TxDelete::Response{ true });
                }
            }
            else
            {
                doError(id, ApiError::InternalErrorJsonRpc, "Transaction can't be deleted.");
            }
        }
        else
        {
            doError(id, ApiError::InvalidParamsJsonRpc, "Unknown transaction ID.");
        }
    }

    void WalletApiHandler::onMessage(const JsonRpcId& id, const GetUtxo& data)
    {
        LOG_DEBUG() << "GetUtxo(id = " << id << " assets = " << data.withAssets
                    << " asset_id = " << (data.filter.assetId ? *data.filter.assetId : 0)
                    << ")";

        auto walletDB = _walletData.getWalletDBPtr();
        if (!walletDB) {
            return doError(id, ApiError::NotOpenedError);
        }

        GetUtxo::Response response;
        response.confirmations_count = walletDB->getCoinConfirmationsOffset();
        walletDB->visitCoins([&response, &data](const Coin& c)->bool {
            if(!data.withAssets && c.isAsset())
            {
                return true;
            }
            if (data.filter.assetId && !c.isAsset(*data.filter.assetId))
            {
                return true;
            }
            response.utxos.push_back(c);
            return true;
        });

        if (data.sort.field != "default")
        {
            if (const auto& it = utxoSortMap.find(data.sort.field); it != utxoSortMap.end())
            {
                std::sort(response.utxos.begin(), response.utxos.end(),
                        data.sort.desc ? std::bind(it->second, _2, _1) : it->second);
            }
            else
            {
                return doError(id, ApiError::InvalidParamsJsonRpc, "Can't sort by \"" + data.sort.field + "\" field");
            }
        }
        else if (data.sort.desc)
        {
            std::reverse(response.utxos.begin(), response.utxos.end());
        }

        doPagination(data.skip, data.count, response.utxos);
        doResponse(id, response);
    }

<<<<<<< HEAD
    void WalletApiHandler::onMessage(const JsonRpcId& id, const WalletStatusApi& data)
    {
        LOG_DEBUG() << "WalletStatus(id = " << id << ")";

        WalletStatusApi::Response response;
=======
    void WalletApiHandler::onMessage(const JsonRpcId& id, const GetWalletStatus& data)
    {
        LOG_DEBUG() << "WalletStatus(id = " << id << ")";

        GetWalletStatus::Response response;
>>>>>>> f3ff2aa5
        auto walletDB = _walletData.getWalletDBPtr();
        if (!walletDB) {
            return doError(id, ApiError::NotOpenedError);
        }

        {
            Block::SystemState::ID stateID = {};
            walletDB->getSystemStateID(stateID);

            response.currentHeight = stateID.m_Height;
            response.currentStateHash = stateID.m_Hash;
        }

        {
            Block::SystemState::Full state;
            walletDB->get_History().get_Tip(state);
            response.prevStateHash = state.m_Prev;
            response.difficulty = state.m_PoW.m_Difficulty.ToFloat();
        }

        storage::Totals allTotals(*walletDB);
        const auto& totals = allTotals.GetBeamTotals();

        response.available = AmountBig::get_Lo(totals.Avail);
        response.receiving = AmountBig::get_Lo(totals.Incoming);
        response.sending   = AmountBig::get_Lo(totals.Outgoing);
        response.maturing  = AmountBig::get_Lo(totals.Maturing);

        if (data.withAssets)
        {
            response.totals = allTotals;
        }

        doResponse(id, response);
    }

    void WalletApiHandler::onMessage(const JsonRpcId& id, const GenerateTxId& data)
    {
        LOG_DEBUG() << "GenerateTxId(id = " << id << ")";

        doResponse(id, GenerateTxId::Response{ wallet::GenerateTxID() });
    }

    void WalletApiHandler::onMessage(const JsonRpcId& id, const Lock& data)
    {
        LOG_DEBUG() << "Lock(id = " << id << ")";

        Lock::Response response;

        auto walletDB = _walletData.getWalletDBPtr();
        if (!walletDB) {
            return doError(id, ApiError::NotOpenedError);
        }

        response.result = walletDB->lockCoins(data.coins, data.session);

        doResponse(id, response);
    }

    void WalletApiHandler::onMessage(const JsonRpcId& id, const Unlock& data)
    {
        LOG_DEBUG() << "Unlock(id = " << id << " session = " << data.session << ")";

        Unlock::Response response;

        auto walletDB = _walletData.getWalletDBPtr();
        if (!walletDB) {
            return doError(id, ApiError::NotOpenedError);
        }

        response.result = walletDB->unlockCoins(data.session);

        doResponse(id, response);
    }

    void WalletApiHandler::onMessage(const JsonRpcId& id, const TxList& data)
    {
        LOG_DEBUG() << "List(filter.status = " << (data.filter.status ? std::to_string((uint32_t)*data.filter.status) : "nul") << ")";

        TxList::Response res;

        {
            auto walletDB = _walletData.getWalletDBPtr();
            if (!walletDB) {
                return doError(id, ApiError::NotOpenedError);
            }

<<<<<<< HEAD
            auto txList = walletDB->getTxHistory(TxType::Simple);
            auto txContract = walletDB->getTxHistory(TxType::Contract);
            txList.insert(txList.end(), txContract.begin(), txContract.end());

            if (data.withAssets)
=======
            Block::SystemState::ID stateID = {};
            _walletData.getWalletDBPtr()->getSystemStateID(stateID);
            res.resultList.reserve(data.count);
            int offset = 0;
            int counter = 0;
            walletDB->visitTx([&](TxType type, TxStatus status)
>>>>>>> f3ff2aa5
            {
                if (type != TxType::Simple
                    && type != TxType::AssetIssue
                    && type != TxType::AssetConsume
                    && type != TxType::AssetInfo)
                {
                    return false;
                }

                if (data.filter.status && status != *data.filter.status)
                {
                    return false;
                }

                ++offset;
                if (offset <= data.skip)
                {
                    return false;
                }

                ++counter;
                return data.count == 0 || counter <= data.count;
            }, 
            [&](const auto& tx)
            {
                if (!data.withAssets && (tx.m_assetId != Asset::s_InvalidID || tx.m_txType != TxType::Simple))
                {
                    return;
                }

                if (data.filter.assetId && tx.m_assetId != *data.filter.assetId)
                {
                    return;
                }

                const auto height = storage::DeduceTxProofHeight(*walletDB, tx);
                if (data.filter.height && height != *data.filter.height)
                {
                    return;
                }

                Status::Response& item = res.resultList.emplace_back();
                item.tx = tx;
                item.txHeight = height;
                item.systemHeight = stateID.m_Height;
                item.confirmations = 0;
            });

            std::sort(res.resultList.begin(), res.resultList.end(), [](const auto& a, const auto& b)
            {
                return a.tx.m_minHeight > b.tx.m_minHeight;
            });
        }

        doResponse(id, res);
    }

    void WalletApiHandler::onMessage(const JsonRpcId& id, const ExportPaymentProof& data)
    {
        LOG_DEBUG() << "ExportPaymentProof(id = " << id << ")";

        auto walletDB = _walletData.getWalletDBPtr();
        if (!walletDB) {
            return doError(id, ApiError::NotOpenedError);
        }

        auto tx = walletDB->getTx(data.txId);
        if (!tx)
        {
            doError(id, ApiError::PaymentProofExportError, kErrorPpExportFailed);
        }
        else if (!tx->m_sender || tx->m_selfTx)
        {
            doError(id, ApiError::PaymentProofExportError, kErrorPpCannotExportForReceiver);
        }
        else if (tx->m_status != TxStatus::Completed)
        {
            doError(id, ApiError::PaymentProofExportError, kErrorPpExportFailedTxNotCompleted);
        }
        else
        {
            doResponse(id, ExportPaymentProof::Response{ wallet::storage::ExportPaymentProof(*walletDB, data.txId) });
        }
    }

    void WalletApiHandler::onMessage(const JsonRpcId& id, const VerifyPaymentProof& data)
    {
        LOG_DEBUG() << "VerifyPaymentProof(id = " << id << ")";
        try
        {
            doResponse(id, VerifyPaymentProof::Response{ storage::PaymentInfo::FromByteBuffer(data.paymentProof) });
        }
        catch (...)
        {

        }
        doError(id, ApiError::InvalidPaymentProof, "Failed to parse");
    }

#ifdef BEAM_ATOMIC_SWAP_SUPPORT
    void WalletApiHandler::onMessage(const JsonRpcId& id, const OffersList& data)
    {
        std::vector<SwapOffer> publicOffers = _walletData.getAtomicSwapProvider().getSwapOffersBoard().getOffersList();
        auto walletDB = _walletData.getWalletDBPtr();
        if (!walletDB) {
            return doError(id, ApiError::NotOpenedError);
        }

        auto swapTxs = walletDB->getTxHistory(TxType::AtomicSwap);
        std::vector<SwapOffer> offers;

        offers.reserve(swapTxs.size());

        for (const auto& tx : swapTxs)
        {
            SwapOffer offer(tx);

            if ((data.filter.status && (*data.filter.status != offer.m_status)) ||
                (data.filter.swapCoin && (*data.filter.swapCoin != offer.m_coin)))
            {
                continue;
            }

            const auto it = std::find_if(publicOffers.begin(), publicOffers.end(),
                [&offer](const SwapOffer& offerFromBoard) {
                    return offer.m_txId == offerFromBoard.m_txId;
                });

            if (it != publicOffers.end())
            {
                offer = MirrorSwapTxParams(offer);
                offer.m_publisherId = it->m_publisherId;
            }
            offers.push_back(offer);
        }

        doResponse(
            id,
            OffersList::Response
            {
                walletDB->getAddresses(true),
                walletDB->getCurrentHeight(),
                offers,
            });
    }

    void WalletApiHandler::onMessage(const JsonRpcId& id, const OffersBoard& data)
    {
        std::vector<SwapOffer> offers = _walletData.getAtomicSwapProvider().getSwapOffersBoard().getOffersList();
        auto walletDB = _walletData.getWalletDBPtr();
        if (!walletDB) {
            return doError(id, ApiError::NotOpenedError);
        }

        if (data.filter.swapCoin)
        {
            std::vector<SwapOffer> filteredOffers;
            filteredOffers.reserve(offers.size());

            std::copy_if(offers.begin(), offers.end(), std::back_inserter(filteredOffers),
                [&data](const auto& offer) { return offer.m_coin == *data.filter.swapCoin; });

            offers.swap(filteredOffers);
        }

        doResponse(
            id,
            OffersBoard::Response
            {
                walletDB->getAddresses(true),
                walletDB->getCurrentHeight(),
                offers,
            });
    }

    void WalletApiHandler::onMessage(const JsonRpcId& id, const CreateOffer& data)
    {
        try
        {
            checkSwapConnection(_walletData.getAtomicSwapProvider(), data.swapCoin);

            auto walletDB = _walletData.getWalletDBPtr();
            auto wallet = _walletData.getWalletPtr();
            if (!walletDB || !wallet) {
                return doError(id, ApiError::NotOpenedError);
            }

            // TODO need to unite with AcceptOffer
            Amount recommendedFeeRate = _walletData.getAtomicSwapProvider().getRecommendedFeeRate(data.swapCoin);

            if (recommendedFeeRate > 0 && data.swapFeeRate < recommendedFeeRate)
            {
                doError(id, ApiError::InvalidJsonRpc, kSwapFeeToLowRecommenededError);
                return;
            }

            Amount minFeeRate = _walletData.getAtomicSwapProvider().getMinFeeRate(data.swapCoin);

            if (minFeeRate > 0 && data.swapFeeRate < minFeeRate)
            {
                std::stringstream msg;
                msg << kSwapFeeToLowError << minFeeRate;
                doError(id, ApiError::InvalidJsonRpc, msg.str());
                return;
            }

            if (data.beamAmount <= data.beamFee)
            {
                doError(id, ApiError::InvalidJsonRpc, kBeamAmountToLowError);
                return;
            }

            if (!IsSwapAmountValid(data.swapCoin, data.swapAmount, data.swapFeeRate))
            {
                doError(id, ApiError::InvalidJsonRpc, kSwapAmountToLowError);
                return;
            }
            
            if (data.isBeamSide)
            {
                checkIsEnoughtBeamAmount(walletDB, data.beamAmount, data.beamFee);
            }
            else
            {
                bool isEnought = checkIsEnoughtSwapAmount(
                    _walletData.getAtomicSwapProvider(), data.swapCoin, data.swapAmount, data.swapFeeRate);
                if (!isEnought)
                {
                    doError(id, ApiError::InvalidJsonRpc, kSwapNotEnoughtSwapCoins);
                    return;
                }
            }

            auto txParameters = CreateSwapTransactionParameters();
            auto wid = createWID(walletDB.get(), data.comment);
            auto currentHeight = walletDB->getCurrentHeight();
            FillSwapTxParams(
                &txParameters,
                wid,
                currentHeight,
                data.beamAmount,
                data.beamFee,
                data.swapCoin,
                data.swapAmount,
                data.swapFeeRate,
                data.isBeamSide,
                data.offerLifetime);

            if (!data.comment.empty())
            {
                txParameters.SetParameter(TxParameterID::Message,
                    beam::ByteBuffer(data.comment.begin(), data.comment.end()));
            }

            auto txId = wallet->StartTransaction(txParameters);
            LOG_DEBUG() << "transaction created: " << txId;

            const auto& mirroredTxParams = MirrorSwapTxParams(txParameters);
            const auto& readyForTokenizeTxParams = PrepareSwapTxParamsForTokenization(mirroredTxParams);
            auto token = std::to_string(readyForTokenizeTxParams);

            doResponse(
                id,
                CreateOffer::Response
                {
                    walletDB->getAddresses(true),
                    currentHeight,
                    token,
                    txId
                });
        }
        catch (const NotEnoughtBeams & e)
        {
            doError(id, ApiError::SwapNotEnoughtBeams, e.what());
        }
        catch (const FailToConnectSwap & e)
        {
            doError(id, ApiError::SwapFailToConnect, e.what());
        }
        catch (...)
        {
            doError(id, ApiError::InternalErrorJsonRpc, "Transaction could not be created. Please look at logs.");
        }
    }

    void WalletApiHandler::onMessage(const JsonRpcId& id, const PublishOffer& data)
    {
        try
        {
            auto txParams = ParseParameters(data.token);
            if (!txParams)
                throw FailToParseToken();

            auto txId = txParams->GetTxID();
            if (!txId)
                throw FailToParseToken();

            auto walletDB = _walletData.getWalletDBPtr();
            if (!walletDB) {
                return doError(id, ApiError::NotOpenedError);
            }

            auto tx = walletDB->getTx(*txId);

            if (!tx)
            {
                doError(id, ApiError::InternalErrorJsonRpc, "Transaction not found.");
                return;
            }

            const auto& mirroredTxParams = MirrorSwapTxParams(*tx);
            const auto& readyForTokenizeTxParams = PrepareSwapTxParamsForTokenization(mirroredTxParams);
            SwapOffer offer(readyForTokenizeTxParams);

            if (offer.m_status == SwapOfferStatus::Pending)
            {
                offer.m_publisherId = *offer.GetParameter<WalletID>(TxParameterID::PeerID);
                _walletData.getAtomicSwapProvider().getSwapOffersBoard().publishOffer(offer);

                doResponse(id, PublishOffer::Response
                    {
                        walletDB->getAddresses(true),
                        walletDB->getCurrentHeight(),
                        offer
                    });
            }
        }
        catch (const FailToParseToken & e)
        {
            doError(id, ApiError::SwapFailToParseToken, e.what());
        }
        // handled: InvalidOfferException, ForeignOfferException, 
        //        OfferAlreadyPublishedException, ExpiredOfferException
        catch (const std::runtime_error & e)
        {
            std::stringstream ss;
            ss << "Failed to publish offer:" << e.what();

            doError(id, ApiError::InvalidJsonRpc, ss.str());
        }
    }

    void WalletApiHandler::onMessage(const JsonRpcId& id, const AcceptOffer& data)
    {
        try
        {
            auto txParams = ParseParameters(data.token);
            if (!txParams)
                throw FailToParseToken();

            ProcessLibraryVersion(*txParams);

            auto txId = txParams->GetTxID();
            if (!txId)
                throw FailToParseToken();

            auto publicOffer = getOfferFromBoardByTxId(
                _walletData.getAtomicSwapProvider().getSwapOffersBoard().getOffersList(), *txId);

            auto walletDB = _walletData.getWalletDBPtr();
            auto wallet = _walletData.getWalletPtr();
            if (!walletDB) {
                return doError(id, ApiError::NotOpenedError);
            }

            auto myAddresses = walletDB->getAddresses(true);

            if (publicOffer)
            {
                // compare public offer and token
                if (!checkPublicOffer(*txParams, *publicOffer))
                {
                    doError(id, ApiError::InvalidJsonRpc, "Wrong offer params.");
                }

                if (storage::isMyAddress(myAddresses, publicOffer->m_publisherId))
                    throw FailToAcceptOwnOffer();
            }
            else
            {
                auto peerId = txParams->GetParameter<WalletID>(TxParameterID::PeerID);

                if (!peerId)
                    throw FailToParseToken();

                if (storage::isMyAddress(myAddresses, *peerId))
                    throw FailToAcceptOwnOffer();
            }

            if (auto tx = walletDB->getTx(*txId); tx)
            {
                doError(id, ApiError::InvalidJsonRpc, "Offer already accepted.");
                return;
            }

            auto beamAmount = txParams->GetParameter<Amount>(TxParameterID::Amount);
            auto swapAmount = txParams->GetParameter<Amount>(TxParameterID::AtomicSwapAmount);
            auto swapCoin = txParams->GetParameter<AtomicSwapCoin>(TxParameterID::AtomicSwapCoin);
            auto isBeamSide = txParams->GetParameter<bool>(TxParameterID::AtomicSwapIsBeamSide);
            if (!beamAmount || !swapAmount || !swapCoin || !isBeamSide)
            {
                throw FailToParseToken();
            }

            Amount recommendedFeeRate = _walletData.getAtomicSwapProvider().getRecommendedFeeRate(*swapCoin);

            if (recommendedFeeRate > 0 && data.swapFeeRate < recommendedFeeRate)
            {
                doError(id, ApiError::InvalidJsonRpc, kSwapFeeToLowRecommenededError);
                return;
            }

            Amount minFeeRate = _walletData.getAtomicSwapProvider().getMinFeeRate(*swapCoin);

            if (minFeeRate > 0 && data.swapFeeRate < minFeeRate)
            {
                std::stringstream msg;
                msg << kSwapFeeToLowError << minFeeRate;
                doError(id, ApiError::InvalidJsonRpc, msg.str());
                return;
            }

            if (*beamAmount <= data.beamFee)
            {
                doError(id, ApiError::InvalidJsonRpc, kBeamAmountToLowError);
                return;
            }

            if (!IsSwapAmountValid(*swapCoin, *swapAmount, data.swapFeeRate))
            {
                doError(id, ApiError::InvalidJsonRpc, kSwapAmountToLowError);
                return;
            }

            checkSwapConnection(_walletData.getAtomicSwapProvider(), *swapCoin);

            if (*isBeamSide)
            {
                checkIsEnoughtBeamAmount(walletDB, *beamAmount, data.beamFee);
            }
            else
            {
                bool isEnought = checkIsEnoughtSwapAmount(
                    _walletData.getAtomicSwapProvider(), *swapCoin, *swapAmount, data.swapFeeRate);
                if (!isEnought)
                {
                    doError(id, InvalidJsonRpc, kSwapNotEnoughtSwapCoins);
                    return;
                }
            }

            auto wid = createWID(walletDB.get(), data.comment);
            SwapOffer offer = SwapOffer(*txParams);
            offer.SetParameter(TxParameterID::MyID, wid);
            if (!data.comment.empty())
            {
                offer.SetParameter(TxParameterID::Message,
                    beam::ByteBuffer(data.comment.begin(),
                        data.comment.end()));
            }

            FillSwapFee(&offer, data.beamFee, data.swapFeeRate, *isBeamSide);

            wallet->StartTransaction(offer);
            offer.m_status = SwapOfferStatus::InProgress;
            if (!publicOffer)
                offer.DeleteParameter(TxParameterID::MyID);

            doResponse(
                id,
                AcceptOffer::Response
                {
                    myAddresses,
                    walletDB->getCurrentHeight(),
                    offer
                });
        }
        catch (const FailToParseToken & e)
        {
            doError(id, ApiError::SwapFailToParseToken, e.what());
        }
        catch (const FailToAcceptOwnOffer & e)
        {
            doError(id, ApiError::SwapFailToAcceptOwnOffer, e.what());
        }
        catch (const NotEnoughtBeams & e)
        {
            doError(id, ApiError::SwapNotEnoughtBeams, e.what());
        }
        catch (const FailToConnectSwap & e)
        {
            doError(id, ApiError::SwapFailToConnect, e.what());
        }
        catch (const std::runtime_error & e)
        {
            doError(id, ApiError::InvalidJsonRpc, e.what());
        }
    }

    void WalletApiHandler::onMessage(const JsonRpcId& id, const OfferStatus& data)
    {
        auto walletDB = _walletData.getWalletDBPtr();
        if (!walletDB) {
            return doError(id, ApiError::NotOpenedError);
        }

        auto publicOffer = getOfferFromBoardByTxId(
            _walletData.getAtomicSwapProvider().getSwapOffersBoard().getOffersList(), data.txId);
        SwapOffer offer;
        if (auto tx = walletDB->getTx(data.txId); tx)
        {
            offer = SwapOffer(*tx);
        }
        else if (publicOffer)
        {
            offer = *publicOffer;
        }
        else
        {
            doError(id, ApiError::InvalidJsonRpc, "It is not my offer.");
            return;
        }

        doResponse(id, OfferStatus::Response{ walletDB->getCurrentHeight(), offer });
    }

    void WalletApiHandler::onMessage(const JsonRpcId& id, const DecodeToken& data)
    {
        try
        {
            auto txParams = ParseParameters(data.token);
            if (!txParams)
                throw FailToParseToken();

            auto txId = txParams->GetTxID();
            if (!txId)
                throw FailToParseToken();

            auto walletDB = _walletData.getWalletDBPtr();
            if (!walletDB) {
                return doError(id, ApiError::NotOpenedError);
            }

            auto peerId = txParams->GetParameter<WalletID>(TxParameterID::PeerID);
            if (!peerId)
                throw FailToParseToken();

            SwapOffer offer;
            bool isMyOffer = false;
            auto myAddresses = walletDB->getAddresses(true);
            if (!storage::isMyAddress(myAddresses, *peerId))
            {
                offer = SwapOffer(*txParams);
            }
            else
            {
                isMyOffer = true;
                // TODO roman.strilets: maybe it is superfluous
                auto mirroredTxParams = MirrorSwapTxParams(*txParams, false);
                offer = SwapOffer(mirroredTxParams);
            }

            auto publicOffer = getOfferFromBoardByTxId(
                _walletData.getAtomicSwapProvider().getSwapOffersBoard().getOffersList(), *txId);

            bool isPublic = !!publicOffer;

            doResponse(
                id,
                DecodeToken::Response
                {
                    offer,
                    isMyOffer,
                    isPublic
                });
        }
        catch (const FailToParseToken & e)
        {
            doError(id, ApiError::SwapFailToParseToken, e.what());
        }
    }

    void WalletApiHandler::onMessage(const JsonRpcId& id, const GetBalance& data)
    {
        try
        {
            checkSwapConnection(_walletData.getAtomicSwapProvider(), data.coin);

            Amount available = _walletData.getAtomicSwapProvider().getCoinAvailable(data.coin);

            doResponse(id, GetBalance::Response{ available });
        }
        catch (const FailToConnectSwap & e)
        {
            doError(id, ApiError::SwapFailToConnect, e.what());
        }
    }

    void WalletApiHandler::onMessage(const JsonRpcId& id, const RecommendedFeeRate& data)
    {
        try
        {
            checkSwapConnection(_walletData.getAtomicSwapProvider(), data.coin);

            Amount feeRate = _walletData.getAtomicSwapProvider().getRecommendedFeeRate(data.coin);

            doResponse(id, RecommendedFeeRate::Response{ feeRate });
        }
        catch (const FailToConnectSwap& e)
        {
            doError(id, ApiError::SwapFailToConnect, e.what());
        }
    }
#endif  // BEAM_ATOMIC_SWAP_SUPPORT

} // namespace beam::wallet<|MERGE_RESOLUTION|>--- conflicted
+++ resolved
@@ -853,19 +853,11 @@
         doResponse(id, response);
     }
 
-<<<<<<< HEAD
     void WalletApiHandler::onMessage(const JsonRpcId& id, const WalletStatusApi& data)
     {
         LOG_DEBUG() << "WalletStatus(id = " << id << ")";
 
         WalletStatusApi::Response response;
-=======
-    void WalletApiHandler::onMessage(const JsonRpcId& id, const GetWalletStatus& data)
-    {
-        LOG_DEBUG() << "WalletStatus(id = " << id << ")";
-
-        GetWalletStatus::Response response;
->>>>>>> f3ff2aa5
         auto walletDB = _walletData.getWalletDBPtr();
         if (!walletDB) {
             return doError(id, ApiError::NotOpenedError);
@@ -953,22 +945,15 @@
                 return doError(id, ApiError::NotOpenedError);
             }
 
-<<<<<<< HEAD
-            auto txList = walletDB->getTxHistory(TxType::Simple);
-            auto txContract = walletDB->getTxHistory(TxType::Contract);
-            txList.insert(txList.end(), txContract.begin(), txContract.end());
-
-            if (data.withAssets)
-=======
             Block::SystemState::ID stateID = {};
             _walletData.getWalletDBPtr()->getSystemStateID(stateID);
             res.resultList.reserve(data.count);
             int offset = 0;
             int counter = 0;
             walletDB->visitTx([&](TxType type, TxStatus status)
->>>>>>> f3ff2aa5
             {
                 if (type != TxType::Simple
+                    && type != TxType::Contract
                     && type != TxType::AssetIssue
                     && type != TxType::AssetConsume
                     && type != TxType::AssetInfo)
@@ -992,7 +977,7 @@
             }, 
             [&](const auto& tx)
             {
-                if (!data.withAssets && (tx.m_assetId != Asset::s_InvalidID || tx.m_txType != TxType::Simple))
+                if (!data.withAssets && tx.m_assetId != Asset::s_InvalidID)
                 {
                     return;
                 }
