// Copyright 2018 The Beam Team
//
// Licensed under the Apache License, Version 2.0 (the "License");
// you may not use this file except in compliance with the License.
// You may obtain a copy of the License at
//
//    http://www.apache.org/licenses/LICENSE-2.0
//
// Unless required by applicable law or agreed to in writing, software
// distributed under the License is distributed on an "AS IS" BASIS,
// WITHOUT WARRANTIES OR CONDITIONS OF ANY KIND, either express or implied.
// See the License for the specific language governing permissions and
// limitations under the License.

#include "wallet_client.h"
#include "wallet/core/simple_transaction.h"
#include "wallet/transactions/dex/dex_tx.h"
#include "utility/log_rotation.h"
#include "http/http_client.h"
#include "core/block_rw.h"
#include "wallet/core/common_utils.h"
#include "extensions/broadcast_gateway/broadcast_router.h"
#include "extensions/export/tx_history_to_csv.h"
#include "extensions/news_channels/wallet_updates_provider.h"
#include "extensions/news_channels/exchange_rate_provider.h"
#ifdef BEAM_ATOMIC_SWAP_SUPPORT
#include "wallet/client/extensions/offers_board/swap_offers_board.h"
#endif  // BEAM_ATOMIC_SWAP_SUPPORT
#ifdef BEAM_LELANTUS_SUPPORT
#include "wallet/transactions/lelantus/push_transaction.h"
#endif // BEAM_LELANTUS_SUPPORT

#include "filter.h"
#include <regex>

using namespace std;

namespace
{
using namespace beam;
using namespace beam::wallet;

constexpr size_t kCollectorBufferSize = 50;
constexpr size_t kShieldedPer24hFilterSize = 20;
constexpr size_t kShieldedPer24hFilterBlocksForUpdate = 144;
constexpr size_t kShieldedCountHistoryWindowSize = kShieldedPer24hFilterSize << 1;

using WalletSubscriber = ScopedSubscriber<wallet::IWalletObserver, wallet::Wallet>;

struct WalletModelBridge : public Bridge<IWalletModelAsync>
{
    BRIDGE_INIT(WalletModelBridge);

    void sendMoney(const wallet::WalletID& receiverID, const std::string& comment, Amount amount, Amount fee) override
    {
        typedef void(IWalletModelAsync::*SendMoneyType)(const wallet::WalletID&, const std::string&, Amount, Amount);
        call_async((SendMoneyType)&IWalletModelAsync::sendMoney, receiverID, comment, amount, fee);
    }

    void sendMoney(const wallet::WalletID& senderID, const wallet::WalletID& receiverID, const std::string& comment, Amount amount, Amount fee) override
    {
        typedef void(IWalletModelAsync::*SendMoneyType)(const wallet::WalletID &, const wallet::WalletID &, const std::string &, Amount, Amount);
        call_async((SendMoneyType)&IWalletModelAsync::sendMoney, senderID, receiverID, comment, amount, fee);
    }

    void startTransaction(TxParameters&& parameters) override
    {
        call_async(&IWalletModelAsync::startTransaction, move(parameters));
    }

    void syncWithNode() override
    {
        call_async(&IWalletModelAsync::syncWithNode);
    }

    void calcChange(Amount amount, Amount fee, Asset::ID assetId) override
    {
        call_async(&IWalletModelAsync::calcChange, amount, fee, assetId);
    }

    void selectCoins(Amount amount, Amount beforehandMinFee, Asset::ID assetId, bool isShielded /* = false */) override
    {
        typedef void(IWalletModelAsync::* MethodType)(Amount, Amount, Asset::ID, bool);
        call_async((MethodType)&IWalletModelAsync::selectCoins, amount, beforehandMinFee, assetId, isShielded);
    }

    void selectCoins(Amount amount, Amount beforehandMinFee, Asset::ID assetId, bool isShielded, AsyncCallback<const CoinsSelectionInfo&>&& callback) override
    {
        typedef void(IWalletModelAsync::* MethodType)(Amount, Amount, Asset::ID, bool, AsyncCallback<const CoinsSelectionInfo&>&&);
        call_async((MethodType)&IWalletModelAsync::selectCoins, amount, beforehandMinFee, assetId, isShielded, callback);
    }

    void getWalletStatus() override
    {
        call_async(&IWalletModelAsync::getWalletStatus);
    }

    void getTransactions() override
    {
        typedef void(IWalletModelAsync::* MethodType)();
        call_async((MethodType)&IWalletModelAsync::getTransactions);
    }

    void getTransactions(AsyncCallback<const std::vector<TxDescription>&>&& callback) override
    {
        typedef void(IWalletModelAsync::* MethodType)(AsyncCallback<const std::vector<TxDescription>&>&&);
        call_async((MethodType)&IWalletModelAsync::getTransactions, callback);
    }

    void getAllUtxosStatus() override
    {
        call_async(&IWalletModelAsync::getAllUtxosStatus);
    }

    void getAddresses(bool own) override
    {
        typedef void(IWalletModelAsync::* MethodType)(bool);
        call_async((MethodType)&IWalletModelAsync::getAddresses, own);
    }

     void getDexOrders() override
     {
        call_async(&IWalletModelAsync::getDexOrders);
     }

     void publishDexOrder(const DexOrder& order) override
     {
        call_async(&IWalletModelAsync::publishDexOrder, order);
     }

     void acceptDexOrder(const DexOrderID& orderId) override
     {
        call_async(&IWalletModelAsync::acceptDexOrder, orderId);
     }
#ifdef BEAM_ATOMIC_SWAP_SUPPORT    
    void getSwapOffers() override
    {
		call_async(&IWalletModelAsync::getSwapOffers);
    }

    void publishSwapOffer(const wallet::SwapOffer& offer) override
    {
		call_async(&IWalletModelAsync::publishSwapOffer, offer);
    }

    void loadSwapParams() override
    {
        call_async(&IWalletModelAsync::loadSwapParams);
    }

    void storeSwapParams(const beam::ByteBuffer& params) override
    {
        call_async(&IWalletModelAsync::storeSwapParams, params);
    }
#endif
    void cancelTx(const wallet::TxID& id) override
    {
        call_async(&IWalletModelAsync::cancelTx, id);
    }

    void deleteTx(const wallet::TxID& id) override
    {
        call_async(&IWalletModelAsync::deleteTx, id);
    }

    void getCoinsByTx(const wallet::TxID& id) override
    {
        call_async(&IWalletModelAsync::getCoinsByTx, id);
    }

    void saveAddress(const wallet::WalletAddress& address) override
    {
        call_async(&IWalletModelAsync::saveAddress, address);
    }

    void generateNewAddress() override
    {
        typedef void(IWalletModelAsync::* MethodType)();
        call_async((MethodType)&IWalletModelAsync::generateNewAddress);
    }

    void generateNewAddress(AsyncCallback<const WalletAddress&>&& callback) override
    {
        typedef void(IWalletModelAsync::* MethodType)(AsyncCallback<const WalletAddress&>&&);
        call_async((MethodType)&IWalletModelAsync::generateNewAddress, std::move(callback));
    }

    void deleteAddress(const WalletID& addr) override
    {
        call_async(&IWalletModelAsync::deleteAddress, addr);
    }

    void updateAddress(const WalletID& address, const std::string& name, beam::Timestamp expirationTime) override
    {
        typedef void(IWalletModelAsync::* MethodType)(const WalletID&, const std::string&, beam::Timestamp);
        call_async((MethodType)&IWalletModelAsync::updateAddress, address, name, expirationTime);
    }

     void updateAddress(const WalletID& address, const std::string& name, WalletAddress::ExpirationStatus expirationStatus) override
     {
        typedef void(IWalletModelAsync::* MethodType)(const WalletID&, const std::string&, WalletAddress::ExpirationStatus);
        call_async((MethodType)&IWalletModelAsync::updateAddress, address, name, expirationStatus);
     }

    void activateAddress(const WalletID& address) override
    {
        call_async(&IWalletModelAsync::activateAddress, address);
    }

    void getAddress(const WalletID& id) override
    {
        typedef void(IWalletModelAsync::* MethodType)(const WalletID&);
        call_async((MethodType)&IWalletModelAsync::getAddress, id);
    }

    void getAddress(const WalletID& addr, AsyncCallback <const boost::optional<WalletAddress>&, size_t>&& callback) override
    {
        typedef void(IWalletModelAsync::* MethodType)(const WalletID&, AsyncCallback<const boost::optional<WalletAddress>&, size_t>&&);
        call_async((MethodType)&IWalletModelAsync::getAddress, addr, std::move(callback));
    }

    void getAddressByToken(const std::string& token, AsyncCallback <const boost::optional<WalletAddress>&, size_t>&& callback) override
    {
        call_async(&IWalletModelAsync::getAddressByToken, token, std::move(callback));
    }

    void deleteAddressByToken(const std::string& token) override
    {
        call_async(&IWalletModelAsync::deleteAddressByToken, token);
    }

    void saveVouchers(const ShieldedVoucherList& v, const WalletID& walletID) override
    {
        call_async(&IWalletModelAsync::saveVouchers, v, walletID);
    }

    void setNodeAddress(const std::string& addr) override
    {
        call_async(&IWalletModelAsync::setNodeAddress, addr);
    }

    #ifdef BEAM_IPFS_SUPPORT
    void setIPFSConfig(asio_ipfs::config&& cfg) override
    {
        call_async(&IWalletModelAsync::setIPFSConfig, std::move(cfg));
    }

    void stopIPFSNode() override
    {
        call_async(&IWalletModelAsync::stopIPFSNode);
    }

    void startIPFSNode() override
    {
        call_async(&IWalletModelAsync::startIPFSNode);
    }
    #endif

    void changeWalletPassword(const SecString& pass) override
    {
        // TODO: should be investigated, don't know how to "move" SecString into lambda
        std::string passStr(pass.data(), pass.size());

        call_async(&IWalletModelAsync::changeWalletPassword, passStr);
    }

    void getNetworkStatus() override
    {
        call_async(&IWalletModelAsync::getNetworkStatus);
    }

    #ifdef BEAM_IPFS_SUPPORT
    void getIPFSStatus() override
    {
        call_async(&IWalletModelAsync::getIPFSStatus);
    }
    #endif

    void rescan() override
    {
        call_async(&IWalletModelAsync::rescan);
    }

    void exportPaymentProof(const wallet::TxID& id) override
    {
        call_async(&IWalletModelAsync::exportPaymentProof, id);
    }

    void checkNetworkAddress(const std::string& addr) override
    {
        call_async(&IWalletModelAsync::checkNetworkAddress, addr);
    }

    void importRecovery(const std::string& path) override
    {
        call_async(&IWalletModelAsync::importRecovery, path);
    }

    void importDataFromJson(const std::string& data) override
    {
        call_async(&IWalletModelAsync::importDataFromJson, data);
    }

    void exportDataToJson() override
    {
        call_async(&IWalletModelAsync::exportDataToJson);
    }

    void exportTxHistoryToCsv() override
    {
        call_async(&IWalletModelAsync::exportTxHistoryToCsv);
    }

    void switchOnOffExchangeRates(bool isActive) override
    {
        call_async(&IWalletModelAsync::switchOnOffExchangeRates, isActive);
    }

    void switchOnOffNotifications(Notification::Type type, bool isActive) override
    {
        call_async(&IWalletModelAsync::switchOnOffNotifications, type, isActive);
    }
        
    void getNotifications() override
    {
        call_async(&IWalletModelAsync::getNotifications);
    }

    void markNotificationAsRead(const ECC::uintBig& id) override
    {
        call_async(&IWalletModelAsync::markNotificationAsRead, id);
    }

    void deleteNotification(const ECC::uintBig& id) override
    {
        call_async(&IWalletModelAsync::deleteNotification, id);
    }

    void getExchangeRates() override
    {
        call_async(&IWalletModelAsync::getExchangeRates);
    }

    void getVerificationInfo() override
    {
        call_async(&IWalletModelAsync::getVerificationInfo);
    }

    void getPublicAddress() override
    {
        call_async(&IWalletModelAsync::getPublicAddress);
    }

    void generateVouchers(uint64_t ownID, size_t count, AsyncCallback<const ShieldedVoucherList&>&& callback) override
    {
        call_async(&IWalletModelAsync::generateVouchers, ownID, count, std::move(callback));
    }

    void getAssetInfo(Asset::ID assetId) override
    {
        call_async(&IWalletModelAsync::getAssetInfo, assetId);
    }

    void makeIWTCall(std::function<boost::any()>&& function, AsyncCallback<const boost::any&>&& resultCallback) override
    {
        call_async(&IWalletModelAsync::makeIWTCall, std::move(function), std::move(resultCallback));
    }

    void callShader(const std::vector<uint8_t>& shader, const std::string& args, ShaderCallback&& cback) override
    {
        call_async(&IWalletModelAsync::callShader, shader, args, cback);
    }

    void setMaxPrivacyLockTimeLimitHours(uint8_t limit) override
    {
        call_async(&IWalletModelAsync::setMaxPrivacyLockTimeLimitHours, limit);
    }

    void getMaxPrivacyLockTimeLimitHours(AsyncCallback<uint8_t>&& callback) override
    {
        call_async(&IWalletModelAsync::getMaxPrivacyLockTimeLimitHours, std::move(callback));
    }

    void setCoinConfirmationsOffset(uint32_t limit) override
    {
        call_async(&IWalletModelAsync::setCoinConfirmationsOffset, limit);
    }

    void getCoinConfirmationsOffset(AsyncCallback<uint32_t>&& callback) override
    {
        call_async(&IWalletModelAsync::getCoinConfirmationsOffset, std::move(callback));
    }

    void removeRawSeedPhrase() override
    {
        call_async(&IWalletModelAsync::removeRawSeedPhrase);
    }

    void readRawSeedPhrase(AsyncCallback<const std::string&>&& callback) override
    {
        call_async(&IWalletModelAsync::readRawSeedPhrase, std::move(callback));
    }

    void getAppsList(AppsListCallback&& callback) override
    {
        call_async(&IWalletModelAsync::getAppsList, std::move(callback));
    }

    void markAppNotificationAsRead(const TxID id) override
    {
        call_async(&IWalletModelAsync::markAppNotificationAsRead, id);
    }

    void enableBodyRequests(bool value) override
    {
        call_async(&IWalletModelAsync::enableBodyRequests, value);
    }
};
}

namespace beam::wallet
{
    bool WalletStatus::HasStatus(Asset::ID assetId) const
    {
        return all.find(assetId) != all.end();
    }

    WalletStatus::AssetStatus WalletStatus::GetStatus(Asset::ID assetId) const
    {
        if(all.find(assetId) == all.end())
        {
            AssetStatus result;
            return result;
        }
        return all[assetId];
    }

    WalletStatus::AssetStatus WalletStatus::GetBeamStatus() const
    {
        return GetStatus(Asset::s_BeamID);
    }

    WalletClient::WalletClient(const Rules& rules, IWalletDB::Ptr walletDB, OpenDBFunction&& walletDBFunc, const std::string& nodeAddr, io::Reactor::Ptr reactor)
        : m_rules(rules)
        , m_walletDB(walletDB)
        , m_reactor{ reactor ? reactor : io::Reactor::create() }
        , m_async{ make_shared<WalletModelBridge>(*(static_cast<IWalletModelAsync*>(this)), *m_reactor) }
        , m_connectedNodesCount(0)
        , m_trustedConnectionCount(0)
        , m_initialNodeAddrStr(nodeAddr)
        , m_CoinChangesCollector(kCollectorBufferSize, m_reactor, [this](auto action, const auto& items) { onNormalCoinsChanged(action, items); })
        , m_ShieldedCoinChangesCollector(kCollectorBufferSize, m_reactor, [this](auto action, const auto& items) { onShieldedCoinChanged(action, items); })
        , m_AddressChangesCollector(kCollectorBufferSize, m_reactor, [this](auto action, const auto& items) { onAddressesChanged(action, items); })
        , m_TransactionChangesCollector(kCollectorBufferSize, m_reactor, [this](auto action, const auto& items) {
             onTxStatus(action, items);
              })
        , m_shieldedPer24hFilter(std::make_unique<Filter>(kShieldedPer24hFilterSize))
        , m_openDBFunc(std::move(walletDBFunc))
    {
        m_ainfoDelayed = io::Timer::create(*m_reactor);
        m_balanceDelayed = io::Timer::create(*m_reactor);
    }

    WalletClient::WalletClient(const Rules& rules, IWalletDB::Ptr walletDB, const std::string& nodeAddr, io::Reactor::Ptr reactor)
        : WalletClient(rules, walletDB, {}, nodeAddr, reactor)
    {

    }

    WalletClient::WalletClient(const Rules& rules, OpenDBFunction&& walletDBFunc, const std::string& nodeAddr, io::Reactor::Ptr reactor)
        : WalletClient(rules, nullptr, std::move(walletDBFunc), nodeAddr, reactor)
    {
    }

    WalletClient::~WalletClient()
    {
        // reactor thread should be already stopped here, but just in case
        // this call is unsafe and may result in crash if reactor is not stopped
        assert(!m_thread);
        stopReactor();
    }

    void WalletClient::stopReactor(bool detachThread/* = false*/)
    {
        try
        {
            if (isRunning())
            {
                assert(m_reactor);
                m_reactor->stop();
                if (!detachThread)
                {
                    m_thread->join();
                }
                else
                {
                    m_thread->detach();
                }
            }
            m_thread.reset();
        }
        catch (const std::exception& e)
        {
            LOG_UNHANDLED_EXCEPTION() << "what = " << e.what();
        }
        catch (...) {
            LOG_UNHANDLED_EXCEPTION();
        }
    }

    IWalletDB::Ptr WalletClient::getWalletDB()
    {
        return m_walletDB;
    }

    void WalletClient::postFunctionToClientContext(MessageFunction&& func)
    {
        onPostFunctionToClientContext(move(func));
    }
    //
    // UI thread. Methods below should be called from main thread
    //
    Version WalletClient::getLibVersion() const
    {
        // TODO: replace with current wallet library version
        return beam::Version
        {
            0,
            0,
            0
        };
    }

    uint32_t WalletClient::getClientRevision() const
    {
        return 0;
    }

    void WalletClient::start( std::map<Notification::Type,bool> activeNotifications,
                              bool withExchangeRates,
                              std::shared_ptr<std::unordered_map<TxType, BaseTransaction::Creator::Ptr>> txCreators)
    {
        if (isRunning())
        {
            return;
        }
        m_thread = std::make_shared<MyThread>([this, withExchangeRates, txCreators, activeNotifications]()
        {
            try
            {
                Rules::Scope scopeRules(getRules());
                io::Reactor::Scope scope(*m_reactor);
#ifndef __EMSCRIPTEN__
                static const unsigned LOG_ROTATION_PERIOD_SEC = 3 * 3600; // 3 hours
                static const unsigned LOG_CLEANUP_PERIOD_SEC = 120 * 3600; // 5 days
                LogRotation logRotation(*m_reactor, LOG_ROTATION_PERIOD_SEC, LOG_CLEANUP_PERIOD_SEC);
#endif // !__EMSCRIPTEN__

                if (!m_walletDB)
                {
                    if (m_openDBFunc)
                    {
                        m_walletDB = m_openDBFunc();
                    }
                    else
                    {
                        throw std::runtime_error("WalletClient: database is not provided");
                    }
                }

                auto wallet = make_shared<Wallet>(m_walletDB);
                m_wallet = wallet;

                if (txCreators)
                {
                    for (auto&[txType, creator] : *txCreators)
                    {
                        wallet->RegisterTransactionType(txType, creator);
                    }
                }

                wallet->ResumeAllTransactions();

                updateClientState(getStatus());

                std::vector<io::Address> fallbackAddresses;
                storage::getBlobVar(*m_walletDB, FallbackPeers, fallbackAddresses);
                auto nodeNetwork = make_shared<NodeNetwork>(*wallet, m_initialNodeAddrStr, std::move(fallbackAddresses));
                m_nodeNetwork = nodeNetwork;

                using NodeNetworkSubscriber = ScopedSubscriber<INodeConnectionObserver, NodeNetwork>;
                auto nodeNetworkSubscriber =
                    std::make_unique<NodeNetworkSubscriber>(static_cast<INodeConnectionObserver*>(this), nodeNetwork);

                auto walletNetwork = make_shared<WalletNetworkViaBbs>(*wallet, nodeNetwork, m_walletDB);
                m_walletNetwork = walletNetwork;
                wallet->SetNodeEndpoint(nodeNetwork);
                wallet->AddMessageEndpoint(walletNetwork);

                updateMaxPrivacyStatsImpl(getStatus());

                auto wallet_subscriber = make_unique<WalletSubscriber>(static_cast<IWalletObserver*>(this), wallet);

                // Notification center initialization
                m_notificationCenter =
                    make_shared<NotificationCenter>(*m_walletDB, activeNotifications, m_reactor->shared_from_this());
                using NotificationsSubscriber = ScopedSubscriber<INotificationsObserver, NotificationCenter>;

                struct MyNotificationsObserver : INotificationsObserver
                {
                    WalletClient& m_client;
                    explicit MyNotificationsObserver(WalletClient& client) : m_client(client) {}
                    void onNotificationsChanged(ChangeAction action, const std::vector<Notification>& items) override
                    {
                        m_client.updateNotifications();
                        static_cast<INotificationsObserver&>(m_client).onNotificationsChanged(action, items);
                    }
                } notificationObserver(*this);

                auto notificationsSubscriber =
                    make_unique<NotificationsSubscriber>(&notificationObserver, m_notificationCenter);
                updateNotifications();
                // Broadcast router and broadcast message consumers initialization
                auto broadcastRouter = make_shared<BroadcastRouter>(nodeNetwork, *walletNetwork, std::make_shared<BroadcastRouter::BbsTsHolder>(m_walletDB));
                m_broadcastRouter = broadcastRouter;

                using WalletDbSubscriber = ScopedSubscriber<IWalletDbObserver, IWalletDB>;
                // Swap offer board uses broadcasting messages
#ifdef BEAM_ATOMIC_SWAP_SUPPORT
                OfferBoardProtocolHandler protocolHandler(m_walletDB->get_SbbsKdf());

                auto offersBulletinBoard = make_shared<SwapOffersBoard>(*broadcastRouter, protocolHandler, m_walletDB);
                m_offersBulletinBoard = offersBulletinBoard;

                using SwapOffersBoardSubscriber = ScopedSubscriber<ISwapOffersObserver, SwapOffersBoard>;

                auto walletDbSubscriber = make_unique<WalletDbSubscriber>(
                    static_cast<IWalletDbObserver*>(offersBulletinBoard.get()), m_walletDB);
                auto swapOffersBoardSubscriber = make_unique<SwapOffersBoardSubscriber>(
                    static_cast<ISwapOffersObserver*>(this), offersBulletinBoard);
#endif
                // Broadcast validator initialization. It verifies messages signatures.
                auto broadcastValidator = make_shared<BroadcastMsgValidator>();
                {
                    PeerID key;
                    if (BroadcastMsgValidator::stringToPublicKey(kBroadcastValidatorPublicKey, key))
                    {
                        broadcastValidator->setPublisherKeys( { key } );
                    }
                }

                // Other content providers using broadcast messages
                auto walletUpdatesProvider = make_shared<WalletUpdatesProvider>(*broadcastRouter, *broadcastValidator);
                auto exchangeRateProvider = make_shared<ExchangeRateProvider>(*broadcastRouter, *broadcastValidator, *m_walletDB, withExchangeRates);
                m_exchangeRateProvider = exchangeRateProvider;
                m_walletUpdatesProvider = walletUpdatesProvider;
                using WalletUpdatesSubscriber = ScopedSubscriber<INewsObserver, WalletUpdatesProvider>;
                using ExchangeRatesSubscriber = ScopedSubscriber<IExchangeRatesObserver, ExchangeRateProvider>;
                auto walletUpdatesSubscriber = make_unique<WalletUpdatesSubscriber>(static_cast<INewsObserver*>(m_notificationCenter.get()), walletUpdatesProvider);
                auto ratesSubscriber = make_unique<ExchangeRatesSubscriber>(static_cast<IExchangeRatesObserver*>(this), exchangeRateProvider);
                auto notificationsDbSubscriber = make_unique<WalletDbSubscriber>(static_cast<IWalletDbObserver*>(m_notificationCenter.get()), m_walletDB);

                //
                // Assets verification
                //
                auto verificationProvider = make_shared<VerificationProvider>(*broadcastRouter, *broadcastValidator, *m_walletDB);
                m_verificationProvider = verificationProvider;
                using VerificationSubscriber = ScopedSubscriber<IVerificationObserver, VerificationProvider>;
                auto verificationSubscriber = make_unique<VerificationSubscriber>(static_cast<IVerificationObserver*>(this), verificationProvider);

                //
                // DEX
                //
                /*
                auto dexBoard = make_shared<DexBoard>(*broadcastRouter, this->getAsync(), *m_walletDB);
                auto dexWDBSubscriber = make_unique<WalletDbSubscriber>(static_cast<IWalletDbObserver*>(dexBoard.get()), m_walletDB);

                using DexBoardSubscriber = ScopedSubscriber<DexBoard::IObserver, DexBoard>;
                auto dexBoardSubscriber = make_unique<DexBoardSubscriber>(static_cast<DexBoard::IObserver*>(this), dexBoard);

                _dex = dexBoard;
                */

                //
                // IPFS
                //
                #ifdef BEAM_IPFS_SUPPORT
                struct IPFSHandler : public IPFSService::Handler {
                    explicit IPFSHandler(WalletClient *wc)
                            : _wc(wc) {
                    }

                    void AnyThread_pushToClient(std::function<void()> &&action) override {
                        _wc->postFunctionToClientContext(std::move(action));
                    }

                    void AnyThread_onStatus(const std::string& error, uint32_t peercnt) override {
                        _wc->getAsync()->makeIWTCall([this, error, peercnt]() -> boost::any {
                            if (error.empty()) {
                                LOG_INFO() << "IPFS Status: peercnt " << peercnt;
                            } else {
                                LOG_INFO() << "IPFS Status: peercnt " << peercnt << ", error: " << error;
                            }
                            _wc->m_ipfsError = error;
                            _wc->m_ipfsPeerCnt = static_cast<unsigned int>(peercnt);
                            _wc->getIPFSStatus();
                            return boost::none;
                        }, [](const boost::any&) {
                            // client thread
                        });
                    }

                private:
                    WalletClient *_wc;
                };

                std::shared_ptr<IPFSHandler> ipfsHandler;
                std::shared_ptr<IPFSService> ipfsService;

                LOG_INFO() << "IPFS Service is enabled.";
                ipfsHandler = std::make_shared<IPFSHandler>(this);
                ipfsService = IPFSService::AnyThread_create(ipfsHandler);
                m_ipfs = ipfsService;
                #else
                LOG_INFO () << "IPFS Service is disabled.";
                #endif

                //
                // Shaders
                //
                auto clientShaders = IShadersManager::CreateInstance(wallet, m_walletDB, nodeNetwork, "", "");
                _clientShaders = clientShaders;

                nodeNetwork->tryToConnect();
                m_reactor->run_ex([&wallet, &nodeNetwork](){
                    wallet->CleanupNetwork();
                    nodeNetwork->Disconnect();
                });

                #ifdef BEAM_IPFS_SUPPORT
                // IPFS service might be not started, so need to check
                if (ipfsService) 
                {
                    if (ipfsService->AnyThread_running()) {
                        ipfsService->ServiceThread_stop();
                    }

                    assert(ipfsService.use_count() == 1);
                    ipfsService.reset();
                }
                #endif

                wallet->CleanupNetwork();
                nodeNetwork->Disconnect();

                assert(clientShaders.use_count() == 1);
                clientShaders.reset();

                assert(walletNetwork.use_count() == 1);
                walletNetwork.reset();

                nodeNetworkSubscriber.reset();
                broadcastRouter.reset();
                assert(nodeNetwork.use_count() == 1);
                nodeNetwork.reset();

                m_balanceDelayed->cancel();
                m_ainfoDelayed->cancel();
            }
            catch (const runtime_error& ex)
            {
                LOG_ERROR() << ex.what();
                FailedToStartWallet();
            }
            catch (const std::exception& ex)
            {
                LOG_UNHANDLED_EXCEPTION() << "what = " << ex.what();
            }
            /*catch (...) {
                LOG_UNHANDLED_EXCEPTION();
            }*/
            onStopped();
        });
    }

    IWalletModelAsync::Ptr WalletClient::getAsync()
    {
        return m_async;
    }

    Wallet::Ptr WalletClient::getWallet()
    {
        auto sp = m_wallet.lock();
        return sp;
    }

    #ifdef BEAM_IPFS_SUPPORT
    IPFSService::Ptr WalletClient::getIPFS()
    {
        auto sp = m_ipfs.lock();
        if(!sp || !sp->AnyThread_running())
        {
            assert(false);
            throw std::runtime_error("IPFS Service is not running");
        }
        return sp;
    }

    IPFSService::Ptr WalletClient::IWThread_startIPFSNode()
    {
        if (!m_ipfsConfig)
        {
            assert(false);
            throw std::runtime_error("IPFS config is not provided");
        }

        auto sp = m_ipfs.lock();
        if (!sp)
        {
            assert(false);
            throw std::runtime_error("IPFS service is not created");
        }

        if (!sp->AnyThread_running())
        {
            sp->ServiceThread_start(*m_ipfsConfig);
        }

        return sp;
    }

    void WalletClient::setIPFSConfig(asio_ipfs::config&& cfg)
    {
        //
        // if service is already running restart with new settings
        // otherwise we just store settings for future use
        //
        m_ipfsConfig = std::move(cfg);

        auto sp = m_ipfs.lock();
        if (!sp)
        {
            assert(false);
            throw std::runtime_error("IPFS service is not created");
        }

        if (sp->AnyThread_running())
        {
            sp->ServiceThread_stop();
            sp->ServiceThread_start(*m_ipfsConfig);
        }
    }

    void WalletClient::stopIPFSNode()
    {
        auto sp = m_ipfs.lock();
        if (!sp)
        {
            assert(false);
            throw std::runtime_error("IPFS service is not created");
        }

        if (sp->AnyThread_running()) {
            sp->ServiceThread_stop();
        }
    }

    void WalletClient::startIPFSNode()
    {
        IWThread_startIPFSNode();
    }
    #endif

    IShadersManager::Ptr WalletClient::IWThread_createAppShaders(const std::string& appid, const std::string& appname)
    {
        auto wallet = m_wallet.lock();
        auto network = m_nodeNetwork.lock();
        assert(wallet && network);
        return IShadersManager::CreateInstance(wallet, m_walletDB, network, appid, appname);
    }

    std::string WalletClient::getNodeAddress() const
    {
        if (auto s = m_nodeNetwork.lock())
        {
            return s->getNodeAddress();
        }
        else
        {
            return m_initialNodeAddrStr;
        }
    }

    std::string WalletClient::exportOwnerKey(const beam::SecString& pass) const
    {
        // TODO: remove this, it is not thread safe
        Key::IPKdf::Ptr pOwner = m_walletDB->get_OwnerKdf();

        KeyString ks;
        ks.SetPassword(Blob(pass.data(), static_cast<uint32_t>(pass.size())));
        ks.m_sMeta = std::to_string(0);

        ks.ExportP(*pOwner);

        return ks.m_sRes;
    }

    bool WalletClient::isRunning() const
    {
        return m_thread && m_thread->joinable();
    }

    bool WalletClient::isFork1() const
    {
        return m_currentHeight >= getRules().pForks[1].m_Height;
    }

    size_t WalletClient::getUnsafeActiveTransactionsCount() const
    {
        return m_unsafeActiveTxCount;
    }

    size_t WalletClient::getUnreadNotificationsCount() const
    {
        return m_unreadNotificationsCount;
    }

    bool WalletClient::isConnectionTrusted() const
    {
        return m_isConnectionTrusted;
    }

    bool WalletClient::isSynced() const
    {
        return m_isSynced;
    }

    beam::TxoID WalletClient::getTotalShieldedCount() const
    {
        return m_status.shieldedTotalCount;
    }

    uint8_t WalletClient::getMPLockTimeLimit() const
    {
        return m_mpLockTimeLimit;
    }

    uint32_t WalletClient::getMarurityProgress(const ShieldedCoin& coin) const
    {
        ShieldedCoin::UnlinkStatus us(coin, getTotalShieldedCount());
        const auto* packedMessage = ShieldedTxo::User::ToPackedMessage(coin.m_CoinID.m_User);
        uint32_t mpAnonymitySet = packedMessage->m_MaxPrivacyMinAnonymitySet;
        return mpAnonymitySet ? us.m_Progress * mpAnonymitySet / beam::MaxPrivacyAnonimitySetFractionsCount : us.m_Progress;
    }

    uint16_t WalletClient::getMaturityHoursLeft(const ShieldedCoin& coin) const
    {
        auto& timeLimit = m_mpLockTimeLimit;

        uint16_t hoursLeftByBlocksU = 0;
        if (timeLimit)
        {
            auto& stateID = m_status.stateID;
            auto hoursLeftByBlocks = (coin.m_confirmHeight + static_cast<uint32_t>(timeLimit) * 60 - stateID.m_Height) / 60.;
            hoursLeftByBlocksU = static_cast<uint16_t>(hoursLeftByBlocks > 1 ? floor(hoursLeftByBlocks) : ceil(hoursLeftByBlocks));
        }

        if (m_shieldedPer24h)
        {
            auto outputsAddedAfterMyCoin = getTotalShieldedCount() - coin.m_TxoID;
            const auto* packedMessage = ShieldedTxo::User::ToPackedMessage(coin.m_CoinID.m_User);
            
            auto mpAnonymitySet = packedMessage->m_MaxPrivacyMinAnonymitySet;
            auto maxWindowBacklog = mpAnonymitySet ? getRules().Shielded.MaxWindowBacklog * mpAnonymitySet / 64 : getRules().Shielded.MaxWindowBacklog;
            auto outputsLeftForMP = maxWindowBacklog - outputsAddedAfterMyCoin;
            auto hoursLeft = outputsLeftForMP / static_cast<double>(m_shieldedPer24h) * 24;
            uint16_t hoursLeftU = static_cast<uint16_t>(hoursLeft > 1 ? floor(hoursLeft) : ceil(hoursLeft));
            if (timeLimit)
            {
                hoursLeftU = std::min(hoursLeftU, hoursLeftByBlocksU);
            }
            return hoursLeftU;
        }

        return timeLimit ? hoursLeftByBlocksU : std::numeric_limits<uint16_t>::max();
    }

    const Rules& WalletClient::getRules() const
    {
        return m_rules;
    }

    std::set<beam::Asset::ID> WalletClient::getAssetsNZ() const
    {
        std::set<beam::Asset::ID> assets;

        // always have BEAM, even if zero
        assets.insert(Asset::s_BeamID);

        for (const auto& status : m_status.all)
        {
            const auto& totals = status.second;
            if (totals.available != Zero || totals.maturing != Zero || totals.maturingMP != Zero ||
                totals.receiving != Zero || totals.receivingChange != Zero || totals.receivingIncoming != Zero ||
                totals.sending != Zero || totals.shielded != Zero)
            {
                assets.insert(status.first);
            }
        }

        return assets;
    }

    beam::AmountBig::Type WalletClient::getAvailable(beam::Asset::ID id) const
    {
        const auto& status = m_status.GetStatus(id);

        auto result = status.available;
        result += status.shielded;

        return result;
    }


    beam::AmountBig::Type WalletClient::getAvailableRegular(beam::Asset::ID id) const
    {
        const auto& status = m_status.GetStatus(id);
        return status.available;
    }

    beam::AmountBig::Type WalletClient::getAvailableShielded(beam::Asset::ID id) const
    {
        const auto& status = m_status.GetStatus(id);
        return status.shielded;
    }

    beam::AmountBig::Type WalletClient::getReceiving(beam::Asset::ID id) const
    {
        const auto& status = m_status.GetStatus(id);
        return status.receiving;
    }

    beam::AmountBig::Type WalletClient::getReceivingIncoming(beam::Asset::ID id) const
    {
        const auto& status = m_status.GetStatus(id);
        return status.receivingIncoming;
    }

    beam::AmountBig::Type WalletClient::getMatutingMP(beam::Asset::ID id) const
    {
        const auto& status = m_status.GetStatus(id);
        return status.maturingMP;
    }

    beam::AmountBig::Type WalletClient::getShielded(beam::Asset::ID id) const
    {
        const auto& status = m_status.GetStatus(id);
        return status.shielded;
    }

    bool WalletClient::hasShielded(beam::Asset::ID id) const
    {
        const auto& status = m_status.GetStatus(id);
        return status.shielded != Zero;
    }

    beam::AmountBig::Type WalletClient::getReceivingChange(beam::Asset::ID id) const
    {
        const auto& status = m_status.GetStatus(id);
        return status.receivingChange;
    }

    beam::AmountBig::Type WalletClient::getSending(beam::Asset::ID id) const
    {
        const auto& status = m_status.GetStatus(id);
        return status.sending;
    }

    beam::AmountBig::Type WalletClient::getMaturing(beam::Asset::ID id) const
    {
        const auto& status = m_status.GetStatus(id);
        return status.maturing;
    }

    beam::Height WalletClient::getCurrentHeight() const
    {
        return m_status.stateID.m_Height;
    }

    beam::Timestamp WalletClient::getCurrentHeightTimestamp() const
    {
        return m_status.update.lastTime;
    }

    beam::Timestamp WalletClient::getAverageBlockTime() const
    {
        return m_averageBlockTime;
    }

    beam::Timestamp WalletClient::getLastBlockTime() const
    {
        return m_lastBlockTime;
    }

    beam::Block::SystemState::ID WalletClient::getCurrentStateID() const
    {
        return m_status.stateID;
    }

    /////////////////////////////////////////////
    /// IWalletClientAsync implementation, these method are called in background thread and could safelly access wallet DB

    void WalletClient::onCoinsChanged(ChangeAction action, const std::vector<Coin>& items)
    {
        m_CoinChangesCollector.CollectItems(action, items);
        scheduleBalance();
    }

    void WalletClient::scheduleBalance()
    {
        m_balanceDelayed->start(0, false, [this] () {
            updateStatus();
        });
    }

    void WalletClient::onTransactionChanged(ChangeAction action, const std::vector<TxDescription>& items)
    {
        if (action == ChangeAction::Added)
        {
            for (const auto& tx : items)
            {
                if (!memis0(&tx.m_txId.front(), tx.m_txId.size())) // not special transaction
                {
                    assert(!m_exchangeRateProvider.expired());
                    if (auto p = m_exchangeRateProvider.lock())
                    {
                        m_walletDB->setTxParameter(tx.m_txId,
                            kDefaultSubTxID,
                            TxParameterID::ExchangeRates,
                            toByteBuffer(p->getRates()),
                            false);
                    }
                }
            }
        }
        m_TransactionChangesCollector.CollectItems(action, items);
        updateClientTxState();
    }

    void WalletClient::onSystemStateChanged(const Block::SystemState::ID& stateID)
    {
        updateStatus();
    }

    void WalletClient::onAddressChanged(ChangeAction action, const std::vector<WalletAddress>& items)
    {
        m_AddressChangesCollector.CollectItems(action, items);
    }

    void WalletClient::onShieldedCoinsChanged(ChangeAction action, const std::vector<ShieldedCoin>& coins)
    {
        // add virtual transaction for receiver
#ifdef BEAM_LELANTUS_SUPPORT
        m_ShieldedCoinChangesCollector.CollectItems(action, coins);
        scheduleBalance();
#endif // BEAM_LELANTUS_SUPPORT
    }

    void WalletClient::onSyncProgress(int done, int total)
    {
        auto w = m_wallet.lock();
        if (w)
        {
            postFunctionToClientContext([this, isSynced = ((done == total) && w->IsWalletInSync())]()
            {
                m_isSynced = isSynced;
            });
        }
        
        onSyncProgressUpdated(done, total);
    }

    void WalletClient::onOwnedNode(const PeerID& id, bool connected)
    {
        updateConnectionTrust(connected);
        onNodeConnectionChanged(isConnected());
    }

    void WalletClient::sendMoney(const WalletID& receiver, const std::string& comment, Amount amount, Amount fee)
    {
        try
        {
            assert(!m_wallet.expired());
            auto s = m_wallet.lock();
            if (s)
            {
                WalletAddress senderAddress;
                m_walletDB->createAddress(senderAddress);
                saveAddress(senderAddress); // should update the wallet_network
                ByteBuffer message(comment.begin(), comment.end());

                TxParameters txParameters = CreateSimpleTransactionParameters()
                    .SetParameter(TxParameterID::MyID, senderAddress.m_walletID)
                    .SetParameter(TxParameterID::PeerID, receiver)
                    .SetParameter(TxParameterID::Amount, amount)
                    .SetParameter(TxParameterID::Fee, fee)
                    .SetParameter(TxParameterID::Message, message);

                s->StartTransaction(txParameters);
            }

            onSendMoneyVerified();
        }
        catch (const CannotGenerateSecretException&)
        {
            onNewAddressFailed();
            return;
        }
        catch (const ReceiverAddressExpiredException&)
        {
            onCantSendToExpired();
            return;
        }
        catch (const std::exception& e)
        {
            LOG_UNHANDLED_EXCEPTION() << "what = " << e.what();
        }
        catch (...) {
            LOG_UNHANDLED_EXCEPTION();
        }
    }

    void WalletClient::sendMoney(const WalletID& sender, const WalletID& receiver, const std::string& comment, Amount amount, Amount fee)
    {
        try
        {
            assert(!m_wallet.expired());
            auto s = m_wallet.lock();
            if (s)
            {
                ByteBuffer message(comment.begin(), comment.end());
                TxParameters txParameters = CreateSimpleTransactionParameters()
                    .SetParameter(TxParameterID::MyID, sender)
                    .SetParameter(TxParameterID::PeerID, receiver)
                    .SetParameter(TxParameterID::Amount, amount)
                    .SetParameter(TxParameterID::Fee, fee)
                    .SetParameter(TxParameterID::Message, message);
                
                s->StartTransaction(txParameters);
            }

            onSendMoneyVerified();
        }
        catch (const CannotGenerateSecretException&)
        {
            onNewAddressFailed();
            return;
        }
        catch (const ReceiverAddressExpiredException&)
        {
            onCantSendToExpired();
            return;
        }
        catch (const std::exception& e)
        {
            LOG_UNHANDLED_EXCEPTION() << "what = " << e.what();
        }
        catch (...) {
            LOG_UNHANDLED_EXCEPTION();
        }
    }

    void WalletClient::startTransaction(TxParameters&& parameters)
    {
        try
        {
            assert(!m_wallet.expired());
            auto s = m_wallet.lock();
            if (s)
            {
                auto myID = parameters.GetParameter<WalletID>(TxParameterID::MyID);
                if (!myID)
                {
                    WalletAddress senderAddress;
                    m_walletDB->createAddress(senderAddress);
                    saveAddress(senderAddress); // should update the wallet_network
                    parameters.SetParameter(TxParameterID::MyID, senderAddress.m_walletID);
                }

                s->StartTransaction(parameters);
            }

            onSendMoneyVerified();
        }
        catch (const CannotGenerateSecretException&)
        {
            onNewAddressFailed();
            return;
        }
        catch (const ReceiverAddressExpiredException&)
        {
            onCantSendToExpired();
            return;
        }
        catch (const std::exception& e)
        {
            LOG_UNHANDLED_EXCEPTION() << "what = " << e.what();
        }
        catch (...) {
            LOG_UNHANDLED_EXCEPTION();
        }
    }

    void WalletClient::syncWithNode()
    {
        assert(!m_nodeNetwork.expired());
        if (auto s = m_nodeNetwork.lock())
        {
            s->Connect();
    }
    }

    void WalletClient::calcChange(Amount amount, Amount fee, Asset::ID assetId)
    {
        CoinsSelectionInfo csi;
        csi.m_requestedSum = amount;
        csi.m_assetID = assetId;
        csi.m_explicitFee = fee;
        csi.Calculate(m_currentHeight, m_walletDB, false);
        onChangeCalculated(csi.m_changeAsset, csi.m_changeBeam, assetId);
    }

    void WalletClient::selectCoins(Amount requested, Amount beforehandMinFee, Asset::ID assetId, bool isShielded /* = false */)
    {
        CoinsSelectionInfo csi;
        csi.m_requestedSum = requested;
        csi.m_assetID = assetId;
        csi.m_explicitFee = beforehandMinFee;
        csi.Calculate(m_currentHeight, m_walletDB, isShielded);
        onCoinsSelected(csi);
    }

     void WalletClient::selectCoins(Amount amount, Amount beforehandMinFee, Asset::ID assetId, bool isShielded, AsyncCallback<const CoinsSelectionInfo&>&& callback)
     {
        CoinsSelectionInfo csi;
        csi.m_requestedSum = amount;
        csi.m_assetID = assetId;
        csi.m_explicitFee = beforehandMinFee;
        csi.Calculate(m_currentHeight, m_walletDB, isShielded);
        postFunctionToClientContext([csi, cback = std::move(callback)]()
        {
            cback(csi);
        });
     }

    void WalletClient::getWalletStatus()
    {
        onStatus(getStatus());
    }

    void WalletClient::getTransactions()
    {
        onTransactionChanged(ChangeAction::Reset, m_walletDB->getTxHistory(wallet::TxType::ALL));
    }

    void WalletClient::getTransactions(AsyncCallback<const std::vector<TxDescription>&>&& callback)
    {
        postFunctionToClientContext([res = m_walletDB->getTxHistory(wallet::TxType::ALL), cb = std::move(callback)]()
        {
            cb(res);
        });
    }

    void WalletClient::getAllUtxosStatus()
    {
        onCoinsChanged(ChangeAction::Reset, m_walletDB->getAllNormalCoins());
        onShieldedCoinsChanged(ChangeAction::Reset, m_walletDB->getAllShieldedCoins());
    }

    void WalletClient::getAddress(const WalletID& addr)
    {
        try
        {
            const auto address = m_walletDB->getAddress(addr);
            onGetAddress(addr, address, m_walletDB->getVoucherCount(addr));
        }
        catch (const std::exception& e)
        {
            LOG_UNHANDLED_EXCEPTION() << "what = " << e.what();
        }
        catch (...) {
            LOG_UNHANDLED_EXCEPTION();
        }
    }

    void WalletClient::getAddresses(bool own)
    {
        onAddresses(own, m_walletDB->getAddresses(own));
    }

    void WalletClient::getDexOrders()
    {
        if (auto dex = _dex.lock())
        {
            onDexOrdersChanged(ChangeAction::Reset, dex->getOrders());
        }
    }

    void WalletClient::publishDexOrder(const DexOrder& order)
    {
        if (auto dex = _dex.lock())
        {
            dex->publishOrder(order);
            return;
        }

        assert(false);
        LOG_WARNING() << "WalletClient::publishDexOrder but DEX is not available";
    }

    void WalletClient::acceptDexOrder(const DexOrderID& orderId)
    {
        if (auto dex = _dex.lock())
        {
            dex->acceptOrder(orderId);
            return;
        }

        assert(false);
        LOG_WARNING() << "WalletClient::acceptDexOrder but DEX is not available";
    }

#ifdef BEAM_ATOMIC_SWAP_SUPPORT
    void WalletClient::getSwapOffers()
    {
        if (auto p = m_offersBulletinBoard.lock())
        {
            onSwapOffersChanged(ChangeAction::Reset, p->getOffersList());
        }
    }

    void WalletClient::publishSwapOffer(const SwapOffer& offer)
    {
        if (auto p = m_offersBulletinBoard.lock())
        {
            try
            {
                p->publishOffer(offer);
            }
            catch (const std::runtime_error& e)
            {
                LOG_ERROR() << offer.m_txId << e.what();
            }
        }
    }

    namespace {
        const char* SWAP_PARAMS_NAME = "LastSwapParams";
    }

    void WalletClient::loadSwapParams()
    {
        ByteBuffer params;
        m_walletDB->getBlob(SWAP_PARAMS_NAME, params);
        onSwapParamsLoaded(params);
    }

    void WalletClient::storeSwapParams(const ByteBuffer& params)
    {
        m_walletDB->setVarRaw(SWAP_PARAMS_NAME, params.data(), params.size());
    }
#endif  // BEAM_ATOMIC_SWAP_SUPPORT

    void WalletClient::cancelTx(const TxID& id)
    {
        auto w = m_wallet.lock();
        if (w)
        {
            w->CancelTransaction(id);
        }
    }

    void WalletClient::deleteTx(const TxID& id)
    {
        auto w = m_wallet.lock();
        if (w)
        {
            w->DeleteTransaction(id);
        }
    }

    void WalletClient::getCoinsByTx(const TxID& id)
    {
        onCoinsByTx(m_walletDB->getCoinsByTx(id));
    }

    void WalletClient::saveAddress(const WalletAddress& address)
    {
        m_walletDB->saveAddress(address);
    }

    void WalletClient::generateNewAddress()
    {
        try
        {
            WalletAddress address;
            m_walletDB->createAddress(address);
            onGeneratedNewAddress(address);
        }
        catch (const CannotGenerateSecretException&)
        {
            onNewAddressFailed();
        }
        catch (const std::exception& e)
        {
            LOG_UNHANDLED_EXCEPTION() << "what = " << e.what();
        }
        catch (...) {
            LOG_UNHANDLED_EXCEPTION();
        }
    }

    void WalletClient::generateNewAddress(AsyncCallback<const WalletAddress&>&& callback)
    {
        try
        {
            WalletAddress address;
            m_walletDB->createAddress(address);

            postFunctionToClientContext([address, cb = std::move(callback)]()
            {
                cb(address);
            });
        }
        catch (const CannotGenerateSecretException&)
        {
            onNewAddressFailed();
        }
        catch (const std::exception& e)
        {
            LOG_UNHANDLED_EXCEPTION() << "what = " << e.what();
        }
        catch (...) {
            LOG_UNHANDLED_EXCEPTION();
        }
    }

    void WalletClient::deleteAddress(const WalletID& addr)
    {
        try
        {
            m_walletDB->deleteAddress(addr);
        }
        catch (const std::exception& e)
        {
            LOG_UNHANDLED_EXCEPTION() << "what = " << e.what();
        }
        catch (...) {
            LOG_UNHANDLED_EXCEPTION();
        }
    }

    void WalletClient::deleteAddressByToken(const std::string& token)
    {
        try
        {
            m_walletDB->deleteAddressByToken(token);
        }
        catch (const std::exception& e)
        {
            LOG_UNHANDLED_EXCEPTION() << "what = " << e.what();
        }
        catch (...) {
            LOG_UNHANDLED_EXCEPTION();
        }
    }

    void WalletClient::updateAddress(const WalletID& wid, const std::string& name, WalletAddress::ExpirationStatus expirationStatus)
    {
        try
        {
            auto addr = m_walletDB->getAddress(wid);

            if (addr)
            {
                if (addr->isOwn())
                {
                    addr->setExpirationStatus(expirationStatus);
                }
                addr->setLabel(name);
                m_walletDB->saveAddress(*addr);
            }
            else
            {
                LOG_ERROR() << "Address " << to_string(wid) << " is absent.";
            }
        }
        catch (const std::exception& e)
        {
            LOG_UNHANDLED_EXCEPTION() << "what = " << e.what();
        }
    }

    void WalletClient::updateAddress(const WalletID& wid, const std::string& name, beam::Timestamp expirationTime)
    {
        try
        {
            auto addr = m_walletDB->getAddress(wid);

            if (addr)
            {
                if (addr->isOwn())
                {
                    addr->setExpirationTime(expirationTime);
                }
                addr->setLabel(name);
                m_walletDB->saveAddress(*addr);
            }
            else
            {
                LOG_ERROR() << "Address " << to_string(wid) << " is absent.";
            }
        }
        catch (const std::exception& e)
        {
            LOG_UNHANDLED_EXCEPTION() << "what = " << e.what();
        }
    }

    void WalletClient::activateAddress(const WalletID& wid)
    {
        try
        {
            auto addr = m_walletDB->getAddress(wid);
            if (addr)
            {
                if (addr->isOwn())
                {
                    addr->setExpirationStatus(WalletAddress::ExpirationStatus::Auto);
                }
                m_walletDB->saveAddress(*addr);
            }
            else
            {
                LOG_ERROR() << "Address " << to_string(wid) << " is absent.";
            }
        }
        catch (const std::exception& e)
        {
            LOG_UNHANDLED_EXCEPTION() << "what = " << e.what();
        }
        catch (...)
        {
            LOG_UNHANDLED_EXCEPTION();
        }
    }


    void WalletClient::getAddressByToken(const std::string& token, AsyncCallback<const boost::optional<WalletAddress>&, size_t>&& callback)
    {
        auto addr = m_walletDB->getAddressByToken(token);

        size_t vouchersCount = 0;
        if (addr && addr->m_walletID != Zero)
        {
            vouchersCount = m_walletDB->getVoucherCount(addr->m_walletID);
        }

        postFunctionToClientContext([addr, vouchersCount, cb = std::move(callback)]() {
            cb(addr, vouchersCount);
        });
    }

    void WalletClient::getAddress(const WalletID& wid, AsyncCallback<const boost::optional<WalletAddress>&, size_t>&& callback)
    {
        try
        {
            auto addr = m_walletDB->getAddress(wid);
            size_t vouchersCount = m_walletDB->getVoucherCount(wid);

            postFunctionToClientContext([addr, vouchersCount, cb = std::move(callback)]()
            {
                cb(addr, vouchersCount);
            });
        }
        catch (const std::exception& e)
        {
            LOG_UNHANDLED_EXCEPTION() << "what = " << e.what();
        }
        catch (...)
        {
            LOG_UNHANDLED_EXCEPTION();
        }
    }

    void WalletClient::saveVouchers(const ShieldedVoucherList& vouchers, const WalletID& walletID)
    {
        try
        {
            storage::SaveVouchers(*m_walletDB, vouchers, walletID);
        }
        catch (const std::exception& e)
        {
            LOG_UNHANDLED_EXCEPTION() << "what = " << e.what();
        }
        catch (...) 
        {
            LOG_UNHANDLED_EXCEPTION();
        }
    }

    void WalletClient::setNodeAddress(const std::string& addr)
    {
        if (auto s = m_nodeNetwork.lock())
        {
            if (!(s->setNodeAddress(addr)))
            {
                LOG_ERROR() << "Unable to resolve node address: " << addr;
                onWalletError(ErrorType::HostResolvedError);
            }
        }
        else
        {
            io::Address address;
            if (address.resolve(addr.c_str()))
            {
                m_initialNodeAddrStr = addr;
            }
            else
            {
                LOG_ERROR() << "Unable to resolve node address: " << addr;
                onWalletError(ErrorType::HostResolvedError);
            }
        }
    }

    void WalletClient::changeWalletPassword(const SecString& pass)
    {
        m_walletDB->changePassword(pass);
    }

    void WalletClient::getNetworkStatus()
    {
        if (m_walletError.is_initialized() && !isConnected())
        {
            onWalletError(*m_walletError);
            return;
        }

        onNodeConnectionChanged(isConnected());
    }

    #ifdef BEAM_IPFS_SUPPORT
    void WalletClient::getIPFSStatus()
    {
        auto sp = m_ipfs.lock();
        if (!sp) {
            onIPFSStatus(false, std::string(), 0);
            return;
        }

        auto running = sp->AnyThread_running();
        if (running && m_ipfsPeerCnt == 0 && m_ipfsError.empty()) {
            onIPFSStatus(running, "IPFS node is not connected to peers", m_ipfsPeerCnt);
            return;
        }

        onIPFSStatus(running, m_ipfsError, m_ipfsPeerCnt);
    }
    #endif

    void WalletClient::rescan()
    {
        try
        {
            assert(!m_wallet.expired());
            auto s = m_wallet.lock();
            if (s)
            {
                s->Rescan();
            }
        }
        catch (const std::exception& e)
        {
            LOG_UNHANDLED_EXCEPTION() << "what = " << e.what();
        }
        catch (...)
        {
            LOG_UNHANDLED_EXCEPTION();
        }
    }

    void WalletClient::exportPaymentProof(const TxID& id)
    {
        onPaymentProofExported(id, storage::ExportPaymentProof(*m_walletDB, id));
    }

    void WalletClient::checkNetworkAddress(const std::string& addr)
    {
        io::Address nodeAddr;
        onAddressChecked(addr, nodeAddr.resolve(addr.c_str()));
    }

    void WalletClient::importRecovery(const std::string& path)
    {
        try
        {
            if (auto w = getWallet())
            {
                if (!m_walletDB->ImportRecovery(path, *w, *this))
                {
                    onWalletError(ErrorType::ImportRecoveryError);
                }
            }
            return;
        }
        catch (const std::exception& e)
        {
            LOG_UNHANDLED_EXCEPTION() << "what = " << e.what();
        }
        catch (...) 
        {
            LOG_UNHANDLED_EXCEPTION();
        }
        onWalletError(ErrorType::ImportRecoveryError);
    }

    void WalletClient::importDataFromJson(const std::string& data)
    {
        auto isOk = storage::ImportDataFromJson(*m_walletDB, data.data(), data.size());

        onImportDataFromJson(isOk);
    }

    void WalletClient::exportDataToJson()
    {
        auto data = storage::ExportDataToJson(*m_walletDB);

        onExportDataToJson(data);
    }

    void WalletClient::exportTxHistoryToCsv()
    {
        auto data = ExportTxHistoryToCsv(*m_walletDB);
        onExportTxHistoryToCsv(data);
    }

    void WalletClient::switchOnOffExchangeRates(bool isActive)
    {
        assert(!m_exchangeRateProvider.expired());
        if (auto s = m_exchangeRateProvider.lock())
        {
            s->setOnOff(isActive);
        }
    }

    void WalletClient::switchOnOffNotifications(Notification::Type type, bool isActive)
    {
        m_notificationCenter->switchOnOffNotifications(type, isActive);
    }
    
    void WalletClient::getNotifications()
    {
        onNotificationsChanged(ChangeAction::Reset, m_notificationCenter->getNotifications());
    }

    void WalletClient::markNotificationAsRead(const ECC::uintBig& id)
    {
        m_notificationCenter->markNotificationAsRead(id);
    }

    void WalletClient::deleteNotification(const ECC::uintBig& id)
    {
        m_notificationCenter->deleteNotification(id);
    }

    void WalletClient::getExchangeRates()
    {
        assert(!m_exchangeRateProvider.expired());
        if (auto s = m_exchangeRateProvider.lock())
        {
            onExchangeRates(s->getRates());
        }
        else
        {
            onExchangeRates({});
        }
    }

    void WalletClient::getVerificationInfo()
    {
        assert(!m_verificationProvider.expired());
        if (auto s = m_verificationProvider.lock())
        {
            const auto info = s->getInfo();
            onVerificationInfo(info);
        }
        else
        {
            onVerificationInfo({});
        }
    }

    void WalletClient::getPublicAddress()
    {
        onPublicAddress(GeneratePublicToken(*m_walletDB, std::string()));
    }

    void WalletClient::generateVouchers(uint64_t ownID, size_t count, AsyncCallback<const ShieldedVoucherList&>&& callback)
    {
        auto vouchers = GenerateVoucherList(m_walletDB->get_KeyKeeper(), ownID, count);
        postFunctionToClientContext([res = std::move(vouchers), cb = std::move(callback)]() 
        {
            cb(res);
        });
    }

    void WalletClient::setMaxPrivacyLockTimeLimitHours(uint8_t limit)
    {
        m_walletDB->set_MaxPrivacyLockTimeLimitHours(limit);
        updateStatus();
    }

    void WalletClient::getMaxPrivacyLockTimeLimitHours(AsyncCallback<uint8_t>&& callback)
    {
        auto limit = m_walletDB->get_MaxPrivacyLockTimeLimitHours();
        postFunctionToClientContext([res = std::move(limit), cb = std::move(callback)]() 
        {
            cb(res);
        });
    }

    void WalletClient::setCoinConfirmationsOffset(uint32_t val)
    {
        m_walletDB->setCoinConfirmationsOffset(val);
    }

    void WalletClient::removeRawSeedPhrase()
    {
        m_walletDB->removeVarRaw(SEED_PARAM_NAME);
    }

    void WalletClient::readRawSeedPhrase(AsyncCallback<const std::string&>&& callback)
    {
        ByteBuffer b;
        if (m_walletDB->getBlob(SEED_PARAM_NAME, b))
        {
            std::string phrase((char*)b.data());
            postFunctionToClientContext([res = std::move(phrase), cb = std::move(callback)]() 
            {
                cb(res);
            });
        }
    }

    namespace
    {
        constexpr auto getAppsUrl()
        {
#ifdef BEAM_BEAMX
            return "";
#elif defined(BEAM_TESTNET)
            return "https://apps-testnet.beam.mw/appslist.json";
#elif defined(BEAM_MAINNET)
            return "https://apps.beam.mw/appslist.json";
#else
            return "http://3.19.141.112/app/appslist.json";
#endif
        }
    }

    void WalletClient::getAppsList(AppsListCallback&& callback)
    {
        if (!m_httpClient)
        {
            m_httpClient = std::make_unique<HttpClient>(*m_reactor);
        }

        io::Address address;

        constexpr auto url = getAppsUrl();

        static std::regex exrp("^(?:(http[s]?)://)?([^/]+)((/?.*/?)/(.*))$");
        std::smatch groups;
        std::string host;
        std::string path;
        std::string scheme;
        std::string myUrl(url);
        if (std::regex_match(myUrl, groups, exrp))
        {
            host.assign(groups[2].first, groups[2].second);
            path.assign(groups[3].first, groups[3].second);
            scheme.assign(groups[1].first, groups[1].second);
        }

        if (!address.resolve(host.c_str()))
        {
            LOG_ERROR() << "Unable to resolve address: " << host;

            callback(false , "");
            return;
        }
        if (address.port() == 0)
        {
            if (scheme == "http")
                address.port(80);
            else if (scheme == "https")
                address.port(443);
        }
;
        std::vector<HeaderPair> headers;
        headers.push_back({ "Content-Type", "application/json" });
        headers.push_back({ "Host", host.c_str() });

        HttpClient::Request request;

        request.address(address)
            //.connectTimeoutMsec(2000)
            .pathAndQuery(path.c_str())
            .headers(&headers.front())
            .numHeaders(headers.size())
            .method("GET");

        request.callback([callback](uint64_t id, const HttpMsgReader::Message& msg) -> bool
        {
            bool isOk = false;
            std::string response;
            if (msg.what == HttpMsgReader::http_message)
            {
                size_t sz = 0;
                const void* body = msg.msg->get_body(sz);
                isOk = sz > 0 && body;
                if (isOk)
                {
                    response = std::string(static_cast<const char*>(body), sz);
                }
            }
            else if (msg.what == HttpMsgReader::connection_error)
            {
                LOG_ERROR() << "Failed to load application list: conection error(" << msg.connectionError << ")";
            }
            else if (msg.what == HttpMsgReader::message_corrupted)
            {
                LOG_ERROR() << "Failed to load application list: corrupted message";
            }
            else
            {
                LOG_ERROR() << "Failed to load application list reason: " << msg.what;
            }
            callback(isOk, response);
            return false;
        });

        m_httpClient->send_request(request);
    }

    void WalletClient::markAppNotificationAsRead(const TxID id)
    {
        auto w = m_wallet.lock();
        if (w)
        {
            w->markAppNotificationAsRead(id);
        }
    }

    void WalletClient::getCoinConfirmationsOffset(AsyncCallback<uint32_t>&& callback)
    {
        auto confirmationOffset = m_walletDB->getCoinConfirmationsOffset();
        postFunctionToClientContext([res = std::move(confirmationOffset), cb = std::move(callback)]() 
        {
            cb(res);
        });
    }

    void WalletClient::enableBodyRequests(bool value)
    {
        auto s = m_wallet.lock();
        if (s)
        {
            s->EnableBodyRequests(value);
        }
    }

    bool WalletClient::OnProgress(uint64_t done, uint64_t total)
    {
        onImportRecoveryProgress(done, total);
        return true;
    }

    WalletStatus WalletClient::getStatus() const
    {
        WalletStatus status;
        storage::Totals allTotals(*m_walletDB, false);

        for(const auto& totalsPair: allTotals.GetAllTotals()) {
            const auto& info = totalsPair.second;
            WalletStatus::AssetStatus assetStatus;

            assetStatus.available         =  info.Avail;
            assetStatus.receivingIncoming =  info.ReceivingIncoming;
            assetStatus.receivingIncoming += info.IncomingShielded;
            assetStatus.receivingChange   =  info.ReceivingChange;
            assetStatus.receiving         =  info.Incoming;
            assetStatus.sending           =  info.Outgoing;
            assetStatus.sending           += info.OutgoingShielded;
            assetStatus.maturing          =  info.Maturing;
            assetStatus.maturingMP        =  info.MaturingShielded;
            assetStatus.shielded          =  info.AvailShielded;

            status.all[totalsPair.first] = assetStatus;
        }

        ZeroObject(status.stateID);
        m_walletDB->getSystemStateID(status.stateID);
        status.shieldedTotalCount = m_walletDB->get_ShieldedOuts();
        status.update.lastTime = m_walletDB->getLastUpdateTime();
        status.nzAssets = allTotals.GetAssetsNZ();

        return status;
    }

    void WalletClient::onNodeConnectionFailed(const proto::NodeConnection::DisconnectReason& reason)
    {
        // reason -> ErrorType
        if (proto::NodeConnection::DisconnectReason::ProcessingExc == reason.m_Type)
        {
            m_walletError = getWalletError(reason.m_ExceptionDetails.m_ExceptionType);
            onWalletError(*m_walletError);
            return;
        }

        if (proto::NodeConnection::DisconnectReason::Io == reason.m_Type)
        {
            m_walletError = getWalletError(reason.m_IoError);
            onWalletError(*m_walletError);
            return;
        }

        LOG_ERROR() << "Unprocessed error: " << reason;
    }

    void WalletClient::onNodeConnectedStatusChanged(bool isNodeConnected)
    {
        if (isNodeConnected)
        {
            ++m_connectedNodesCount;
            m_isSynced = false;
        }
        else if (m_connectedNodesCount)
        {
            --m_connectedNodesCount;
        }

        onNodeConnectionChanged(isConnected());
    }

    void WalletClient::updateStatus()
    {
        auto status = getStatus();
        updateMaxPrivacyStats(status);
        updateClientState(status);
        onStatus(status);
    }

    void WalletClient::updateClientState(const WalletStatus& status)
    {
        if (auto w = m_wallet.lock(); w)
        {
            postFunctionToClientContext([this, currentHeight = m_walletDB->getCurrentHeight()
                , count = w->GetUnsafeActiveTransactionsCount()
                , status
                , limit = m_walletDB->get_MaxPrivacyLockTimeLimitHours()]()
            {
                m_status = status;
                m_currentHeight = currentHeight;
                m_unsafeActiveTxCount = count;
                m_mpLockTimeLimit = limit;
            });

            auto currentHeight = w->get_TipHeight();

            struct Walker :public Block::SystemState::IHistory::IWalker
            {
                std::vector<Block::SystemState::Full> m_vStates;
                uint32_t m_Count;

                virtual bool OnState(const Block::SystemState::Full& s) override
                {
                    m_vStates.push_back(s);
                    return m_vStates.size() < m_Count;
                }
            } walker;

            walker.m_Count = 10;
            walker.m_vStates.reserve(10);
            Height historyHeight = currentHeight - 10;
            m_walletDB->get_History().Enum(walker, &historyHeight);

            if (walker.m_vStates.empty())
                return;

            auto oldest = walker.m_vStates[walker.m_vStates.size() - 1];
            Block::SystemState::Full curentState;
            m_walletDB->get_History().get_Tip(curentState);
            auto distance = currentHeight - oldest.m_Height;
            auto averageBlockTime = distance ? (curentState.m_TimeStamp - oldest.m_TimeStamp) / distance : 0; 
            auto lastBlockTime = curentState.m_TimeStamp;

            postFunctionToClientContext([this, averageBlockTime, lastBlockTime]()
            {
                m_averageBlockTime = averageBlockTime;
                m_lastBlockTime = lastBlockTime;
            });
        }
    }

    void WalletClient::updateMaxPrivacyStats(const WalletStatus& status)
    {
        if (!(status.stateID.m_Height % kShieldedPer24hFilterBlocksForUpdate))
        {
            updateMaxPrivacyStatsImpl(status);
        }
    }

    void WalletClient::updateMaxPrivacyStatsImpl(const WalletStatus& status)
    {
        m_shieldedCountHistoryPart.clear();

        if (status.stateID.m_Height > kShieldedPer24hFilterBlocksForUpdate * kShieldedCountHistoryWindowSize)
        {
            auto w = m_wallet.lock();
            if (!w)
            {
                return;
            }

            m_shieldedCountHistoryPart.reserve(kShieldedCountHistoryWindowSize);

            for (uint8_t i = 0; i < kShieldedCountHistoryWindowSize; ++i)
            {
                auto h = status.stateID.m_Height - (kShieldedPer24hFilterBlocksForUpdate * i);

                w->RequestShieldedOutputsAt(h, [this](Height h, TxoID count)
                {
                    m_shieldedCountHistoryPart.emplace_back(h, count);
                    if (m_shieldedCountHistoryPart.size() == kShieldedCountHistoryWindowSize)
                    {
                        for (uint8_t i = 0; i < kShieldedPer24hFilterSize; ++i)
                        {
                            if (m_shieldedCountHistoryPart[i].second)
                            {
                                double b = static_cast<double>(m_shieldedCountHistoryPart[i].second - m_shieldedCountHistoryPart[i + kShieldedPer24hFilterSize].second);
                                m_shieldedPer24hFilter->addSample(b);
                            }
                            else
                            {
                                m_shieldedPer24hFilter->addSample(0);
                            }
                        }
                        auto shieldedPer24h = static_cast<TxoID>(floor(m_shieldedPer24hFilter->getAverage() * 10));

                        postFunctionToClientContext([this, shieldedPer24h]()
                        {
                            m_shieldedPer24h = shieldedPer24h;
                        });
                    }
                });
            }
        }
    }

    void WalletClient::updateClientTxState()
    {
        if (auto w = m_wallet.lock(); w)
        {
            postFunctionToClientContext([this, count = w->GetUnsafeActiveTransactionsCount()]()
            {
                m_unsafeActiveTxCount = count;
            });
        }
    }

    void WalletClient::updateNotifications()
    {
        size_t count = m_notificationCenter->getUnreadCount(
            [this] (std::vector<Notification>::const_iterator first, std::vector<Notification>::const_iterator last)
            {
                auto currentLibVersion = getLibVersion();
                auto currentClientRevision = getClientRevision();
                return std::count_if(first, last,
                    [&currentLibVersion, &currentClientRevision](const auto& p)
                    {
                        if (p.m_state == Notification::State::Unread)
                        {
                            if (p.m_type == Notification::Type::WalletImplUpdateAvailable)
                            {
                                WalletImplVerInfo info;
                                if (fromByteBuffer(p.m_content, info) &&
                                    VersionInfo::Application::DesktopWallet == info.m_application &&
                                    (currentLibVersion < info.m_version ||
                                    (currentLibVersion == info.m_version && currentClientRevision < info.m_UIrevision)))
                                {
                                    return true;
                                }
                            }
                            if (p.m_type == Notification::Type::TransactionFailed)
                            {
                                return true;
                            }
                        }
                        return false;
                    });
            });
        postFunctionToClientContext([this, count]()
        {
            m_unreadNotificationsCount = count;
        });
    }

    void WalletClient::updateConnectionTrust(bool trustedConnected)
    {
        if (trustedConnected)
        {
            ++m_trustedConnectionCount;
        }
        else if (m_trustedConnectionCount)
        {
            --m_trustedConnectionCount;
        }

        postFunctionToClientContext([this, isTrusted = m_trustedConnectionCount > 0 && m_trustedConnectionCount == m_connectedNodesCount]()
        {
            m_isConnectionTrusted = isTrusted;
        });
    }

    bool WalletClient::isConnected() const
    {
        return m_connectedNodesCount > 0;
    }

    void WalletClient::getAssetInfo(const Asset::ID assetId)
    {
        m_ainfoRequests.insert(assetId);
        m_ainfoDelayed->start(0, false, [this] () {
            processAInfo();
        });
    }

    void WalletClient::onAssetChanged(ChangeAction action, Asset::ID assetId)
    {
        m_ainfoRequests.erase(assetId);
        if(const auto oasset = m_walletDB->findAsset(assetId))
        {
            onAssetInfo(assetId, *oasset);
        }
        else
        {
            WalletAsset invalid;
            onAssetInfo(assetId, invalid);
        }
    }

    void WalletClient::processAInfo ()
    {
        if (m_ainfoRequests.empty()) {
            return;
        }

        auto reqs = m_ainfoRequests;
        for(auto assetId: reqs)
        {
            if(const auto oasset = m_walletDB->findAsset(assetId))
            {
                m_ainfoRequests.erase(assetId);
                onAssetInfo(assetId, *oasset);
            }
            else
            {
                if(auto wallet = m_wallet.lock())
                {
                    wallet->ConfirmAsset(assetId);
                }
                else
                {
                    m_ainfoRequests.erase(assetId);
                    WalletAsset invalid;
                    onAssetInfo(assetId, invalid);
                }
            }
        }
    }

    void WalletClient::makeIWTCall(std::function<boost::any()>&& function, AsyncCallback<const boost::any&>&& resultCallback)
    {
        auto result = function();
        postFunctionToClientContext([result, cb = std::move(resultCallback)]()
        {
            cb(result);
        });
    }

    void WalletClient::callShader(const std::vector<uint8_t>& shader, const std::string& args, ShaderCallback&& cback)
    {
        auto smgr = _clientShaders.lock();
        if (!smgr)
        {
            assert(false);
            postFunctionToClientContext([cb = std::move(cback)]() {
                cb("unexpected: m_wallet is null", "", TxID());
            });
            return;
        }

        smgr->CallShaderAndStartTx(shader, args, args.empty() ? 0 : 1, 0, 0,
<<<<<<< HEAD
            [this, cb = std::move(cback), shaders = _clientShaders]
            (boost::optional<TxID> txid, boost::optional<std::string> result, boost::optional<std::string> error) {
                auto smgr = _clientShaders.lock();
                if (!smgr)
                {
                    LOG_WARNING () << "onShaderDone but empty manager. This can happen if node changed.";
                    return;
                }
=======
        [this, shaders = _clientShaders] (const boost::optional<TxID>& txid, boost::optional<std::string>&& result, boost::optional<std::string>&& error) {
            auto smgr = _clientShaders.lock();
            if (!smgr)
            {
                LOG_WARNING () << "onShaderDone but empty manager. This can happen if node changed.";
                return;
            }
>>>>>>> be02ed72

                if (!cb)
                {
                    assert(false);
                    LOG_ERROR() << "onShaderDone but empty callback";
                    return;
                }

                postFunctionToClientContext([
                        txid = std::move(txid),
                        res = std::move(result),
                        err = std::move(error),
                        cb = std::move(cb)
                        ] () {
                            cb(err ? *err : "", res ? *res : "", txid ? *txid: TxID());
                        });
            });
    }
}<|MERGE_RESOLUTION|>--- conflicted
+++ resolved
@@ -2413,24 +2413,14 @@
         }
 
         smgr->CallShaderAndStartTx(shader, args, args.empty() ? 0 : 1, 0, 0,
-<<<<<<< HEAD
             [this, cb = std::move(cback), shaders = _clientShaders]
-            (boost::optional<TxID> txid, boost::optional<std::string> result, boost::optional<std::string> error) {
+            (const boost::optional<TxID>& txid, boost::optional<std::string>&& result, boost::optional<std::string>&& error) {
                 auto smgr = _clientShaders.lock();
                 if (!smgr)
                 {
                     LOG_WARNING () << "onShaderDone but empty manager. This can happen if node changed.";
                     return;
                 }
-=======
-        [this, shaders = _clientShaders] (const boost::optional<TxID>& txid, boost::optional<std::string>&& result, boost::optional<std::string>&& error) {
-            auto smgr = _clientShaders.lock();
-            if (!smgr)
-            {
-                LOG_WARNING () << "onShaderDone but empty manager. This can happen if node changed.";
-                return;
-            }
->>>>>>> be02ed72
 
                 if (!cb)
                 {
