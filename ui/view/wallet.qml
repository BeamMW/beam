import QtQuick 2.6
import QtQuick.Controls 1.2
import QtQuick.Controls 2.4
import QtQuick.Controls.Styles 1.2
import QtGraphicalEffects 1.0
import QtQuick.Layouts 1.3
import "controls"

Item {
    id: root
    anchors.fill: parent

    state: "wallet"

    SFText {
        font.pixelSize: 36
        color: Style.white
        text: "Wallet"
    }

    Rectangle {
        id: user_led
        y: 55

        width: 10
        height: 10

        radius: 5

        color: Style.bright_teal
    }

    DropShadow {
        anchors.fill: user_led
        radius: 5
        samples: 9
        color: Style.bright_teal
        source: user_led
    }

    SFText {
		id: linkBtn
        x: 20
        y: 53

        font.pixelSize: 12
        color: Style.bluey_grey
        linkColor: Style.white

        text: {
            if(walletViewModel.syncProgress < 0)
                "Last update time: " + walletViewModel.syncTime + " (<a href=\"update\">update</a>)"
            else
                "Updating, please wait... [" + walletViewModel.syncProgress + "%]"
        }

        onLinkActivated: {
			if(link == "update")
			{
				walletViewModel.syncWithNode()
			}
		}

        MouseArea {
            anchors.fill: parent
            acceptedButtons: Qt.NoButton
            cursorShape: parent.hoveredLink ? Qt.PointingHandCursor : Qt.ArrowCursor
        }
    }

    /////////////////////////////////////////////////////////////
    /// Send layout /////////////////////////////////////////////
    /////////////////////////////////////////////////////////////

    Rectangle {
        id: send_layout
        anchors.fill: parent
        anchors.topMargin: 97
        anchors.bottomMargin: 30

        radius: 10
        color: Style.dark_slate_blue

        ColumnLayout {
            anchors.fill: parent
            anchors.topMargin: 30
            anchors.bottomMargin: 30
            anchors.leftMargin: 30
            anchors.rightMargin: 30

            clip: true

			RowLayout {
				Layout.fillWidth: true
		        Layout.fillHeight: true
				Layout.minimumHeight: 300
				Item {
					Layout.fillWidth: true
				    Layout.fillHeight: true
                
					clip: true

<<<<<<< HEAD
                SFText {
                    font.pixelSize: 18
                    font.weight: Font.Bold
                    color: Style.white
                    text: qsTr("Send BEAM")
                }
=======
					SFText {
						font.pixelSize: 18
						font.weight: Font.Bold
						color: Style.white
						text: "Send BEAM"
					}
>>>>>>> a09846ac

					ColumnLayout {
						anchors.fill: parent
						Layout.rightMargin: 30
						clip: true

						SFText {
							Layout.topMargin: 71
							Layout.minimumHeight: 14
							Layout.maximumHeight: 14

<<<<<<< HEAD
                        font.pixelSize: 12
                        font.weight: Font.Bold
                        color: Style.white
                        text: qsTr("Recipient address")
                    }

					AddressComboBox {
						id: receiverAddrCombo
						Layout.fillWidth: true
						Layout.minimumHeight: 18
						Layout.maximumHeight: 18
						editable: true
						currentIndex: -1
						model: addressBookViewModel.peerAddresses
                        color: Style.white
                        font.pixelSize: 12
					}
					
					SFText {
						Layout.minimumHeight: 14
						Layout.maximumHeight: 14
                        Layout.topMargin: 30

                        font.pixelSize: 12
                        font.weight: Font.Bold
                        color: Style.white
                        text: qsTr("Sending address")
                    }                    

					AddressComboBox {
						id: senderAddrCombo
						Layout.fillWidth: true
						Layout.minimumHeight: 18
						Layout.maximumHeight: 18
						editable: true
						model: addressBookViewModel.ownAddresses
						currentIndex: -1
                        color: Style.white
                        font.pixelSize: 12
					}

                    Binding {
                         target: walletViewModel
                         property: "senderAddr"
                         value: senderAddrCombo.editText
                    }

					Binding {
                         target: senderAddrCombo
                         property: "editText"
                         value: walletViewModel.senderAddr
                    }

					Binding {
                         target: walletViewModel
                         property: "receiverAddr"
                         value: receiverAddrCombo.editText
                    }

					Binding {
                         target: receiverAddrCombo
                         property: "editText"
                         value: walletViewModel.receiverAddr
                    }

					Item {
						Layout.fillHeight: true;
=======
							font.pixelSize: 12
							font.weight: Font.Bold
							color: Style.white
							text: "Recipient address"
						}

						SFTextInput {
							id: receiver_addr

							Layout.fillWidth: true
							Layout.minimumHeight: 14
							Layout.maximumHeight: 14

							font.pixelSize: 12

							color: Style.white
						}

						Rectangle {
							Layout.fillWidth: true
							Layout.minimumHeight: 1
							Layout.maximumHeight: 1
							height: 1

							color: Style.separator_color
						}
					
						SFText {
							Layout.minimumHeight: 14
							Layout.maximumHeight: 14

							font.pixelSize: 12
							font.weight: Font.Bold
							color: Style.white
							text: "Sending address"
						}

						SFTextInput {
							id: sender_addr
							Layout.fillWidth: true
							Layout.minimumHeight: 14
							Layout.maximumHeight: 14

							font.pixelSize: 12

							color: Style.white
						}

						Binding {
							 target: walletViewModel
							 property: "receiverAddr"
							 value: receiver_addr.text
						}

						Binding {
							 target: receiver_addr
							 property: "text"
							 value: walletViewModel.receiverAddr
						}

						Binding {
							 target: walletViewModel
							 property: "senderAddr"
							 value: sender_addr.text
						}

						Binding {
							 target: sender_addr
							 property: "text"
							 value: walletViewModel.senderAddr
						}


						Rectangle {
							Layout.fillWidth: true
							Layout.minimumHeight: 1
							Layout.maximumHeight: 1
							height: 1

							color: Style.separator_color
						}

						Item {
							Layout.fillHeight: true;
						}
					}
				}

				Item {
					id: sendLeftPanel
					Layout.fillWidth: true
				    Layout.fillHeight: true

					SFText {
						id: amount_text
						y: 41

						font.pixelSize: 12
						font.weight: Font.Bold
						color: Style.white
						text: "Transaction amount"
					}

					SFTextInput {
						id: amount_input
						y: 93-30
						width: 300

						font.pixelSize: 48
						color: Style.heliotrope

						text: walletViewModel.sendAmount

						validator: IntValidator{bottom: 0; top: 210000000;}
						selectByMouse: true
					}

					Binding {
						target: walletViewModel
						property: "sendAmount"
						value: amount_input.text
>>>>>>> a09846ac
					}

					Rectangle {
						y: 153-30
						width: 337
						height: 1

						color: Style.separator_color
					}

					SFText {
						x: 204+140
						y: 117-30

						font.pixelSize: 24
						color: Style.white
						text: "BEAM"
					}

					SFTextInput {
						id: mils_amount_input
						y: 93+30
						width: 300

						font.pixelSize: 48

						color: Style.heliotrope

						text: walletViewModel.sendAmountMils

						validator: IntValidator{bottom: 0; top: 999999;}
					}

					Binding {
						target: walletViewModel
						property: "sendAmountMils"
						value: mils_amount_input.text
					}

					Rectangle {
						y: 153+30
						width: 337
						height: 1

						color: Style.separator_color
					}

					SFText {
						x: 204+140
						y: 117+30

						font.pixelSize: 24
						color: Style.white
						text: "MIL"
					}

					/////////////////////////////////////////////////////////////
					/// Transaction fee /////////////////////////////////////////
					/////////////////////////////////////////////////////////////

					Column {
						id: fee_input
						anchors {
							top: mils_amount_input.bottom
							left: amount_text.left
							right: parent.right
							topMargin: 20
						}

						SFText {

							font.pixelSize: 12
							font.weight: Font.Bold
							color: Style.white
							text: "Transaction fee"
						}

						RowLayout {
							anchors {
								left: parent.left
							}
							SFTextInput {
								id: mils_fee_input
								Layout.minimumWidth: 337
								Layout.maximumWidth: 337

								font.pixelSize: 48

								color: Style.heliotrope

								text: walletViewModel.feeMils

								validator: IntValidator{bottom: 0; top: 999999;}
							}
							SFText {
								Layout.alignment: Qt.AlignBottom
								Layout.leftMargin: 0
								font.pixelSize: 24
								color: Style.white
								text: "MIL"
							}
						}

						Rectangle {
							width: 337
							height: 1

							color: Style.separator_color
						}

						Binding {
							target: walletViewModel
							property: "feeMils"
							value: mils_fee_input.text
						}
					}
					Item {
						id: total_amount
						anchors {
							top: fee_input.bottom
							left: parent.left
							right: parent.right
							topMargin: 20
							rightMargin: 30
						}
						height: 40

						SFText {
							opacity: 0.5
							font.pixelSize: 24
							font.weight: Font.ExtraLight
							color: Style.white
							text: (walletViewModel.sendAmount*1 + (walletViewModel.sendAmountMils*1 + walletViewModel.feeMils*1)/1000000) + " USD"
						}
					}
					// Rectangle {
					//     id: fee_line
					//     y: 303
					//     width: 360
					//     height: 4

					//     opacity: 0.1
					//     radius: 2

					//     color: Style.white
					// }

					// Rectangle {
					//     id: led

					//     x: 140
					//     y: 303-8

					//     width: 20
					//     height: 20

					//     radius: 10

					//     color: Style.bright_teal

					//     MouseArea {
					//         anchors.fill: parent
					//         cursorShape: Qt.PointingHandCursor
					//     }
					// }

					// DropShadow {
					//     anchors.fill: led
					//     radius: 5
					//     samples: 9
					//     color: Style.bright_teal
					//     source: led
					// }

					// SFText {
					//     y: 277

					//     font.pixelSize: 12
					//     color: Style.bluey_grey
					//     text: "40h"
					// }

					// SFText {
					//     y: 277
					//     anchors.right: fee_line.right

					//     font.pixelSize: 12
					//     color: Style.bluey_grey
					//     text: "20m"
					// }

					// SFText {
					//     y: 319

					//     font.pixelSize: 12
					//     color: Style.bluey_grey
					//     text: "0.0002"
					// }

					// SFText {
					//     y: 319
					//     anchors.right: fee_line.right

					//     font.pixelSize: 12
					//     color: Style.bluey_grey
					//     text: "0.01"
					// }

					// /////////////////////////////////////////////////////////////
					// /////////////////////////////////////////////////////////////
					// /////////////////////////////////////////////////////////////

					// SFText {
					//     y: 383-30   

					//     font.pixelSize: 12
					//     font.weight: Font.Bold
					//     color: Style.white
					//     text: "Comment"
					// }

					// SFTextInput {
					//     y: 427-30
					//     width: 300

					//     font.pixelSize: 12

					//     color: Style.white

					//     text: "Thank you for your work!"
					// }

					// Rectangle {
					//     y: 451-30
					//     width: 339
					//     height: 1

					//     color: Style.separator_color
					// }
				}

			}
			RowLayout {
				Layout.fillWidth: true
				Layout.fillHeight: true
				Layout.minimumHeight: 180
				Item {
					Layout.fillWidth: true
					Layout.fillHeight: true
				}
				AvailablePanel {
				    color: "transparent"
					Layout.fillWidth: true
					Layout.fillHeight: true
					Layout.leftMargin:-27
					Layout.topMargin: -15
					value: walletViewModel.actualAvailable
				}
			}
			

            Row {
				Layout.alignment: Qt.AlignCenter
				Layout.fillWidth: false
		        Layout.fillHeight: true
				Layout.minimumHeight: 40

                spacing: 30

                Rectangle {
                    width: 130
                    height: 40

                    radius: 20

                    color: Style.separator_color

                    SFText {
                        anchors.horizontalCenter: parent.horizontalCenter
                        anchors.verticalCenter: parent.verticalCenter
                        font.pixelSize: 18
                        font.weight: Font.Bold
                        color: Style.white
                        text: "CANCEL"

                    }

                    MouseArea {
                        anchors.fill: parent
                        cursorShape: Qt.PointingHandCursor
                        onClicked: root.state = "wallet"
                    }
                }

                Rectangle {
                    width: 108
                    height: 40

                    radius: 20

                    color: Style.heliotrope

                    SFText {
                        anchors.horizontalCenter: parent.horizontalCenter
                        anchors.verticalCenter: parent.verticalCenter
                        font.pixelSize: 18
                        font.weight: Font.Bold
                        color: Style.white
                        text: "SEND"
                    }

                    MouseArea {
                        anchors.fill: parent
                        cursorShape: Qt.PointingHandCursor
                        onClicked: {
                            walletViewModel.sendMoney()
                            root.state = "wallet"
                        }
                    }
                }                
            }
        }

        visible: false
    }

    Item {

        id: wallet_layout
        anchors.fill: parent
        state: "wide"

        CuteButton {
            anchors.top: parent.top
            anchors.right: parent.right

            label: "SEND"

            onClicked: root.state = "send"
        }

        Item {
            y: 97
            height: 206

            anchors.left: parent.left
            anchors.right: parent.right

            Row {

                id: wide_panels

                anchors.left: parent.left
                anchors.right: parent.right
                height: parent.height

                spacing: 30

                AvailablePanel {
                    width: (parent.width - 30)*500/1220
                    height: parent.height
                    model: walletViewModel.utxos
                    value: walletViewModel.available
                }

                // SecondaryPanel {
                //     width: (parent.width - 3*30)*240/1220
                //     height: parent.height
                //     title: "Received"
                //     amountColor: Style.bright_sky_blue
                //     value: walletViewModel.received
                // }

                // SecondaryPanel {
                //     width: (parent.width - 3*30)*240/1220
                //     height: parent.height
                //     title: "Sent"
                //     amountColor: Style.heliotrope
                //     value: walletViewModel.sent
                // }

                SecondaryPanel {
                    width: (parent.width - 30)*240*3/1220
                    height: parent.height
                    title: "Unconfirmed"
                    amountColor: Style.white
                    value: walletViewModel.unconfirmed
                }
            }
        }

        Item
        {
            y: 353

            anchors.left: parent.left
            anchors.right: parent.right

            SFText {
                x: 30

                font {
                    pixelSize: 18
                    weight: Font.Bold
                }

                color: Style.white

                text: "Transactions"
            }

            Row {

                anchors.right: parent.right
                spacing: 20
                state: "all"

                TxFilter{
                    id: all
                    label: "ALL"
                    onClicked: parent.state = "all"
                }

                TxFilter{
                    id: sent
                    label: "SENT"
                    onClicked: parent.state = "sent"
                }

                TxFilter{
                    id: received
                    label: "RECEIVED"
                    onClicked: parent.state = "received"
                }

                TxFilter{
                    id: in_progress
                    label: "IN PROGRESS"
                    onClicked: parent.state = "in_progress"
                }

                states: [
                    State {
                        name: "all"
                        PropertyChanges {target: all; state: "active"}
                    },
                    State {
                        name: "sent"
                        PropertyChanges {target: sent; state: "active"}
                    },
                    State {
                        name: "received"
                        PropertyChanges {target: received; state: "active"}
                    },
                    State {
                        name: "in_progress"
                        PropertyChanges {target: in_progress; state: "active"}
                    }
                ]
            }        
        }

        // Rectangle {
        //     anchors.fill: parent;
        //     anchors.topMargin: 394

        //     radius: 10

        //     color: Style.dark_slate_blue
        // }

        Rectangle {
            anchors.fill: parent;
            anchors.topMargin: 394+46

            color: "#0a344d"
        }

        TableView {

            id: tx_view

            anchors.fill: parent;
            anchors.topMargin: 394

            frameVisible: false
            selectionMode: SelectionMode.NoSelection
            backgroundVisible: false

            TableViewColumn {
                role: "income"
                width: 72*parent.width/1310

                movable: false

                delegate: Item {

                    anchors.fill: parent

                    clip:true

                    SvgImage {
                        anchors.verticalCenter: parent.verticalCenter
                        anchors.horizontalCenter: parent.horizontalCenter
                        source: styleData.value ? "qrc:///assets/icon-received.svg" : "qrc:///assets/icon-sent.svg"
                    }
                }
            }

            TableViewColumn {
                role: "date"
                title: "Date | time"
                width: 200*parent.width/1310

                movable: false
            }

            TableViewColumn {
                role: "user"
                title: "Recipient / Sender ID"
                width: 200*parent.width/1310

                movable: false
            }

            TableViewColumn {
                role: "comment"
                title: "Comment"
                width: 120*parent.width/1310

                movable: false

                delegate: Item {

                    anchors.fill: parent

                    clip:true

                    SvgImage {
                        anchors.verticalCenter: parent.verticalCenter
                        x: 20
                        source: "qrc:///assets/icon-comment.svg"
                        visible: styleData.value !== null
                    }
                }
            }

            TableViewColumn {
                role: "amount"
                title: "Amount, BEAM"
                width: 200*parent.width/1310

                movable: false

                delegate: Row {
                    anchors.fill: parent
                    spacing: 6

                    clip:true

                    property bool income: (styleData.row >= 0) ? walletViewModel.tx[styleData.row].income : false

                    SFText {
                        font.pixelSize: 24

                        color: parent.income ? Style.bright_sky_blue : Style.heliotrope

                        anchors.verticalCenter: parent.verticalCenter
                        text: (parent.income ? "+ " : "- ") + styleData.value
                    }

                    SFText {
                        font.pixelSize: 12

                        color: parent.income ? Style.bright_sky_blue : Style.heliotrope

                        anchors.verticalCenter: parent.verticalCenter
                        anchors.verticalCenterOffset: 4
                        text: "BEAM"
                    }
                }
            }

            TableViewColumn {
                role: "amountUsd"
                title: "Amount, USD"
                width: 200*parent.width/1310

                movable: false
            }

            TableViewColumn {
                role: "change"
                title: "Change, BEAM"
                width: 200*parent.width/1310

                movable: false
            }

            TableViewColumn {
                role: "status"
                title: "Status"
                width: 96*parent.width/1310

                movable: false

                delegate: Item {

                    anchors.fill: parent

                    clip:true

                    SFText {
                        font.pixelSize: 12

                        color: {
                            if(styleData.value === "sent")
                                Style.heliotrope
                            else if(styleData.value === "received")
                                Style.bright_sky_blue
                            else Style.white
                        }

                        anchors.verticalCenter: parent.verticalCenter
                        text: styleData.value
                    }
                }
            }

            model: walletViewModel.tx

            headerDelegate: Rectangle {
                height: 46

                color: Style.dark_slate_blue

                SFText {
                    anchors.verticalCenter: parent.verticalCenter

                    font.pixelSize: 12
                    color: Style.bluey_grey

                    text: styleData.value
                }
            }

            ContextMenu {
                id: txContextMenu
                property int txIndex;
                Action {
                    text: qsTr("cancel")
                    onTriggered: {
                       walletViewModel.cancelTx(txContextMenu.txIndex);
                    }
					icon.source: "qrc:///assets/icon-cancel.svg"
                }
            }

            rowDelegate: Item {
                height: 69

                anchors.left: parent.left
                anchors.right: parent.right

                Rectangle {
                    anchors.fill: parent

                    color: Style.light_navy
                    visible: styleData.alternate
                }

                MouseArea {
                    anchors.fill: parent
                    acceptedButtons: Qt.LeftButton | Qt.RightButton
                    onClicked: {
                        if (mouse.button === Qt.RightButton && styleData.row !== undefined)
                        {
                            txContextMenu.txIndex = styleData.row;
                            var tx = walletViewModel.getTxAt(styleData.row);
                            if (tx.canCancel)
                            {
                                txContextMenu.popup();
                            }
                        }
                    }
                }
            }

            itemDelegate: Item {

                anchors.fill: parent

                SFText {
                    anchors.verticalCenter: parent.verticalCenter

                    font.pixelSize: 12
                    color: Style.white

                    font.weight: Font.Normal

                    text: styleData.value
                }

                clip:true
            }
        }
        
        states: [
            State {
                name: "wide"
            },

            State {
                when: wallet_layout.visible && wallet_layout.width < (1440-70-2*30)
                name: "medium"
                // PropertyChanges {target: wide_panels; visible: false}
                // PropertyChanges {target: medium_panels; visible: true}
            },

            State {
                when: wallet_layout.visible && wallet_layout.width < (1440-70-2*30)
                name: "small"
                // PropertyChanges {target: wide_panels; visible: false}
                // PropertyChanges {target: medium_panels; visible: true}
            }
        ]
    }    

    states: [
        State {
            name: "wallet"
        },

        State {
            name: "send"
            PropertyChanges {target: wallet_layout; visible: false}
            PropertyChanges {target: send_layout; visible: true}
        }
    ]
}<|MERGE_RESOLUTION|>--- conflicted
+++ resolved
@@ -91,7 +91,7 @@
             clip: true
 
 			RowLayout {
-				Layout.fillWidth: true
+				Layout.fillWidth: true
 		        Layout.fillHeight: true
 				Layout.minimumHeight: 300
 				Item {
@@ -100,21 +100,12 @@
                 
 					clip: true
 
-<<<<<<< HEAD
-                SFText {
-                    font.pixelSize: 18
-                    font.weight: Font.Bold
-                    color: Style.white
-                    text: qsTr("Send BEAM")
-                }
-=======
-					SFText {
-						font.pixelSize: 18
-						font.weight: Font.Bold
-						color: Style.white
-						text: "Send BEAM"
-					}
->>>>>>> a09846ac
+                    SFText {
+                        font.pixelSize: 18
+                        font.weight: Font.Bold
+                        color: Style.white
+                        text: qsTr("Send BEAM")
+                    }
 
 					ColumnLayout {
 						anchors.fill: parent
@@ -126,159 +117,73 @@
 							Layout.minimumHeight: 14
 							Layout.maximumHeight: 14
 
-<<<<<<< HEAD
-                        font.pixelSize: 12
-                        font.weight: Font.Bold
-                        color: Style.white
-                        text: qsTr("Recipient address")
-                    }
-
-					AddressComboBox {
-						id: receiverAddrCombo
-						Layout.fillWidth: true
-						Layout.minimumHeight: 18
-						Layout.maximumHeight: 18
-						editable: true
-						currentIndex: -1
-						model: addressBookViewModel.peerAddresses
-                        color: Style.white
-                        font.pixelSize: 12
-					}
-					
-					SFText {
-						Layout.minimumHeight: 14
-						Layout.maximumHeight: 14
-                        Layout.topMargin: 30
-
-                        font.pixelSize: 12
-                        font.weight: Font.Bold
-                        color: Style.white
-                        text: qsTr("Sending address")
-                    }                    
-
-					AddressComboBox {
-						id: senderAddrCombo
-						Layout.fillWidth: true
-						Layout.minimumHeight: 18
-						Layout.maximumHeight: 18
-						editable: true
-						model: addressBookViewModel.ownAddresses
-						currentIndex: -1
-                        color: Style.white
-                        font.pixelSize: 12
-					}
-
-                    Binding {
-                         target: walletViewModel
-                         property: "senderAddr"
-                         value: senderAddrCombo.editText
-                    }
-
-					Binding {
-                         target: senderAddrCombo
-                         property: "editText"
-                         value: walletViewModel.senderAddr
-                    }
-
-					Binding {
-                         target: walletViewModel
-                         property: "receiverAddr"
-                         value: receiverAddrCombo.editText
-                    }
-
-					Binding {
-                         target: receiverAddrCombo
-                         property: "editText"
-                         value: walletViewModel.receiverAddr
-                    }
-
-					Item {
-						Layout.fillHeight: true;
-=======
+                            font.pixelSize: 12
+                            font.weight: Font.Bold
+                            color: Style.white
+                            text: qsTr("Recipient address")
+                        }
+
+					    AddressComboBox {
+						    id: receiverAddrCombo
+						    Layout.fillWidth: true
+						    Layout.minimumHeight: 18
+						    Layout.maximumHeight: 18
+						    editable: true
+						    currentIndex: -1
+						    model: addressBookViewModel.peerAddresses
+                            color: Style.white
 							font.pixelSize: 12
-							font.weight: Font.Bold
-							color: Style.white
-							text: "Recipient address"
-						}
-
-						SFTextInput {
-							id: receiver_addr
-
-							Layout.fillWidth: true
-							Layout.minimumHeight: 14
-							Layout.maximumHeight: 14
-
-							font.pixelSize: 12
-
-							color: Style.white
-						}
-
-						Rectangle {
-							Layout.fillWidth: true
-							Layout.minimumHeight: 1
-							Layout.maximumHeight: 1
-							height: 1
-
-							color: Style.separator_color
-						}
+					    }
 					
 						SFText {
 							Layout.minimumHeight: 14
 							Layout.maximumHeight: 14
-
-							font.pixelSize: 12
-							font.weight: Font.Bold
-							color: Style.white
-							text: "Sending address"
+                            Layout.topMargin: 30
+
+                            font.pixelSize: 12
+                            font.weight: Font.Bold
+                            color: Style.white
+                            text: qsTr("Sending address")
+                        }                    
+
+					    AddressComboBox {
+						    id: senderAddrCombo
+						    Layout.fillWidth: true
+						    Layout.minimumHeight: 18
+						    Layout.maximumHeight: 18
+						    editable: true
+						    model: addressBookViewModel.ownAddresses
+						    currentIndex: -1
+                            color: Style.white
+						    font.pixelSize: 12
 						}
 
-						SFTextInput {
-							id: sender_addr
-							Layout.fillWidth: true
-							Layout.minimumHeight: 14
-							Layout.maximumHeight: 14
-
-							font.pixelSize: 12
-
-							color: Style.white
-						}
-
-						Binding {
-							 target: walletViewModel
-							 property: "receiverAddr"
-							 value: receiver_addr.text
-						}
-
-						Binding {
-							 target: receiver_addr
-							 property: "text"
-							 value: walletViewModel.receiverAddr
-						}
-
-						Binding {
-							 target: walletViewModel
-							 property: "senderAddr"
-							 value: sender_addr.text
-						}
-
-						Binding {
-							 target: sender_addr
-							 property: "text"
-							 value: walletViewModel.senderAddr
-						}
-
-
-						Rectangle {
-							Layout.fillWidth: true
-							Layout.minimumHeight: 1
-							Layout.maximumHeight: 1
-							height: 1
-
-							color: Style.separator_color
-						}
+                        Binding {
+                             target: walletViewModel
+                             property: "senderAddr"
+                             value: senderAddrCombo.editText
+                        }
+
+					    Binding {
+                             target: senderAddrCombo
+                             property: "editText"
+                             value: walletViewModel.senderAddr
+                        }
+
+					    Binding {
+                             target: walletViewModel
+                             property: "receiverAddr"
+                             value: receiverAddrCombo.editText
+                        }
+
+					    Binding {
+                             target: receiverAddrCombo
+                             property: "editText"
+                             value: walletViewModel.receiverAddr
+                        }
 
 						Item {
-							Layout.fillHeight: true;
+							Layout.fillHeight: true;
 						}
 					}
 				}
@@ -316,7 +221,6 @@
 						target: walletViewModel
 						property: "sendAmount"
 						value: amount_input.text
->>>>>>> a09846ac
 					}
 
 					Rectangle {
@@ -560,27 +464,27 @@
 
 			}
 			RowLayout {
-				Layout.fillWidth: true
+				Layout.fillWidth: true
 				Layout.fillHeight: true
 				Layout.minimumHeight: 180
 				Item {
-					Layout.fillWidth: true
-					Layout.fillHeight: true
+					Layout.fillWidth: true
+					Layout.fillHeight: true
 				}
 				AvailablePanel {
 				    color: "transparent"
-					Layout.fillWidth: true
+					Layout.fillWidth: true
 					Layout.fillHeight: true
 					Layout.leftMargin:-27
 					Layout.topMargin: -15
 					value: walletViewModel.actualAvailable
-				}
+				}
 			}
 			
 
             Row {
 				Layout.alignment: Qt.AlignCenter
-				Layout.fillWidth: false
+				Layout.fillWidth: false
 		        Layout.fillHeight: true
 				Layout.minimumHeight: 40
 
