// Copyright 2018 The Beam Team
//
// Licensed under the Apache License, Version 2.0 (the "License");
// you may not use this file except in compliance with the License.
// You may obtain a copy of the License at
//
//    http://www.apache.org/licenses/LICENSE-2.0
//
// Unless required by applicable law or agreed to in writing, software
// distributed under the License is distributed on an "AS IS" BASIS,
// WITHOUT WARRANTIES OR CONDITIONS OF ANY KIND, either express or implied.
// See the License for the specific language governing permissions and
// limitations under the License.

#include "wallet_client.h"
#include "wallet/core/simple_transaction.h"
#include "wallet/transactions/dex/dex_tx.h"
#include "utility/log_rotation.h"
#include "core/block_rw.h"
#include "wallet/core/common_utils.h"
#include "extensions/broadcast_gateway/broadcast_router.h"
#include "extensions/news_channels/wallet_updates_provider.h"
#include "extensions/news_channels/exchange_rate_provider.h"
#ifdef BEAM_ATOMIC_SWAP_SUPPORT
#include "wallet/client/extensions/offers_board/swap_offers_board.h"
#endif  // BEAM_ATOMIC_SWAP_SUPPORT
#ifdef BEAM_LELANTUS_SUPPORT
#include "wallet/transactions/lelantus/push_transaction.h"
#endif // BEAM_LELANTUS_SUPPORT

#include "filter.h"

using namespace std;

namespace
{
using namespace beam;
using namespace beam::wallet;

constexpr size_t kCollectorBufferSize = 50;
constexpr size_t kShieldedPer24hFilterSize = 20;
constexpr size_t kShieldedPer24hFilterBlocksForUpdate = 144;
constexpr size_t kShieldedCountHistoryWindowSize = kShieldedPer24hFilterSize << 1;

using WalletSubscriber = ScopedSubscriber<wallet::IWalletObserver, wallet::Wallet>;

struct WalletModelBridge : public Bridge<IWalletModelAsync>
{
    BRIDGE_INIT(WalletModelBridge);

    void sendMoney(const wallet::WalletID& receiverID, const std::string& comment, Amount amount, Amount fee) override
    {
        typedef void(IWalletModelAsync::*SendMoneyType)(const wallet::WalletID&, const std::string&, Amount, Amount);
        call_async((SendMoneyType)&IWalletModelAsync::sendMoney, receiverID, comment, amount, fee);
    }

    void sendMoney(const wallet::WalletID& senderID, const wallet::WalletID& receiverID, const std::string& comment, Amount amount, Amount fee) override
    {
        typedef void(IWalletModelAsync::*SendMoneyType)(const wallet::WalletID &, const wallet::WalletID &, const std::string &, Amount, Amount);
        call_async((SendMoneyType)&IWalletModelAsync::sendMoney, senderID, receiverID, comment, amount, fee);
    }

    void startTransaction(TxParameters&& parameters) override
    {
        call_async(&IWalletModelAsync::startTransaction, move(parameters));
    }

    void syncWithNode() override
    {
        call_async(&IWalletModelAsync::syncWithNode);
    }

    void calcChange(Amount amount, Amount fee, Asset::ID assetId) override
    {
        call_async(&IWalletModelAsync::calcChange, amount, fee, assetId);
    }

    void calcShieldedCoinSelectionInfo(Amount amount, Amount beforehandMinFee, Asset::ID assetId, bool isShielded /* = false */) override
    {
        call_async(&IWalletModelAsync::calcShieldedCoinSelectionInfo, amount, beforehandMinFee, assetId, isShielded);
    }

    void getWalletStatus() override
    {
        call_async(&IWalletModelAsync::getWalletStatus);
    }

    void getTransactions() override
    {
        call_async(&IWalletModelAsync::getTransactions);
    }

    void getUtxosStatus() override
    {
        call_async(&IWalletModelAsync::getUtxosStatus);
    }

    void getAddresses(bool own) override
    {
        call_async(&IWalletModelAsync::getAddresses, own);
    }

     void getDexOrders() override
     {
        call_async(&IWalletModelAsync::getDexOrders);
     }

     void publishDexOrder(const DexOrder& order) override
     {
        call_async(&IWalletModelAsync::publishDexOrder, order);
     }

     void acceptDexOrder(const DexOrderID& orderId) override
     {
        call_async(&IWalletModelAsync::acceptDexOrder, orderId);
     }
#ifdef BEAM_ATOMIC_SWAP_SUPPORT    
    void getSwapOffers() override
    {
		call_async(&IWalletModelAsync::getSwapOffers);
    }

    void publishSwapOffer(const wallet::SwapOffer& offer) override
    {
		call_async(&IWalletModelAsync::publishSwapOffer, offer);
    }

    void loadSwapParams() override
    {
        call_async(&IWalletModelAsync::loadSwapParams);
    }

    void storeSwapParams(const beam::ByteBuffer& params) override
    {
        call_async(&IWalletModelAsync::storeSwapParams, params);
    }
#endif
    void cancelTx(const wallet::TxID& id) override
    {
        call_async(&IWalletModelAsync::cancelTx, id);
    }

    void deleteTx(const wallet::TxID& id) override
    {
        call_async(&IWalletModelAsync::deleteTx, id);
    }

    void getCoinsByTx(const wallet::TxID& id) override
    {
        call_async(&IWalletModelAsync::getCoinsByTx, id);
    }

    void saveAddress(const wallet::WalletAddress& address, bool bOwn) override
    {
        call_async(&IWalletModelAsync::saveAddress, address, bOwn);
    }

    void generateNewAddress() override
    {
        typedef void(IWalletModelAsync::* MethodType)();
        call_async((MethodType)&IWalletModelAsync::generateNewAddress);
    }

    void generateNewAddress(AsyncCallback<const WalletAddress&>&& callback) override
    {
        typedef void(IWalletModelAsync::* MethodType)(AsyncCallback<const WalletAddress&>&&);
        call_async((MethodType)&IWalletModelAsync::generateNewAddress, std::move(callback));
    }

    void deleteAddress(const wallet::WalletID& id) override
    {
        typedef void(IWalletModelAsync::* MethodType)(const wallet::WalletID&);
        call_async((MethodType)&IWalletModelAsync::deleteAddress, id);
    }

    void deleteAddress(const std::string& addr) override
    {
        typedef void(IWalletModelAsync::* MethodType)(const std::string&);
        call_async((MethodType)&IWalletModelAsync::deleteAddress, addr);
    }

    void updateAddress(const wallet::WalletID& id, const std::string& name, WalletAddress::ExpirationStatus status) override
    {
        call_async(&IWalletModelAsync::updateAddress, id, name, status);
    }

    void activateAddress(const wallet::WalletID& id) override
    {
        call_async(&IWalletModelAsync::activateAddress, id);
    }

    void getAddress(const WalletID& id) override
    {
        typedef void(IWalletModelAsync::* MethodType)(const WalletID&);
        call_async((MethodType)&IWalletModelAsync::getAddress, id);
    }

    void getAddress(const WalletID& id, AsyncCallback <const boost::optional<WalletAddress>&, size_t> && callback) override
    {
        typedef void(IWalletModelAsync::* MethodType)(const WalletID&, AsyncCallback<const boost::optional<WalletAddress>&, size_t>&&);
        call_async((MethodType)&IWalletModelAsync::getAddress, id, std::move(callback));
    }

    void getAddress(const std::string& addr, AsyncCallback <const boost::optional<WalletAddress>&, size_t>&& callback) override
    {
        typedef void(IWalletModelAsync::* MethodType)(const std::string&, AsyncCallback<const boost::optional<WalletAddress>&, size_t>&&);
        call_async((MethodType)&IWalletModelAsync::getAddress, addr, std::move(callback));
    }

    void saveVouchers(const ShieldedVoucherList& v, const WalletID& walletID) override
    {
        call_async(&IWalletModelAsync::saveVouchers, v, walletID);
    }

    void setNodeAddress(const std::string& addr) override
    {
        call_async(&IWalletModelAsync::setNodeAddress, addr);
    }

    void changeWalletPassword(const SecString& pass) override
    {
        // TODO: should be investigated, don't know how to "move" SecString into lambda
        std::string passStr(pass.data(), pass.size());

        call_async(&IWalletModelAsync::changeWalletPassword, passStr);
    }

    void getNetworkStatus() override
    {
        call_async(&IWalletModelAsync::getNetworkStatus);
    }

    void rescan() override
    {
        call_async(&IWalletModelAsync::rescan);
    }

    void exportPaymentProof(const wallet::TxID& id) override
    {
        call_async(&IWalletModelAsync::exportPaymentProof, id);
    }

    void checkAddress(const std::string& addr) override
    {
        call_async(&IWalletModelAsync::checkAddress, addr);
    }

    void importRecovery(const std::string& path) override
    {
        call_async(&IWalletModelAsync::importRecovery, path);
    }

    void importDataFromJson(const std::string& data) override
    {
        call_async(&IWalletModelAsync::importDataFromJson, data);
    }

    void exportDataToJson() override
    {
        call_async(&IWalletModelAsync::exportDataToJson);
    }

    void exportTxHistoryToCsv() override
    {
        call_async(&IWalletModelAsync::exportTxHistoryToCsv);
    }

    void switchOnOffExchangeRates(bool isActive) override
    {
        call_async(&IWalletModelAsync::switchOnOffExchangeRates, isActive);
    }

    void switchOnOffNotifications(Notification::Type type, bool isActive) override
    {
        call_async(&IWalletModelAsync::switchOnOffNotifications, type, isActive);
    }
        
    void getNotifications() override
    {
        call_async(&IWalletModelAsync::getNotifications);
    }

    void markNotificationAsRead(const ECC::uintBig& id) override
    {
        call_async(&IWalletModelAsync::markNotificationAsRead, id);
    }

    void deleteNotification(const ECC::uintBig& id) override
    {
        call_async(&IWalletModelAsync::deleteNotification, id);
    }

    void getExchangeRates() override
    {
        call_async(&IWalletModelAsync::getExchangeRates);
    }

    void getPublicAddress() override
    {
        call_async(&IWalletModelAsync::getPublicAddress);
    }

    void generateVouchers(uint64_t ownID, size_t count, AsyncCallback<ShieldedVoucherList>&& callback) override
    {
        call_async(&IWalletModelAsync::generateVouchers, ownID, count, std::move(callback));
    }

<<<<<<< HEAD
    void getAssetInfo(Asset::ID assetId) override
    {
        call_async(&IWalletModelAsync::getAssetInfo, assetId);
    }

    void makeIWTCall(std::function<boost::any()>&& function, AsyncCallback<boost::any>&& resultCallback) override
    {
        call_async(&IWalletModelAsync::makeIWTCall, std::move(function), std::move(resultCallback));
    }

    void callShader(const std::vector<uint8_t>& shader, const std::string& args, ShaderCallback&& cback) override
    {
        call_async(&IWalletModelAsync::callShader, shader, args, cback);
    }

    void getShieldedCountAt(Height h, AsyncCallback<Height, TxoID>&& callback) override
    {
        call_async(&IWalletModelAsync::getShieldedCountAt, h, std::move(callback));
    }

=======
>>>>>>> 66a0d9b2
    void setMaxPrivacyLockTimeLimitHours(uint8_t limit) override
    {
        call_async(&IWalletModelAsync::setMaxPrivacyLockTimeLimitHours, limit);
    }

    void getMaxPrivacyLockTimeLimitHours(AsyncCallback<uint8_t>&& callback) override
    {
        call_async(&IWalletModelAsync::getMaxPrivacyLockTimeLimitHours, std::move(callback));
    }

    void getCoins(Asset::ID assetId, AsyncCallback<std::vector<Coin>>&& callback) override
    {
        call_async(&IWalletModelAsync::getCoins, assetId, std::move(callback));
    }

    void getShieldedCoins(Asset::ID assetId, AsyncCallback<std::vector<ShieldedCoin>>&& callback) override
    {
        call_async(&IWalletModelAsync::getShieldedCoins, assetId, std::move(callback));
    }

    void enableBodyRequests(bool value) override
    {
        call_async(&IWalletModelAsync::enableBodyRequests, value);
    }
};
}

namespace beam::wallet
{
    bool WalletStatus::HasStatus(Asset::ID assetId) const
    {
        return all.find(assetId) != all.end();
    }

    WalletStatus::AssetStatus WalletStatus::GetStatus(Asset::ID assetId) const
    {
        if(all.find(assetId) == all.end())
        {
            AssetStatus result;
            return result;
        }
        return all[assetId];
    }

    WalletStatus::AssetStatus WalletStatus::GetBeamStatus() const
    {
        return GetStatus(Asset::s_BeamID);
    }

    WalletClient::WalletClient(IWalletDB::Ptr walletDB, const std::string& nodeAddr, io::Reactor::Ptr reactor)
        : m_walletDB(walletDB)
        , m_reactor{ reactor ? reactor : io::Reactor::create() }
        , m_async{ make_shared<WalletModelBridge>(*(static_cast<IWalletModelAsync*>(this)), *m_reactor) }
        , m_connectedNodesCount(0)
        , m_trustedConnectionCount(0)
        , m_initialNodeAddrStr(nodeAddr)
        , m_CoinChangesCollector(kCollectorBufferSize, m_reactor, [this](auto action, const auto& items) { onAllUtxoChanged(action, items); })
        , m_ShieldedCoinChangesCollector(kCollectorBufferSize, m_reactor, [this](auto action, const auto& items) { onShieldedCoinChanged(action, items); })
        , m_AddressChangesCollector(kCollectorBufferSize, m_reactor, [this](auto action, const auto& items) { onAddressesChanged(action, items); })
        , m_TransactionChangesCollector(kCollectorBufferSize, m_reactor, [this](auto action, const auto& items) { onTxStatus(action, items); })
        , m_shieldedPer24hFilter(std::make_unique<Filter>(kShieldedPer24hFilterSize))
    {
        m_ainfoDelayed = io::Timer::create(*m_reactor);
        m_balanceDelayed = io::Timer::create(*m_reactor);
    }

    WalletClient::~WalletClient()
    {
        // reactor should be already stopped here, but just in case
        // this call is unsafe and may result in crash if reactor is not stopped
        assert(!m_thread && !m_reactor);
        stopReactor();
    }

    void WalletClient::stopReactor()
    {
        try
        {
            if (m_reactor)
            {
                if (m_thread)
                {
                    m_reactor->stop();
                    m_thread->join();
                    m_thread.reset();
                }
                m_reactor.reset();
            }
        }
        catch (const std::exception& e)
        {
            LOG_UNHANDLED_EXCEPTION() << "what = " << e.what();
        }
        catch (...) {
            LOG_UNHANDLED_EXCEPTION();
        }
    }

    void WalletClient::postFunctionToClientContext(MessageFunction&& func)
    {
        onPostFunctionToClientContext(move(func));
    }

    /// Methods below should be called from main thread
    Version WalletClient::getLibVersion() const
    {
        // TODO: replace with current wallet library version
        return beam::Version
        {
            0,
            0,
            0
        };
    }

    uint32_t WalletClient::getClientRevision() const
    {
        return 0;
    }

    void WalletClient::start( std::map<Notification::Type,bool> activeNotifications,
                              bool withExchangeRates,
                              std::shared_ptr<std::unordered_map<TxType, BaseTransaction::Creator::Ptr>> txCreators)
    {
        m_thread = std::make_shared<std::thread>([this, withExchangeRates, txCreators, activeNotifications]()
        {
            try
            {
                io::Reactor::Scope scope(*m_reactor);
                io::Reactor::GracefulIntHandler gih(*m_reactor);

                static const unsigned LOG_ROTATION_PERIOD_SEC = 3 * 3600; // 3 hours
                static const unsigned LOG_CLEANUP_PERIOD_SEC = 120 * 3600; // 5 days
                LogRotation logRotation(*m_reactor, LOG_ROTATION_PERIOD_SEC, LOG_CLEANUP_PERIOD_SEC);

                auto wallet = make_shared<Wallet>(m_walletDB);
                m_wallet = wallet;

                if (txCreators)
                {
                    for (auto&[txType, creator] : *txCreators)
                    {
                        wallet->RegisterTransactionType(txType, creator);
                    }
                }

                wallet->ResumeAllTransactions();

                updateClientState(getStatus());

                std::vector<io::Address> fallbackAddresses;
                storage::getBlobVar(*m_walletDB, FallbackPeers, fallbackAddresses);
                auto nodeNetwork = make_shared<NodeNetwork>(*wallet, m_initialNodeAddrStr, std::move(fallbackAddresses));
                m_nodeNetwork = nodeNetwork;

                using NodeNetworkSubscriber = ScopedSubscriber<INodeConnectionObserver, NodeNetwork>;
                auto nodeNetworkSubscriber =
                    std::make_unique<NodeNetworkSubscriber>(static_cast<INodeConnectionObserver*>(this), nodeNetwork);

                auto walletNetwork = make_shared<WalletNetworkViaBbs>(*wallet, nodeNetwork, m_walletDB);
                m_walletNetwork = walletNetwork;
                wallet->SetNodeEndpoint(nodeNetwork);
                wallet->AddMessageEndpoint(walletNetwork);

                updateMaxPrivacyStatsImpl(getStatus());

                auto wallet_subscriber = make_unique<WalletSubscriber>(static_cast<IWalletObserver*>(this), wallet);

                // Notification center initialization
                m_notificationCenter =
                    make_shared<NotificationCenter>(*m_walletDB, activeNotifications, m_reactor->shared_from_this());
                using NotificationsSubscriber = ScopedSubscriber<INotificationsObserver, NotificationCenter>;

                struct MyNotificationsObserver : INotificationsObserver
                {
                    WalletClient& m_client;
                    explicit MyNotificationsObserver(WalletClient& client) : m_client(client) {}
                    void onNotificationsChanged(ChangeAction action, const std::vector<Notification>& items) override
                    {
                        m_client.updateNotifications();
                        static_cast<INotificationsObserver&>(m_client).onNotificationsChanged(action, items);
                    }
                } notificationObserver(*this);

                auto notificationsSubscriber =
                    make_unique<NotificationsSubscriber>(&notificationObserver, m_notificationCenter);
                updateNotifications();
                // Broadcast router and broadcast message consumers initialization
                auto broadcastRouter = make_shared<BroadcastRouter>(*nodeNetwork, *walletNetwork);
                m_broadcastRouter = broadcastRouter;


                using WalletDbSubscriber = ScopedSubscriber<IWalletDbObserver, IWalletDB>;
                // Swap offer board uses broadcasting messages
#ifdef BEAM_ATOMIC_SWAP_SUPPORT
                OfferBoardProtocolHandler protocolHandler(m_walletDB->get_SbbsKdf());

                auto offersBulletinBoard = make_shared<SwapOffersBoard>(*broadcastRouter, protocolHandler, m_walletDB);
                m_offersBulletinBoard = offersBulletinBoard;

                using SwapOffersBoardSubscriber = ScopedSubscriber<ISwapOffersObserver, SwapOffersBoard>;

                auto walletDbSubscriber = make_unique<WalletDbSubscriber>(
                    static_cast<IWalletDbObserver*>(offersBulletinBoard.get()), m_walletDB);
                auto swapOffersBoardSubscriber = make_unique<SwapOffersBoardSubscriber>(
                    static_cast<ISwapOffersObserver*>(this), offersBulletinBoard);
#endif
                // Broadcast validator initialization. It verifies messages signatures.
                auto broadcastValidator = make_shared<BroadcastMsgValidator>();
                {
                    PeerID key;
                    if (BroadcastMsgValidator::stringToPublicKey(kBroadcastValidatorPublicKey, key))
                    {
                        broadcastValidator->setPublisherKeys( { key } );
                    }
                }

                // Other content providers using broadcast messages
                auto walletUpdatesProvider = make_shared<WalletUpdatesProvider>(*broadcastRouter, *broadcastValidator);
                auto exchangeRateProvider = make_shared<ExchangeRateProvider>(*broadcastRouter, *broadcastValidator, *m_walletDB, withExchangeRates);
                m_exchangeRateProvider = exchangeRateProvider;
                m_walletUpdatesProvider = walletUpdatesProvider;
                using WalletUpdatesSubscriber = ScopedSubscriber<INewsObserver, WalletUpdatesProvider>;
                using ExchangeRatesSubscriber = ScopedSubscriber<IExchangeRateObserver, ExchangeRateProvider>;
                auto walletUpdatesSubscriber = make_unique<WalletUpdatesSubscriber>(static_cast<INewsObserver*>(
                    m_notificationCenter.get()), walletUpdatesProvider);
                auto ratesSubscriber = make_unique<ExchangeRatesSubscriber>(
                    static_cast<IExchangeRateObserver*>(this), exchangeRateProvider);
                auto notificationsDbSubscriber = make_unique<WalletDbSubscriber>(
                    static_cast<IWalletDbObserver*>(m_notificationCenter.get()), m_walletDB);

                //
                // DEX
                //
                auto dexBoard = make_shared<DexBoard>(*broadcastRouter, this->getAsync(), *m_walletDB);
                auto dexWDBSubscriber = make_unique<WalletDbSubscriber>(static_cast<IWalletDbObserver*>(dexBoard.get()), m_walletDB);

                using DexBoardSubscriber = ScopedSubscriber<DexBoard::IObserver, DexBoard>;
                auto dexBoardSubscriber = make_unique<DexBoardSubscriber>(static_cast<DexBoard::IObserver*>(this), dexBoard);

                _dex = dexBoard;

                //
                // Shaders
                //
                auto shadersManager = std::make_shared<ShadersManager>(m_walletDB, nodeNetwork, *static_cast<ShadersManager::IDone*>(this));
                _smgr = shadersManager;

                nodeNetwork->tryToConnect();
                m_reactor->run_ex([&wallet, &nodeNetwork](){
                    wallet->CleanupNetwork();
                    nodeNetwork->Disconnect();
                });

                assert(shadersManager.use_count() == 1);
                shadersManager.reset();

                assert(walletNetwork.use_count() == 1);
                walletNetwork.reset();

                nodeNetworkSubscriber.reset();
                assert(nodeNetwork.use_count() == 1);
                nodeNetwork.reset();

                m_balanceDelayed->cancel();
                m_ainfoDelayed->cancel();
            }
            catch (const runtime_error& ex)
            {
                LOG_ERROR() << ex.what();
                FailedToStartWallet();
            }
            catch (const std::exception& ex)
            {
                LOG_UNHANDLED_EXCEPTION() << "what = " << ex.what();
            }
            /*catch (...) {
                LOG_UNHANDLED_EXCEPTION();
            }*/
        });
    }

    IWalletModelAsync::Ptr WalletClient::getAsync()
    {
        return m_async;
    }

    Wallet::Ptr WalletClient::getWallet()
    {
        auto sp = m_wallet.lock();
        return sp;
    }

    std::string WalletClient::getNodeAddress() const
    {
        if (auto s = m_nodeNetwork.lock())
        {
            return s->getNodeAddress();
        }
        else
        {
            return m_initialNodeAddrStr;
        }
    }

    std::string WalletClient::exportOwnerKey(const beam::SecString& pass) const
    {
        // TODO: remove this, it is not thread safe
        Key::IPKdf::Ptr pOwner = m_walletDB->get_OwnerKdf();

        KeyString ks;
        ks.SetPassword(Blob(pass.data(), static_cast<uint32_t>(pass.size())));
        ks.m_sMeta = std::to_string(0);

        ks.ExportP(*pOwner);

        return ks.m_sRes;
    }

    bool WalletClient::isRunning() const
    {
        return m_thread && m_thread->joinable();
    }

    bool WalletClient::isFork1() const
    {
        return m_currentHeight >= Rules::get().pForks[1].m_Height;
    }

    size_t WalletClient::getUnsafeActiveTransactionsCount() const
    {
        return m_unsafeActiveTxCount;
    }

    size_t WalletClient::getUnreadNotificationsCount() const
    {
        return m_unreadNotificationsCount;
    }

    bool WalletClient::isConnectionTrusted() const
    {
        return m_isConnectionTrusted;
    }

    beam::TxoID WalletClient::getTotalShieldedCount() const
    {
        return m_status.shieldedTotalCount;
    }

    uint8_t WalletClient::getMPLockTimeLimit() const
    {
        return m_mpLockTimeLimit;
    }

    uint32_t WalletClient::getMarurityProgress(const ShieldedCoin& coin) const
    {
        ShieldedCoin::UnlinkStatus us(coin, getTotalShieldedCount());
        const auto* packedMessage = ShieldedTxo::User::ToPackedMessage(coin.m_CoinID.m_User);
        auto mpAnonymitySet = packedMessage->m_MaxPrivacyMinAnonymitySet;
        return mpAnonymitySet ? us.m_Progress * 64 / mpAnonymitySet : us.m_Progress;
    }

    uint16_t WalletClient::getMaturityHoursLeft(const ShieldedCoin& coin) const
    {
        auto& timeLimit = m_mpLockTimeLimit;

        uint16_t hoursLeftByBlocksU = 0;
        if (timeLimit)
        {
            auto& stateID = m_status.stateID;
            auto hoursLeftByBlocks = (coin.m_confirmHeight + timeLimit * 60 - stateID.m_Height) / 60.;
            hoursLeftByBlocksU = static_cast<uint16_t>(hoursLeftByBlocks > 1 ? floor(hoursLeftByBlocks) : ceil(hoursLeftByBlocks));
        }

        if (m_shieldedPer24h)
        {
            auto outputsAddedAfterMyCoin = getTotalShieldedCount() - coin.m_TxoID;
            const auto* packedMessage = ShieldedTxo::User::ToPackedMessage(coin.m_CoinID.m_User);
            auto mpAnonymitySet = packedMessage->m_MaxPrivacyMinAnonymitySet;
            auto maxWindowBacklog = mpAnonymitySet ? Rules::get().Shielded.MaxWindowBacklog * mpAnonymitySet / 64 : Rules::get().Shielded.MaxWindowBacklog;
            auto outputsLeftForMP = maxWindowBacklog - outputsAddedAfterMyCoin;
            auto hoursLeft = outputsLeftForMP / static_cast<double>(m_shieldedPer24h) * 24;
            uint16_t hoursLeftU = static_cast<uint16_t>(hoursLeft > 1 ? floor(hoursLeft) : ceil(hoursLeft));
            if (timeLimit)
            {
                hoursLeftU = std::min(hoursLeftU, hoursLeftByBlocksU);
            }
            return hoursLeftU;
        }

        return timeLimit ? hoursLeftByBlocksU : std::numeric_limits<uint16_t>::max();
    }


    /////////////////////////////////////////////
    /// IWalletClientAsync implementation, these method are called in background thread and could safelly access wallet DB

    ByteBuffer WalletClient::generateVouchers(uint64_t ownID, size_t count) const
    {
        auto vouchers = GenerateVoucherList(m_walletDB->get_KeyKeeper(), ownID, count);
        if (vouchers.empty())
            return {};

        return toByteBuffer(vouchers);
    }

    void WalletClient::setCoinConfirmationsOffset(uint32_t offset)
    {
        m_walletDB->setCoinConfirmationsOffset(offset);
    }

    uint32_t WalletClient::getCoinConfirmationsOffset() const
    {
        return m_walletDB->getCoinConfirmationsOffset();
    }

    void WalletClient::onCoinsChanged(ChangeAction action, const std::vector<Coin>& items)
    {
        m_CoinChangesCollector.CollectItems(action, items);
        scheduleBalance();
    }

    void WalletClient::scheduleBalance()
    {
        m_balanceDelayed->start(0, false, [this] () {
            onStatus(getStatus());
        });
    }

    void WalletClient::onTransactionChanged(ChangeAction action, const std::vector<TxDescription>& items)
    {
        if (action == ChangeAction::Added)
        {
            for (const auto& tx : items)
            {
                if (!memis0(&tx.m_txId.front(), tx.m_txId.size())) // not special transaction
                {
                    assert(!m_exchangeRateProvider.expired());
                    if (auto p = m_exchangeRateProvider.lock())
                    {
                        m_walletDB->setTxParameter(tx.m_txId,
                            kDefaultSubTxID,
                            TxParameterID::ExchangeRates,
                            toByteBuffer(p->getRates()),
                            false);
                    }
                }
            }
        }
        m_TransactionChangesCollector.CollectItems(action, items);
        updateClientTxState();
    }

    void WalletClient::onSystemStateChanged(const Block::SystemState::ID& stateID)
    {
        updateStatus();
    }

    void WalletClient::onAddressChanged(ChangeAction action, const std::vector<WalletAddress>& items)
    {
        m_AddressChangesCollector.CollectItems(action, items);
    }

    void WalletClient::onShieldedCoinsChanged(ChangeAction action, const std::vector<ShieldedCoin>& coins)
    {
        // add virtual transaction for receiver
#ifdef BEAM_LELANTUS_SUPPORT
        m_ShieldedCoinChangesCollector.CollectItems(action, coins);
        scheduleBalance();
#endif // BEAM_LELANTUS_SUPPORT
    }

    void WalletClient::onSyncProgress(int done, int total)
    {
        onSyncProgressUpdated(done, total);
    }

    void WalletClient::onOwnedNode(const PeerID& id, bool connected)
    {
        updateConnectionTrust(connected);
        onNodeConnectionChanged(isConnected());
    }

    void WalletClient::sendMoney(const WalletID& receiver, const std::string& comment, Amount amount, Amount fee)
    {
        try
        {
            assert(!m_wallet.expired());
            auto s = m_wallet.lock();
            if (s)
            {
                WalletAddress senderAddress;
                m_walletDB->createAddress(senderAddress);
                saveAddress(senderAddress, true); // should update the wallet_network
                ByteBuffer message(comment.begin(), comment.end());

                TxParameters txParameters = CreateSimpleTransactionParameters()
                    .SetParameter(TxParameterID::MyID, senderAddress.m_walletID)
                    .SetParameter(TxParameterID::PeerID, receiver)
                    .SetParameter(TxParameterID::Amount, amount)
                    .SetParameter(TxParameterID::Fee, fee)
                    .SetParameter(TxParameterID::Message, message);

                s->StartTransaction(txParameters);
            }

            onSendMoneyVerified();
        }
        catch (const CannotGenerateSecretException&)
        {
            onNewAddressFailed();
            return;
        }
        catch (const ReceiverAddressExpiredException&)
        {
            onCantSendToExpired();
            return;
        }
        catch (const std::exception& e)
        {
            LOG_UNHANDLED_EXCEPTION() << "what = " << e.what();
        }
        catch (...) {
            LOG_UNHANDLED_EXCEPTION();
        }
    }

    void WalletClient::sendMoney(const WalletID& sender, const WalletID& receiver, const std::string& comment, Amount amount, Amount fee)
    {
        try
        {
            assert(!m_wallet.expired());
            auto s = m_wallet.lock();
            if (s)
            {
                ByteBuffer message(comment.begin(), comment.end());
                TxParameters txParameters = CreateSimpleTransactionParameters()
                    .SetParameter(TxParameterID::MyID, sender)
                    .SetParameter(TxParameterID::PeerID, receiver)
                    .SetParameter(TxParameterID::Amount, amount)
                    .SetParameter(TxParameterID::Fee, fee)
                    .SetParameter(TxParameterID::Message, message);
                
                s->StartTransaction(txParameters);
            }

            onSendMoneyVerified();
        }
        catch (const CannotGenerateSecretException&)
        {
            onNewAddressFailed();
            return;
        }
        catch (const ReceiverAddressExpiredException&)
        {
            onCantSendToExpired();
            return;
        }
        catch (const std::exception& e)
        {
            LOG_UNHANDLED_EXCEPTION() << "what = " << e.what();
        }
        catch (...) {
            LOG_UNHANDLED_EXCEPTION();
        }
    }

    void WalletClient::startTransaction(TxParameters&& parameters)
    {
        try
        {
            assert(!m_wallet.expired());
            auto s = m_wallet.lock();
            if (s)
            {
                auto myID = parameters.GetParameter<WalletID>(TxParameterID::MyID);
                if (!myID)
                {
                    WalletAddress senderAddress;
                    m_walletDB->createAddress(senderAddress);
                    saveAddress(senderAddress, true); // should update the wallet_network
                
                    parameters.SetParameter(TxParameterID::MyID, senderAddress.m_walletID);
                }

                s->StartTransaction(parameters);
            }

            onSendMoneyVerified();
        }
        catch (const CannotGenerateSecretException&)
        {
            onNewAddressFailed();
            return;
        }
        catch (const ReceiverAddressExpiredException&)
        {
            onCantSendToExpired();
            return;
        }
        catch (const std::exception& e)
        {
            LOG_UNHANDLED_EXCEPTION() << "what = " << e.what();
        }
        catch (...) {
            LOG_UNHANDLED_EXCEPTION();
        }
    }

    void WalletClient::syncWithNode()
    {
        assert(!m_nodeNetwork.expired());
        if (auto s = m_nodeNetwork.lock())
        {
            s->Connect();
    }
    }

    void WalletClient::calcChange(Amount amount, Amount fee, Asset::ID assetId)
    {
        const auto change = CalcChange(m_walletDB, amount, fee, assetId);
        onChangeCalculated(change.changeAsset, change.changeBeam, assetId);
    }

    void WalletClient::calcShieldedCoinSelectionInfo(Amount requested, Amount beforehandMinFee, Asset::ID assetId, bool isShielded /* = false */)
    {
<<<<<<< HEAD
        _shieldedCoinsSelectionResult = CalcShieldedCoinSelectionInfo(m_walletDB, requested, beforehandMinFee, assetId, isShielded);
        onShieldedCoinsSelectionCalculated(_shieldedCoinsSelectionResult);
=======
        m_shieldedCoinsSelectionResult = CalcShieldedCoinSelectionInfo(m_walletDB, requested, beforehandMinFee, assetId, isShielded);
        onNeedExtractShieldedCoins(!!m_shieldedCoinsSelectionResult.shieldedInputsFee);
        onShieldedCoinsSelectionCalculated(m_shieldedCoinsSelectionResult);
>>>>>>> 66a0d9b2
    }

    void WalletClient::getWalletStatus()
    {
        onStatus(getStatus());
    }

    void WalletClient::getTransactions()
    {
        onTransactionChanged(ChangeAction::Reset, m_walletDB->getTxHistory(wallet::TxType::ALL));
    }

    void WalletClient::getUtxosStatus()
    {
        onCoinsChanged(ChangeAction::Reset, getUtxos(beam::Asset::s_BeamID));
        onShieldedCoinsChanged(ChangeAction::Reset, m_walletDB->getShieldedCoins(beam::Asset::s_BeamID));
    }

    void WalletClient::getAddresses(bool own)
    {
        onAddresses(own, m_walletDB->getAddresses(own));
    }

    void WalletClient::getDexOrders()
    {
        if (auto dex = _dex.lock())
        {
            onDexOrdersChanged(ChangeAction::Reset, dex->getOrders());
        }
    }

    void WalletClient::publishDexOrder(const DexOrder& offer)
    {
        if (auto dex = _dex.lock())
        {
            try
            {
                dex->publishOrder(offer);
            }
            catch (const std::runtime_error& e)
            {
                LOG_ERROR() << e.what();
            }
        }
    }

    void WalletClient::acceptDexOrder(const DexOrderID& orderId)
    {
        if (auto dex = _dex.lock())
        {
            if (auto order = dex->getOrder(orderId))
            {
                auto params = CreateDexTransactionParams(order->sbbsID, orderId);
                startTransaction(std::move(params));
            }
        }

        /*if (auto dex = _dex.lock())
        {
            try
            {
                dex->acceptOrder(orderId);
            }
            catch (const std::runtime_error& e)
            {
                LOG_ERROR() << e.what();
            }
        }*/
    }

#ifdef BEAM_ATOMIC_SWAP_SUPPORT
    void WalletClient::getSwapOffers()
    {
        if (auto p = m_offersBulletinBoard.lock())
        {
            onSwapOffersChanged(ChangeAction::Reset, p->getOffersList());
        }
    }

    void WalletClient::publishSwapOffer(const SwapOffer& offer)
    {
        if (auto p = m_offersBulletinBoard.lock())
        {
            try
            {
                p->publishOffer(offer);
            }
            catch (const std::runtime_error& e)
            {
                LOG_ERROR() << offer.m_txId << e.what();
            }
        }
    }

    namespace {
        const char* SWAP_PARAMS_NAME = "LastSwapParams";
    }

    void WalletClient::loadSwapParams()
    {
        ByteBuffer params;
        m_walletDB->getBlob(SWAP_PARAMS_NAME, params);
        onSwapParamsLoaded(params);
    }

    void WalletClient::storeSwapParams(const ByteBuffer& params)
    {
        m_walletDB->setVarRaw(SWAP_PARAMS_NAME, params.data(), params.size());
    }
#endif  // BEAM_ATOMIC_SWAP_SUPPORT

    void WalletClient::cancelTx(const TxID& id)
    {
        auto w = m_wallet.lock();
        if (w)
        {
            w->CancelTransaction(id);
        }
    }

    void WalletClient::deleteTx(const TxID& id)
    {
        auto w = m_wallet.lock();
        if (w)
        {
            w->DeleteTransaction(id);
        }
    }

    void WalletClient::getCoinsByTx(const TxID& id)
    {
        onCoinsByTx(m_walletDB->getCoinsByTx(id));
    }

    void WalletClient::saveAddress(const WalletAddress& address, bool bOwn)
    {
        m_walletDB->saveAddress(address);
    }

    void WalletClient::generateNewAddress()
    {
        try
        {
            WalletAddress address;
            m_walletDB->createAddress(address);

            onGeneratedNewAddress(address);
        }
        catch (const CannotGenerateSecretException&)
        {
            onNewAddressFailed();
        }
        catch (const std::exception& e)
        {
            LOG_UNHANDLED_EXCEPTION() << "what = " << e.what();
        }
        catch (...) {
            LOG_UNHANDLED_EXCEPTION();
        }
    }

    void WalletClient::generateNewAddress(AsyncCallback<const WalletAddress&>&& callback)
    {
        try
        {
            WalletAddress address;
            m_walletDB->createAddress(address);

            postFunctionToClientContext([address, cb = std::move(callback)]()
            {
                cb(address);
            });
        }
        catch (const CannotGenerateSecretException&)
        {
            onNewAddressFailed();
        }
        catch (const std::exception& e)
        {
            LOG_UNHANDLED_EXCEPTION() << "what = " << e.what();
        }
        catch (...) {
            LOG_UNHANDLED_EXCEPTION();
        }
    }

    void WalletClient::deleteAddress(const WalletID& id)
    {
        try
        {
            auto pVal = m_walletDB->getAddress(id);
            if (pVal)
            {
                m_walletDB->deleteAddress(id);
            }
        }
        catch (const std::exception& e)
        {
            LOG_UNHANDLED_EXCEPTION() << "what = " << e.what();
        }
        catch (...) {
            LOG_UNHANDLED_EXCEPTION();
        }
    }

    void WalletClient::deleteAddress(const std::string& addr)
    {
        try
        {
            m_walletDB->deleteAddress(addr);
        }
        catch (const std::exception& e)
        {
            LOG_UNHANDLED_EXCEPTION() << "what = " << e.what();
        }
        catch (...) {
            LOG_UNHANDLED_EXCEPTION();
        }
    }

    void WalletClient::updateAddress(const WalletID& id, const std::string& name, WalletAddress::ExpirationStatus status)
    {
        try
        {
            auto addr = m_walletDB->getAddress(id);

            if (addr)
            {
                if (addr->isOwn() &&
                    status != WalletAddress::ExpirationStatus::AsIs)
                {
                    addr->setExpiration(status);
                }
                addr->setLabel(name);
                m_walletDB->saveAddress(*addr);
            }
            else
            {
                LOG_ERROR() << "Address " << to_string(id) << " is absent.";
            }
        }
        catch (const std::exception& e)
        {
            LOG_UNHANDLED_EXCEPTION() << "what = " << e.what();
        }
        catch (...) {
            LOG_UNHANDLED_EXCEPTION();
        }
    }

    void WalletClient::activateAddress(const WalletID& id)
    {
        try
        {
            auto addr = m_walletDB->getAddress(id);
            if (addr)
            {
                if (addr->isOwn())
                {
                    addr->setExpiration(WalletAddress::ExpirationStatus::OneDay);
                }
                m_walletDB->saveAddress(*addr);
            }
            else
            {
                LOG_ERROR() << "Address " << to_string(id) << " is absent.";
            }
        }
        catch (const std::exception& e)
        {
            LOG_UNHANDLED_EXCEPTION() << "what = " << e.what();
        }
        catch (...) {
            LOG_UNHANDLED_EXCEPTION();
        }
    }

    void WalletClient::getAddress(const WalletID& id) 
    {
        try
        {
            onGetAddress(id, m_walletDB->getAddress(id), m_walletDB->getVoucherCount(id));
        }
        catch (const std::exception& e)
        {
            LOG_UNHANDLED_EXCEPTION() << "what = " << e.what();
        }
        catch (...) {
            LOG_UNHANDLED_EXCEPTION();
        }
    }

    void WalletClient::getAddress(const WalletID& id, AsyncCallback<const boost::optional<WalletAddress>&, size_t>&& callback)
    {
        try
        {
            auto addr = m_walletDB->getAddress(id);
            size_t vouchersCount = m_walletDB->getVoucherCount(id);

            postFunctionToClientContext([addr, vouchersCount, cb = std::move(callback)]() 
            {
                cb(addr, vouchersCount);
            });
        }
        catch (const std::exception& e)
        {
            LOG_UNHANDLED_EXCEPTION() << "what = " << e.what();
        }
        catch (...) {
            LOG_UNHANDLED_EXCEPTION();
        }
    }

    void WalletClient::getAddress(const std::string& addrStr, AsyncCallback<const boost::optional<WalletAddress>&, size_t>&& callback)
    {
        try
        {
            auto addr = m_walletDB->getAddress(addrStr);
            size_t vouchersCount = 0;
            if (addr && addr->m_walletID != Zero)
            {
                vouchersCount = m_walletDB->getVoucherCount(addr->m_walletID);
            }

            postFunctionToClientContext([addr, vouchersCount, cb = std::move(callback)]()
            {
                cb(addr, vouchersCount);
            });
        }
        catch (const std::exception& e)
        {
            LOG_UNHANDLED_EXCEPTION() << "what = " << e.what();
        }
        catch (...) {
            LOG_UNHANDLED_EXCEPTION();
        }
    }

    void WalletClient::saveVouchers(const ShieldedVoucherList& vouchers, const WalletID& walletID)
    {
        try
        {
            if (m_walletDB->getVoucherCount(walletID) > 0)
            {
                // don't save vouchers if we already have to avoid zombie vouchers
                return;
            }
            storage::SaveVouchers(*m_walletDB, vouchers, walletID);
            
            // notify client about voucher count changes
            onGetAddress(walletID, m_walletDB->getAddress(walletID), m_walletDB->getVoucherCount(walletID));
        }
        catch (const std::exception& e)
        {
            LOG_UNHANDLED_EXCEPTION() << "what = " << e.what();
        }
        catch (...) 
        {
            LOG_UNHANDLED_EXCEPTION();
        }
    }

    void WalletClient::setNodeAddress(const std::string& addr)
    {
        if (auto s = m_nodeNetwork.lock())
        {
            if (!(s->setNodeAddress(addr)))
            {
                LOG_ERROR() << "Unable to resolve node address: " << addr;
                onWalletError(ErrorType::HostResolvedError);
            }
        }
        else
        {
            io::Address address;
            if (address.resolve(addr.c_str()))
            {
                m_initialNodeAddrStr = addr;
            }
            else
            {
                LOG_ERROR() << "Unable to resolve node address: " << addr;
                onWalletError(ErrorType::HostResolvedError);
            }
        }
    }

    void WalletClient::changeWalletPassword(const SecString& pass)
    {
        m_walletDB->changePassword(pass);
    }

    void WalletClient::getNetworkStatus()
    {
        if (m_walletError.is_initialized() && !isConnected())
        {
            onWalletError(*m_walletError);
            return;
        }

        onNodeConnectionChanged(isConnected());
    }

    void WalletClient::rescan()
    {
        try
        {
            assert(!m_wallet.expired());
            auto s = m_wallet.lock();
            if (s)
            {
                s->Rescan();
            }
        }
        catch (const std::exception& e)
        {
            LOG_UNHANDLED_EXCEPTION() << "what = " << e.what();
        }
        catch (...)
        {
            LOG_UNHANDLED_EXCEPTION();
        }
    }

    void WalletClient::exportPaymentProof(const TxID& id)
    {
        onPaymentProofExported(id, storage::ExportPaymentProof(*m_walletDB, id));
    }

    void WalletClient::checkAddress(const std::string& addr)
    {
        io::Address nodeAddr;

        onAddressChecked(addr, nodeAddr.resolve(addr.c_str()));
    }

    void WalletClient::importRecovery(const std::string& path)
    {
        try
        {
            m_walletDB->ImportRecovery(path, *this);
            return;
        }
        catch (const std::exception& e)
        {
            LOG_UNHANDLED_EXCEPTION() << "what = " << e.what();
        }
        catch (...) 
        {
            LOG_UNHANDLED_EXCEPTION();
        }
        onWalletError(ErrorType::ImportRecoveryError);
    }

    void WalletClient::importDataFromJson(const std::string& data)
    {
        auto isOk = storage::ImportDataFromJson(*m_walletDB, data.data(), data.size());

        onImportDataFromJson(isOk);
    }

    void WalletClient::exportDataToJson()
    {
        auto data = storage::ExportDataToJson(*m_walletDB);

        onExportDataToJson(data);
    }

    void WalletClient::exportTxHistoryToCsv()
    {
        auto data = storage::ExportTxHistoryToCsv(*m_walletDB);
        onExportTxHistoryToCsv(data);   
    }

    void WalletClient::switchOnOffExchangeRates(bool isActive)
    {
        assert(!m_exchangeRateProvider.expired());
        if (auto s = m_exchangeRateProvider.lock())
        {
            s->setOnOff(isActive);
        }
    }

    void WalletClient::switchOnOffNotifications(Notification::Type type, bool isActive)
    {
        m_notificationCenter->switchOnOffNotifications(type, isActive);
    }
    
    void WalletClient::getNotifications()
    {
        onNotificationsChanged(ChangeAction::Reset, m_notificationCenter->getNotifications());
    }

    void WalletClient::markNotificationAsRead(const ECC::uintBig& id)
    {
        m_notificationCenter->markNotificationAsRead(id);
    }

    void WalletClient::deleteNotification(const ECC::uintBig& id)
    {
        m_notificationCenter->deleteNotification(id);
    }

    void WalletClient::getExchangeRates()
    {
        assert(!m_exchangeRateProvider.expired());
        if (auto s = m_exchangeRateProvider.lock())
        {
            onExchangeRates(s->getRates());
        }
        else
        {
            onExchangeRates({});
        }
    }

    void WalletClient::getPublicAddress()
    {
        onPublicAddress(GeneratePublicOfflineAddress(*m_walletDB));
    }

    void WalletClient::generateVouchers(uint64_t ownID, size_t count, AsyncCallback<ShieldedVoucherList>&& callback)
    {
        auto vouchers = GenerateVoucherList(m_walletDB->get_KeyKeeper(), ownID, count);
        postFunctionToClientContext([res = std::move(vouchers), cb = std::move(callback)]() 
        {
            cb(std::move(res));
        });
    }

    void WalletClient::setMaxPrivacyLockTimeLimitHours(uint8_t limit)
    {
        m_walletDB->set_MaxPrivacyLockTimeLimitHours(limit);
        updateStatus();
    }

    void WalletClient::getMaxPrivacyLockTimeLimitHours(AsyncCallback<uint8_t>&& callback)
    {
        auto limit = m_walletDB->get_MaxPrivacyLockTimeLimitHours();
        postFunctionToClientContext([res = std::move(limit), cb = std::move(callback)]() 
        {
            cb(std::move(res));
        });
    }

    void WalletClient::getCoins(Asset::ID assetId, AsyncCallback<std::vector<Coin>>&& callback)
    {
        auto coins = getUtxos(assetId);
        postFunctionToClientContext([coins = std::move(coins), cb = std::move(callback)]()
        {
            cb(std::move(coins));
        });
    }

    void WalletClient::getShieldedCoins(Asset::ID assetId, AsyncCallback<std::vector<ShieldedCoin>>&& callback)
    {
        auto coins = m_walletDB->getShieldedCoins(assetId);
        postFunctionToClientContext([coins = std::move(coins), cb = std::move(callback)]()
        {
            cb(std::move(coins));
        });
    }

    void WalletClient::enableBodyRequests(bool value)
    {
        auto s = m_wallet.lock();
        if (s)
        {
            s->EnableBodyRequests(value);
        }
    }

    bool WalletClient::OnProgress(uint64_t done, uint64_t total)
    {
        onImportRecoveryProgress(done, total);
        return true;
    }

    vector<Coin> WalletClient::getUtxos(Asset::ID assetId) const
    {
        vector<Coin> utxos;
        m_walletDB->visitCoins([&utxos, assetId](const Coin& c)->bool
            {
                if (c.m_ID.m_AssetID == assetId)
                    utxos.push_back(c);
                return true;
            });
        return utxos;
    }

    WalletStatus WalletClient::getStatus() const
    {
        WalletStatus status;
        storage::Totals allTotals(*m_walletDB);

        for(const auto& totalsPair: allTotals.allTotals) {
            const auto& info = totalsPair.second;
            WalletStatus::AssetStatus assetStatus;

            assetStatus.available         =  info.Avail;
            assetStatus.receivingIncoming =  info.ReceivingIncoming;
            assetStatus.receivingIncoming += info.IncomingShielded;
            assetStatus.receivingChange   =  info.ReceivingChange;
            assetStatus.receiving         =  info.Incoming;
            assetStatus.sending           =  info.Outgoing;
            assetStatus.sending           += info.OutgoingShielded;
            assetStatus.maturing          =  info.Maturing;
            assetStatus.maturingMP        =  info.MaturingShielded;
            assetStatus.shielded          =  info.AvailShielded;

            status.all[totalsPair.first] = assetStatus;
        }

        ZeroObject(status.stateID);
        m_walletDB->getSystemStateID(status.stateID);
        status.shieldedTotalCount = m_walletDB->get_ShieldedOuts();
        status.update.lastTime = m_walletDB->getLastUpdateTime();

        return status;
    }

    void WalletClient::onNodeConnectionFailed(const proto::NodeConnection::DisconnectReason& reason)
    {
        // reason -> ErrorType
        if (proto::NodeConnection::DisconnectReason::ProcessingExc == reason.m_Type)
        {
            m_walletError = getWalletError(reason.m_ExceptionDetails.m_ExceptionType);
            onWalletError(*m_walletError);
            return;
        }

        if (proto::NodeConnection::DisconnectReason::Io == reason.m_Type)
        {
            m_walletError = getWalletError(reason.m_IoError);
            onWalletError(*m_walletError);
            return;
        }

        LOG_ERROR() << "Unprocessed error: " << reason;
    }

    void WalletClient::onNodeConnectedStatusChanged(bool isNodeConnected)
    {
        if (isNodeConnected)
        {
            ++m_connectedNodesCount;
        }
        else if (m_connectedNodesCount)
        {
            --m_connectedNodesCount;
        }

        onNodeConnectionChanged(isConnected());
    }

    void WalletClient::updateStatus()
    {
        auto status = getStatus();
        onStatus(status);
        updateMaxPrivacyStats(status);
        updateClientState(std::move(status));

    }

    void WalletClient::updateClientState(WalletStatus&& status)
    {
        if (auto w = m_wallet.lock(); w)
        {
            postFunctionToClientContext([this, currentHeight = m_walletDB->getCurrentHeight()
                , count = w->GetUnsafeActiveTransactionsCount()
                , status = std::move(status)
                , limit = m_walletDB->get_MaxPrivacyLockTimeLimitHours()]()
            {
                m_status = std::move(status);
                m_currentHeight = currentHeight;
                m_unsafeActiveTxCount = count;
                m_mpLockTimeLimit = limit;
            });
        }
    }

    void WalletClient::updateMaxPrivacyStats(const WalletStatus& status)
    {
        if (!(status.stateID.m_Height % kShieldedPer24hFilterBlocksForUpdate))
        {
            updateMaxPrivacyStatsImpl(status);
        }
    }

    void WalletClient::updateMaxPrivacyStatsImpl(const WalletStatus& status)
    {
        m_shieldedCountHistoryPart.clear();

        if (status.stateID.m_Height > kShieldedPer24hFilterBlocksForUpdate * kShieldedCountHistoryWindowSize)
        {
            auto w = m_wallet.lock();
            if (!w)
            {
                return;
            }

            m_shieldedCountHistoryPart.reserve(kShieldedCountHistoryWindowSize);

            for (uint8_t i = 0; i < kShieldedCountHistoryWindowSize; ++i)
            {
                auto h = status.stateID.m_Height - (kShieldedPer24hFilterBlocksForUpdate * i);

                w->RequestShieldedOutputsAt(h, [this](Height h, TxoID count)
                {
                    m_shieldedCountHistoryPart.emplace_back(h, count);
                    if (m_shieldedCountHistoryPart.size() == kShieldedCountHistoryWindowSize)
                    {
                        for (uint8_t i = 0; i < kShieldedPer24hFilterSize; ++i)
                        {
                            if (m_shieldedCountHistoryPart[i].second)
                            {
                                double b = static_cast<double>(m_shieldedCountHistoryPart[i].second - m_shieldedCountHistoryPart[i + kShieldedPer24hFilterSize].second);
                                m_shieldedPer24hFilter->addSample(b);
                            }
                            else
                            {
                                m_shieldedPer24hFilter->addSample(0);
                            }
                        }
                        auto shieldedPer24h = static_cast<TxoID>(floor(m_shieldedPer24hFilter->getAverage() * 10));

                        postFunctionToClientContext([this, shieldedPer24h]()
                        {
                            m_shieldedPer24h = shieldedPer24h;
                        });
                    }
                });
            }
        }
    }

    void WalletClient::updateClientTxState()
    {
        if (auto w = m_wallet.lock(); w)
        {
            postFunctionToClientContext([this, count = w->GetUnsafeActiveTransactionsCount()]()
            {
                m_unsafeActiveTxCount = count;
            });
        }
    }

    void WalletClient::updateNotifications()
    {
        size_t count = m_notificationCenter->getUnreadCount(
            [this] (std::vector<Notification>::const_iterator first, std::vector<Notification>::const_iterator last)
            {
                auto currentLibVersion = getLibVersion();
                auto currentClientRevision = getClientRevision();
                return std::count_if(first, last,
                    [&currentLibVersion, &currentClientRevision](const auto& p)
                    {
                        if (p.m_state == Notification::State::Unread)
                        {
                            if (p.m_type == Notification::Type::WalletImplUpdateAvailable)
                            {
                                WalletImplVerInfo info;
                                if (fromByteBuffer(p.m_content, info) &&
                                    VersionInfo::Application::DesktopWallet == info.m_application &&
                                    (currentLibVersion < info.m_version ||
                                    (currentLibVersion == info.m_version && currentClientRevision < info.m_UIrevision)))
                                {
                                    return true;
                                }
                            }
                            if (p.m_type == Notification::Type::TransactionFailed)
                            {
                                return true;
                            }
                        }
                        return false;
                    });
            });
        postFunctionToClientContext([this, count]()
        {
            m_unreadNotificationsCount = count;
        });
    }

    void WalletClient::updateConnectionTrust(bool trustedConnected)
    {
        if (trustedConnected)
        {
            ++m_trustedConnectionCount;
        }
        else if (m_trustedConnectionCount)
        {
            --m_trustedConnectionCount;
        }

        postFunctionToClientContext([this, isTrusted = m_trustedConnectionCount > 0 && m_trustedConnectionCount == m_connectedNodesCount]()
        {
            m_isConnectionTrusted = isTrusted;
        });
    }

    bool WalletClient::isConnected() const
    {
        return m_connectedNodesCount > 0;
    }

    void WalletClient::getAssetInfo(const Asset::ID assetId)
    {
        m_ainfoRequests.insert(assetId);
        m_ainfoDelayed->start(0, false, [this] () {
            processAInfo();
        });
    }

    void WalletClient::processAInfo ()
    {
        if (m_ainfoRequests.empty()) {
            return;
        }

        auto reqs = m_ainfoRequests;
        m_ainfoRequests.clear();

        for(auto assetId: reqs)
        {
            if(const auto oasset = m_walletDB->findAsset(assetId))
            {
                onAssetInfo(assetId, *oasset);
            }
            else
            {
                WalletAsset invalid;
                onAssetInfo(assetId, invalid);
            }
        }
    }

    void WalletClient::makeIWTCall(std::function<boost::any()>&& function, AsyncCallback<boost::any>&& resultCallback)
    {
        auto result = function();
        postFunctionToClientContext([result, cb = std::move(resultCallback)]()
        {
            cb(result);
        });
    }

    void WalletClient::callShader(const std::vector<uint8_t>& shader, const std::string& args, ShaderCallback&& cback)
    {
        auto smgr = _smgr.lock();
        if (!smgr)
        {
            assert(false);
            postFunctionToClientContext([cb = std::move(cback)]() {
                cb("unexpected: m_wallet is null", "", TxID());
            });
            return;
        }

        if (_shaderCback || !smgr->IsDone()) {
            postFunctionToClientContext([cb = std::move(cback)]() {
                cb("previous call is not finished", "", TxID());
            });
            return;
        }

        try
        {
            if (!shader.empty())
            {
                smgr->Compile(shader, ShadersManager::Kind::Manager);
            }
        }
        catch(std::runtime_error& err)
        {
            postFunctionToClientContext([cb = std::move(cback), msg = err.what()]() {
                cb(msg, "", TxID());
            });
            return;
        }

        _shaderCback = std::move(cback);

        try
        {
            smgr->Start(args, args.empty() ? 0 : 1);
        }
        catch(const std::runtime_error& err)
        {
            postFunctionToClientContext([cb = std::move(_shaderCback), msg = err.what()]() {
                cb(msg, "", TxID());
            });

            decltype(_shaderCback)().swap(_shaderCback);
            return;
        }
    }

    void WalletClient::onShaderDone()
    {
        if (!_shaderCback)
        {
            assert(false);
            LOG_ERROR() << "onShaderDone but empty callback";
            return;
        }

        auto smgr = _smgr.lock();
        if (!smgr)
        {
            assert(false);
            LOG_ERROR() << "onShaderDone but empty manager";
            postFunctionToClientContext([cb = std::move(_shaderCback)]() {
                cb("onShaderDone but empty manager", "", TxID());
            });
            return;
        }

        if (smgr->IsError())
        {
             postFunctionToClientContext([err = smgr->GetError(), cb = std::move(_shaderCback)]() {
                cb(err, "", TxID());
            });
            return;
        }

        auto invoke = smgr->GetInvokeData();
        if (invoke.empty())
        {
            postFunctionToClientContext([res = smgr->GetResult(), cb = std::move(_shaderCback)]() {
                cb("", res, TxID());
            });
        }
        else
        {
            std::string sComment = "Contract: ";

            for (size_t i = 0; i < invoke.size(); i++)
            {
                const auto& cdata = invoke[i];
                if (i)
                    sComment += "; ";
                sComment += cdata.m_sComment;
            }

            ByteBuffer msg(sComment.begin(), sComment.end());


            auto params = CreateTransactionParameters(TxType::Contract)
                    .SetParameter(TxParameterID::ContractDataPacked, invoke)
                    .SetParameter(TxParameterID::Message, msg);

            auto spw = m_wallet.lock();
            if (!spw)
            {
                postFunctionToClientContext([res = smgr->GetResult(), cb = std::move(_shaderCback)]() {
                    cb("failed to create transaction, wallet is not available", res, TxID());
                });
            }

            try
            {
                auto txid = spw->StartTransaction(params);
                postFunctionToClientContext([txid, res = smgr->GetResult(), cb = std::move(_shaderCback)]() {
                    cb("", res, txid);
                });
            }
            catch (std::runtime_error &err)
            {
                postFunctionToClientContext([err, res = smgr->GetResult(), cb = std::move(_shaderCback)]() {
                    cb(err.what(), res, TxID());
                });
            }
        }
        assert(!_shaderCback);
    }
}<|MERGE_RESOLUTION|>--- conflicted
+++ resolved
@@ -305,7 +305,6 @@
         call_async(&IWalletModelAsync::generateVouchers, ownID, count, std::move(callback));
     }
 
-<<<<<<< HEAD
     void getAssetInfo(Asset::ID assetId) override
     {
         call_async(&IWalletModelAsync::getAssetInfo, assetId);
@@ -321,13 +320,6 @@
         call_async(&IWalletModelAsync::callShader, shader, args, cback);
     }
 
-    void getShieldedCountAt(Height h, AsyncCallback<Height, TxoID>&& callback) override
-    {
-        call_async(&IWalletModelAsync::getShieldedCountAt, h, std::move(callback));
-    }
-
-=======
->>>>>>> 66a0d9b2
     void setMaxPrivacyLockTimeLimitHours(uint8_t limit) override
     {
         call_async(&IWalletModelAsync::setMaxPrivacyLockTimeLimitHours, limit);
@@ -954,14 +946,8 @@
 
     void WalletClient::calcShieldedCoinSelectionInfo(Amount requested, Amount beforehandMinFee, Asset::ID assetId, bool isShielded /* = false */)
     {
-<<<<<<< HEAD
-        _shieldedCoinsSelectionResult = CalcShieldedCoinSelectionInfo(m_walletDB, requested, beforehandMinFee, assetId, isShielded);
-        onShieldedCoinsSelectionCalculated(_shieldedCoinsSelectionResult);
-=======
         m_shieldedCoinsSelectionResult = CalcShieldedCoinSelectionInfo(m_walletDB, requested, beforehandMinFee, assetId, isShielded);
-        onNeedExtractShieldedCoins(!!m_shieldedCoinsSelectionResult.shieldedInputsFee);
         onShieldedCoinsSelectionCalculated(m_shieldedCoinsSelectionResult);
->>>>>>> 66a0d9b2
     }
 
     void WalletClient::getWalletStatus()
