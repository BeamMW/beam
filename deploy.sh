#!/bin/bash

cd $HOME

REPO=https://${GITHUB_API_KEY}@github.com/beam-mw/beam-builds

git config --global user.email "vadim@beam-mw.com"
git config --global user.name "Vadim Grigoruk"
git clone --depth=1 $REPO
cd beam-builds

# create folders for the build
APP=beam
DATE_FOLDER=nightly/$(date +%Y.%m.%d)
RELEASE_FOLDER=$DATE_FOLDER/release

if [[ "$OSTYPE" == "linux"* ]]; then
    OS_FOLDER=$RELEASE_FOLDER/linux
    LATEST_OS_FOLDER=testnet/release/linux
elif [[ "$OSTYPE" == "darwin"* ]]; then
    OS_FOLDER=$RELEASE_FOLDER/mac
    LATEST_OS_FOLDER=testnet/release/mac
else
    echo "Error, OS:$OSTYPE not supported"
    exit 1
fi

mkdir -p $OS_FOLDER
mkdir -p $LATEST_OS_FOLDER

if [[ "$OSTYPE" == "linux"* ]]; then

	tar -cvf $OS_FOLDER/$APP.tar --directory=$HOME/build/beam-mw/beam/beam beam beam.cfg
<<<<<<< HEAD
	tar -rvf $OS_FOLDER/$APP.tar --directory=$HOME/build/beam-mw/beam/ui beam-ui beam-ui.cfg
=======
>>>>>>> 2ebffa43
	gzip $OS_FOLDER/$APP.tar

	cp -f $OS_FOLDER/$APP.tar.gz $LATEST_OS_FOLDER/$APP.tar.gz

	git add $OS_FOLDER/$APP.tar.gz $LATEST_OS_FOLDER/$APP.tar.gz

	cp -f $HOME/build/beam-mw/beam/Beam-0.0.1-Linux.deb $OS_FOLDER/$APP-wallet.deb
	cp -f $OS_FOLDER/$APP-wallet.deb $LATEST_OS_FOLDER/$APP-wallet.deb
	git add $OS_FOLDER/$APP-wallet.deb $LATEST_OS_FOLDER/$APP-wallet.deb


elif [[ "$OSTYPE" == "darwin"* ]]; then
	tar -cvf $OS_FOLDER/$APP.tar --directory=$HOME/build/beam-mw/beam/beam beam beam.cfg
<<<<<<< HEAD
	tar -rvf $OS_FOLDER/$APP.tar --directory=$HOME/build/beam-mw/beam/ui beam-ui.app beam-ui.cfg
=======
>>>>>>> 2ebffa43
	gzip $OS_FOLDER/$APP.tar

	cp -f $OS_FOLDER/$APP.tar.gz $LATEST_OS_FOLDER/$APP.tar.gz

	git add $OS_FOLDER/$APP.tar.gz $LATEST_OS_FOLDER/$APP.tar.gz

	cp -f $HOME/build/beam-mw/beam/Beam-0.0.1-Darwin.dmg $OS_FOLDER/$APP-wallet.dmg
	cp -f $OS_FOLDER/$APP-wallet.dmg $LATEST_OS_FOLDER/$APP-wallet.dmg
	git add $OS_FOLDER/$APP-wallet.dmg $LATEST_OS_FOLDER/$APP-wallet.dmg
fi

git commit -m "Travis build $TRAVIS_BUILD_NUMBER on $OSTYPE"
git push $REPO master

echo "Done"<|MERGE_RESOLUTION|>--- conflicted
+++ resolved
@@ -31,10 +31,6 @@
 if [[ "$OSTYPE" == "linux"* ]]; then
 
 	tar -cvf $OS_FOLDER/$APP.tar --directory=$HOME/build/beam-mw/beam/beam beam beam.cfg
-<<<<<<< HEAD
-	tar -rvf $OS_FOLDER/$APP.tar --directory=$HOME/build/beam-mw/beam/ui beam-ui beam-ui.cfg
-=======
->>>>>>> 2ebffa43
 	gzip $OS_FOLDER/$APP.tar
 
 	cp -f $OS_FOLDER/$APP.tar.gz $LATEST_OS_FOLDER/$APP.tar.gz
@@ -48,10 +44,6 @@
 
 elif [[ "$OSTYPE" == "darwin"* ]]; then
 	tar -cvf $OS_FOLDER/$APP.tar --directory=$HOME/build/beam-mw/beam/beam beam beam.cfg
-<<<<<<< HEAD
-	tar -rvf $OS_FOLDER/$APP.tar --directory=$HOME/build/beam-mw/beam/ui beam-ui.app beam-ui.cfg
-=======
->>>>>>> 2ebffa43
 	gzip $OS_FOLDER/$APP.tar
 
 	cp -f $OS_FOLDER/$APP.tar.gz $LATEST_OS_FOLDER/$APP.tar.gz
