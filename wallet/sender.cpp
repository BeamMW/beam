--- conflicted
+++ resolved
@@ -60,9 +60,9 @@
 
         if (!m_parent.isValidSignature(msg.m_peerSignature, msg.m_publicPeerNonce, msg.m_publicPeerExcess))
         {
-            Negotiator::Fsm &fsm = static_cast<Negotiator::Fsm&>(*this);
-            fsm.process_event(events::TxFailed{true});
-            return;
+            Negotiator::Fsm &fsm = static_cast<Negotiator::Fsm&>(*this);
+            fsm.process_event(events::TxFailed{true});
+            return;
         }
 
         m_parent.m_publicPeerExcess = msg.m_publicPeerExcess;
@@ -133,9 +133,9 @@
 
     }
 
-    Amount Negotiator::FSMDefinition::get_total() const
-    {
-        auto currentHeight = m_parent.m_keychain->getCurrentHeight();
+    Amount Negotiator::FSMDefinition::get_total() const
+    {
+        auto currentHeight = m_parent.m_keychain->getCurrentHeight();
         Amount total = 0;
         m_parent.m_keychain->visit([&total, &currentHeight](const Coin& c)->bool
         {
@@ -144,19 +144,14 @@
                 total += c.m_amount;
             }
             return true;
-        });
-        return total;
+        });
+        return total;
     }
 
     void Negotiator::FSMDefinition::update_tx_description(TxDescription::Status s)
     {
-<<<<<<< HEAD
         m_parent.m_txDesc.m_status = s;
-        m_parent.m_txDesc.m_modifyTime = wallet::getTimestamp();
-=======
-        m_txDesc.m_status = s;
-        m_txDesc.m_modifyTime = getTimestamp();
->>>>>>> 895a06ee
+        m_parent.m_txDesc.m_modifyTime = getTimestamp();
         Serializer ser;
         ser & *this;
         ser.swap_buf(m_parent.m_txDesc.m_fsmState);
@@ -246,7 +241,7 @@
 
         Signature::MultiSig msig;
         msig.GenerateNonce(message, m_blindingExcess);
-
+
         return Point(Context::get().G * msig.m_Nonce);
     }
 
