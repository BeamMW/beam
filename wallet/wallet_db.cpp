// Copyright 2018 The Beam Team
//
// Licensed under the Apache License, Version 2.0 (the "License");
// you may not use this file except in compliance with the License.
// You may obtain a copy of the License at
//
//    http://www.apache.org/licenses/LICENSE-2.0
//
// Unless required by applicable law or agreed to in writing, software
// distributed under the License is distributed on an "AS IS" BASIS,
// WITHOUT WARRANTIES OR CONDITIONS OF ANY KIND, either express or implied.
// See the License for the specific language governing permissions and
// limitations under the License.

#include "wallet_db.h"
#include "wallet_transaction.h"
#include "utility/logger.h"
#include "utility/helpers.h"
#include "sqlite/sqlite3.h"
#include "core/block_rw.h"
#include <sstream>
#include <boost/functional/hash.hpp>
#include <boost/filesystem.hpp>
#include "nlohmann/json.hpp"
#include "utility/std_extension.h"

#define NOSEP
#define COMMA ", "
#define AND " AND "


#define ENUM_STORAGE_ID(each, sep, obj) \
    each(Type,           ID.m_Type,     INTEGER NOT NULL, obj) sep \
    each(SubKey,         ID.m_SubIdx,   INTEGER NOT NULL, obj) sep \
    each(Number,         ID.m_Idx,      INTEGER NOT NULL, obj) sep \
    each(amount,         ID.m_Value,    INTEGER NOT NULL, obj) \

#define ENUM_STORAGE_FIELDS(each, sep, obj) \
    each(maturity,       maturity,      INTEGER NOT NULL, obj) sep \
    each(confirmHeight,  confirmHeight, INTEGER, obj) sep \
    each(spentHeight,    spentHeight,   INTEGER, obj) sep \
    each(createTxId,     createTxId,    BLOB, obj) sep \
    each(spentTxId,      spentTxId,     BLOB, obj) sep \
    each(sessionId,      sessionId,     INTEGER NOT NULL, obj)

#define ENUM_ALL_STORAGE_FIELDS(each, sep, obj) \
    ENUM_STORAGE_ID(each, sep, obj) sep \
    ENUM_STORAGE_FIELDS(each, sep, obj)

#define LIST(name, member, type, obj) #name
#define LIST_WITH_TYPES(name, member, type, obj) #name " " #type

#define STM_BIND_LIST(name, member, type, obj) stm.bind(++colIdx, obj .m_ ## member);
#define STM_GET_LIST(name, member, type, obj) stm.get(colIdx++, obj .m_ ## member);

#define BIND_LIST(name, member, type, obj) "?"
#define SET_LIST(name, member, type, obj) #name "=?"

#define STORAGE_FIELDS ENUM_ALL_STORAGE_FIELDS(LIST, COMMA, )

#define STORAGE_WHERE_ID " WHERE " ENUM_STORAGE_ID(SET_LIST, AND, )
#define STORAGE_BIND_ID(obj) ENUM_STORAGE_ID(STM_BIND_LIST, NOSEP, obj)

#define STORAGE_NAME "storage"
#define VARIABLES_NAME "variables"
#define ADDRESSES_NAME "addresses"
#define TX_PARAMS_NAME "txparams"
#define PRIVATE_VARIABLES_NAME "PrivateVariables"
#define WALLET_MESSAGE_NAME "WalletMessages"
#define INCOMING_WALLET_MESSAGE_NAME "IncomingWalletMessages"
#define LASER_CHANNELS_NAME "LaserChannels"
#define LASER_ADDRESSES_NAME "LaserAddresses"
#define LASER_OPEN_STATES_NAME "LaserOpenStates"
#define LASER_UPDATES_NAME "LaserUpdates"

#define ENUM_VARIABLES_FIELDS(each, sep, obj) \
    each(name,  name,  TEXT UNIQUE, obj) sep \
    each(value, value, BLOB, obj)

#define VARIABLES_FIELDS ENUM_VARIABLES_FIELDS(LIST, COMMA, )

#define ENUM_ADDRESS_FIELDS(each, sep, obj) \
    each(walletID,       walletID,       BLOB NOT NULL PRIMARY KEY, obj) sep \
    each(label,          label,          TEXT NOT NULL, obj) sep \
    each(category,       category,       TEXT, obj) sep \
    each(createTime,     createTime,     INTEGER, obj) sep \
    each(duration,       duration,       INTEGER, obj) sep \
    each(OwnID,          OwnID,          INTEGER NOT NULL, obj)

#define ADDRESS_FIELDS ENUM_ADDRESS_FIELDS(LIST, COMMA, )

#define ENUM_TX_PARAMS_FIELDS(each, sep, obj) \
    each(txID,           txID,           BLOB NOT NULL , obj) sep \
    each(subTxID,        subTxID,        INTEGER NOT NULL , obj) sep \
    each(paramID,        paramID,        INTEGER NOT NULL , obj) sep \
    each(value,          value,          BLOB, obj)

#define TX_PARAMS_FIELDS ENUM_TX_PARAMS_FIELDS(LIST, COMMA, )

#define ENUM_WALLET_MESSAGE_FIELDS(each, sep, obj) \
    each(ID,  ID,  INTEGER NOT NULL PRIMARY KEY AUTOINCREMENT, obj) sep \
    each(PeerID, PeerID,   BLOB, obj) sep \
    each(Message, Message, BLOB, obj)

#define WALLET_MESSAGE_FIELDS ENUM_WALLET_MESSAGE_FIELDS(LIST, COMMA, )

#define ENUM_INCOMING_WALLET_MESSAGE_FIELDS(each, sep, obj) \
    each(ID,  ID,  INTEGER NOT NULL PRIMARY KEY AUTOINCREMENT, obj) sep \
    each(Channel, Channel, INTEGER, obj) sep \
    each(Message, Message, BLOB, obj)

#define INCOMING_WALLET_MESSAGE_FIELDS ENUM_INCOMING_WALLET_MESSAGE_FIELDS(LIST, COMMA, )

#define TblStates            "States"
#define TblStates_Height     "Height"
#define TblStates_Hdr        "State"

#define ENUM_LASER_CHANNEL_FIELDS(each, sep, obj) \
    each(chID,             chID,             BLOB NOT NULL PRIMARY KEY, obj) sep \
    each(myWID,            myWID,            BLOB NOT NULL, obj) sep \
    each(trgWID,           trgWID,           BLOB NOT NULL, obj) sep \
    each(state,            state,            INTEGER NOT NULL, obj) sep \
    each(fee,              fee,              INTEGER, obj) sep \
    each(locktime,         locktime,         INTEGER, obj) sep \
    each(amountMy,         amountMy,         INTEGER, obj) sep \
    each(amountTrg,        amountTrg,        INTEGER, obj) sep \
    each(amountCurrentMy,  amountCurrentMy,  INTEGER, obj) sep \
    each(amountCurrentTrg, amountCurrentTrg, INTEGER, obj) sep \
    each(lockHeight,       lockHeight,       INTEGER, obj) sep \
    each(bbsTimestamp,     bbsTimestamp,     INTEGER, obj) sep \
    each(data,             data,             BLOB, obj)

#define LASER_CHANNEL_FIELDS ENUM_LASER_CHANNEL_FIELDS(LIST, COMMA, )

namespace std
{
    template<>
    struct hash<pair<beam::Amount, beam::Amount>>
    {
        typedef pair<beam::Amount, beam::Amount> argument_type;
        typedef std::size_t result_type;

        result_type operator()(const argument_type& a) const noexcept
        {
            return boost::hash<argument_type>()(a);
        }
    };
}

namespace beam::wallet
{
    using namespace std;

    namespace
    {
        void throwIfError(int res, sqlite3* db)
        {
            if (res == SQLITE_OK)
            {
                return;
            }
            stringstream ss;
            ss << "sqlite error code=" << res << ", " << sqlite3_errmsg(db);
            LOG_DEBUG() << ss.str();
            throw runtime_error(ss.str());
        }


        void enterKey(sqlite3 * db, const SecString& password)
        {
            if (password.size() > static_cast<size_t>(numeric_limits<int>::max()))
            {
                throwIfError(SQLITE_TOOBIG, db);
            }
            int ret = sqlite3_key(db, password.data(), static_cast<int>(password.size()));
            throwIfError(ret, db);
        }

        struct CoinSelector3
        {
            typedef std::vector<Coin> Coins;
            typedef std::vector<size_t> Indexes;

            using Result = pair<Amount, Indexes>;

            const Coins& m_Coins; // input coins must be in ascending order, without zeroes
            
            CoinSelector3(const Coins& coins)
                :m_Coins(coins)
            {
            }

            static const uint32_t s_Factor = 16;

            struct Partial
            {
                static const Amount s_Inf = Amount(-1);

                struct Link {
                    size_t m_iNext; // 1-based, to distinguish "NULL" pointers
                    size_t m_iElement;
                };

                std::vector<Link> m_vLinks;

                struct Slot {
                    size_t m_iTop;
                    Amount m_Sum;
                };

                Slot m_pSlots[s_Factor + 1];
                Amount m_Goal;

                void Reset()
                {
                    m_vLinks.clear();
                    ZeroObject(m_pSlots);
                }

                uint32_t get_Slot(Amount v) const
                {
                    uint64_t i = v * s_Factor / m_Goal; // TODO - overflow check!
                    uint32_t res = (i >= s_Factor) ? s_Factor : static_cast<uint32_t>(i);
                    assert(res <= s_Factor + 1);
                    return res;
                }

                void Append(Slot& rDst, Amount v, size_t i0)
                {
                    m_vLinks.emplace_back();
                    m_vLinks.back().m_iElement = i0;
                    m_vLinks.back().m_iNext = rDst.m_iTop;

                    rDst.m_iTop = m_vLinks.size();
                    rDst.m_Sum += v;
                }

                bool IsBetter(Amount v, uint32_t iDst) const
                {
                    const Slot& rDst = m_pSlots[iDst];
                    return (s_Factor == iDst) ?
                        (!rDst.m_Sum || (v < rDst.m_Sum)) :
                        (v > rDst.m_Sum);
                }

                void AddItem(Amount v, size_t i0)
                {
                    // try combining first. Go from higher to lower, to make sure we don't process a slot which already contains this item
                    for (uint32_t iSrc = s_Factor; iSrc--; )
                    {
                        Slot& rSrc = m_pSlots[iSrc];
                        if (!rSrc.m_Sum)
                            continue;

                        Amount v2 = rSrc.m_Sum + v;
                        uint32_t iDst = get_Slot(v2);

                        if (!IsBetter(v2, iDst))
                            continue;

                        Slot& rDst = m_pSlots[iDst];

                        // improve
                        if (iSrc != iDst)
                            rDst = rSrc; // copy

                        Append(rDst, v, i0);
                    }

                    // try as-is
                    uint32_t iDst = get_Slot(v);
                    if (IsBetter(v, iDst))
                    {
                        Slot& rDst = m_pSlots[iDst];
                        ZeroObject(rDst);
                        Append(rDst, v, i0);
                    }
                }
            };

            void SolveOnce(Partial& part, Amount goal, size_t iEnd)
            {
                assert((goal > 0) && (iEnd <= m_Coins.size()));
                part.Reset();
                part.m_Goal = goal;

                for (size_t i = iEnd; i--; )
                    part.AddItem(m_Coins[i].m_ID.m_Value, i);
            }

            Result Select(Amount amount)
            {
                Partial part;
                size_t iEnd = m_Coins.size();

                Amount nOvershootPrev = Amount(-1);

                Result res;
                for (res.first = 0; (res.first < amount) && iEnd; )
                {
                    Amount goal = amount - res.first;
                    SolveOnce(part, goal, iEnd);

                    Partial::Slot& r1 = part.m_pSlots[s_Factor];
                    // reverse list direction
                    size_t iPrev = 0;
                    for (size_t i = r1.m_iTop; i; )
                    {
                        Partial::Link& link = part.m_vLinks[i - 1];
                        size_t iNext = link.m_iNext;
                        link.m_iNext = iPrev;
                        iPrev = i;
                        i = iNext;
                    }
                    r1.m_iTop = iPrev;

                    if (r1.m_Sum < goal)
                    {
                        // no solution
                        assert(!r1.m_Sum && !res.first);

                        // return the maximum we have
                        uint32_t iSlot = s_Factor - 1;
                        for ( ; iSlot > 0; iSlot--)
                            if (part.m_pSlots[iSlot].m_Sum)
                                break;

                        res.first = part.m_pSlots[iSlot].m_Sum;

                        for (size_t iLink = part.m_pSlots[iSlot].m_iTop; iLink; )
                        {
                            const Partial::Link& link = part.m_vLinks[iLink - 1];
                            iLink = link.m_iNext;

                            assert(link.m_iElement < iEnd);
                            res.second.push_back(link.m_iElement);
                        }

                        return res;
                    }

                    Amount nOvershoot = r1.m_Sum - goal;
                    bool bShouldRetry = (nOvershoot < nOvershootPrev);
                    nOvershootPrev = nOvershoot;

                    for (size_t iLink = r1.m_iTop; iLink; )
                    {
                        const Partial::Link& link = part.m_vLinks[iLink - 1];
                        iLink = link.m_iNext;

                        assert(link.m_iElement < iEnd);
                        res.second.push_back(link.m_iElement);
                        iEnd = link.m_iElement;

                        Amount v = m_Coins[link.m_iElement].m_ID.m_Value;
                        res.first += v;

                        if (bShouldRetry && (amount <= res.first + nOvershoot*2))
                            break; // leave enough window for reorgs
                    }
                }

                return res;
            }


        };

        template<typename T>
        void deserialize(T& value, const ByteBuffer& blob)
        {
            if (!blob.empty())
            {
                Deserializer d;
                d.reset(blob.data(), blob.size());
                d & value;
            }
            else
            {
                ZeroObject(value);
            }
        }

        void deserialize(ByteBuffer& value, ByteBuffer& blob)
        {
            value = blob;
        }
    }

    namespace sqlite
    {
        struct Statement
        {
            Statement(const WalletDB* db, const char* sql, bool privateDB=false)
                : _walletDB(nullptr)
                , _db(privateDB ? db->m_PrivateDB : db->_db)
                , _stm(nullptr)
            {
                int ret = sqlite3_prepare_v2(_db, sql, -1, &_stm, nullptr);
                throwIfError(ret, _db);
            }

            Statement(WalletDB* db, const char* sql, bool privateDB = false)
                : _walletDB(db)
                , _db(privateDB ? db->m_PrivateDB : db->_db)
                , _stm(nullptr)
            {
                if (_walletDB)
                {
                    _walletDB->onPrepareToModify();
                }
                int ret = sqlite3_prepare_v2(_db, sql, -1, &_stm, nullptr);
                throwIfError(ret, _db);
            }

            void Reset()
            {
                sqlite3_clear_bindings(_stm);
                sqlite3_reset(_stm);
            }

            void bind(int col, int val)
            {
                int ret = sqlite3_bind_int(_stm, col, val);
                throwIfError(ret, _db);
            }

            void bind(int col, Key::Type val)
            {
                int ret = sqlite3_bind_int(_stm, col, val);
                throwIfError(ret, _db);
            }

            void bind(int col, TxStatus val)
            {
                int ret = sqlite3_bind_int(_stm, col, static_cast<int>(val));
                throwIfError(ret, _db);
            }

            void bind(int col, uint64_t val)
            {
                int ret = sqlite3_bind_int64(_stm, col, val);
                throwIfError(ret, _db);
            }

            void bind(int col, uint32_t val)
            {
                int ret = sqlite3_bind_int(_stm, col, val);
                throwIfError(ret, _db);
            }

            void bind(int col, const TxID& id)
            {
                bind(col, id.data(), id.size());
            }

            void bind(int col, const boost::optional<TxID>& id)
            {
                if (id.is_initialized())
                {
                    bind(col, *id);
                }
                else
                {
                    bind(col, nullptr, 0);
                }
            }

            void bind(int col, const ECC::Hash::Value& hash)
            {
                bind(col, hash.m_pData, hash.nBytes);
            }

            void bind(int col, const WalletID& x)
            {
                bind(col, &x, sizeof(x));
            }

            void bind(int col, const io::Address& address)
            {
                bind(col, address.u64());
            }

            void bind(int col, const ByteBuffer& m)
            {
                bind(col, m.data(), m.size());
            }

            void bind(int col, const void* blob, size_t size)
            {
                if (size > static_cast<size_t>(numeric_limits<int32_t>::max()))// 0x7fffffff
                {
                    throwIfError(SQLITE_TOOBIG, _db);
                }
                int ret = sqlite3_bind_blob(_stm, col, blob, static_cast<int>(size), nullptr);
                throwIfError(ret, _db);
            }

            void bind(int col, const Block::SystemState::Full& s)
            {
                bind(col, &s, sizeof(s));
            }

            void bind(int col, const char* val)
            {
                int ret = sqlite3_bind_text(_stm, col, val, -1, nullptr);
                throwIfError(ret, _db);
            }

            void bind(int col, const string& val) // utf-8
            {
                int ret = sqlite3_bind_text(_stm, col, val.data(), -1, nullptr);
                throwIfError(ret, _db);
            }

            void bind(int col, TxParameterID val)
            {
                int ret = sqlite3_bind_int(_stm, col, static_cast<int>(val));
                throwIfError(ret, _db);
            }

            bool step()
            {
                int n = _walletDB ? sqlite3_total_changes(_db) : 0;
                int ret = sqlite3_step(_stm);
                if (_walletDB && sqlite3_total_changes(_db) != n)
                {
                    _walletDB->onModified();
                }
                switch (ret)
                {
                case SQLITE_ROW: return true;   // has another row ready continue
                case SQLITE_DONE: return false; // has finished executing stop;
                default:
                    throwIfError(ret, _db);
                    return false; // and stop
                }
            }

            void get(int col, uint64_t& val)
            {
                val = sqlite3_column_int64(_stm, col);
            }

            void get(int col, uint32_t& val)
            {
                val = sqlite3_column_int(_stm, col);
            }

            void get(int col, int& val)
            {
                val = sqlite3_column_int(_stm, col);
            }

            void get(int col, TxStatus& status)
            {
                status = static_cast<TxStatus>(sqlite3_column_int(_stm, col));
            }

            void get(int col, bool& val)
            {
                val = sqlite3_column_int(_stm, col) == 0 ? false : true;
            }

            void get(int col, TxID& id)
            {
                getBlobStrict(col, static_cast<void*>(id.data()), static_cast<int>(id.size()));
            }

            void get(int col, Block::SystemState::Full& s)
            {
                // read/write as a blob, skip serialization
                getBlobStrict(col, &s, sizeof(s));
            }

            void get(int col, boost::optional<TxID>& id)
            {
                TxID val;
                if (getBlobSafe(col, &val, sizeof(val)))
                    id = val;
            }

            void get(int col, ECC::Hash::Value& hash)
            {
                getBlobStrict(col, hash.m_pData, hash.nBytes);
            }

            void get(int col, WalletID& x)
            {
                getBlobStrict(col, &x, sizeof(x));
            }

            void get(int col, io::Address& address)
            {
                uint64_t t = 0;;
                get(col, t);
                address = io::Address::from_u64(t);
            }
            void get(int col, ByteBuffer& b)
            {
                b.clear();

                int size = sqlite3_column_bytes(_stm, col);
                if (size > 0)
                {
                    b.resize(size);
                    memcpy(&b.front(), sqlite3_column_blob(_stm, col), size);
                }
            }

            template<uint32_t nBytes_>
            void get(int col, uintBig_t<nBytes_>& data)
            {
                uint32_t size = sqlite3_column_bytes(_stm, col);
                if (size == nBytes_)
                    memcpy(data.m_pData, sqlite3_column_blob(_stm, col), size);
                else
                    throw std::runtime_error("wrong blob size");
            }

            bool getBlobSafe(int col, void* blob, int size)
            {
                if (sqlite3_column_bytes(_stm, col) != size)
                    return false;

                memcpy(blob, sqlite3_column_blob(_stm, col), size);
                return true;
            }

            void getBlobStrict(int col, void* blob, int size)
            {
                if (!getBlobSafe(col, blob, size))
                    throw std::runtime_error("wdb corruption");
            }

            void get(int col, Key::Type& type)
            {
                type = sqlite3_column_int(_stm, col);
            }

            void get(int col, string& str) // utf-8
            {
                int size = sqlite3_column_bytes(_stm, col);
                if (size > 0)
                {
                    const unsigned char* data = sqlite3_column_text(_stm, col);
                    str.assign(reinterpret_cast<const string::value_type*>(data));
                }
            }

            const char* retrieveSQL()
            {
                return sqlite3_expanded_sql(_stm);
            }

            ~Statement()
            {
                sqlite3_finalize(_stm);
            }
        private:
            WalletDB* _walletDB;
            sqlite3 * _db;
            sqlite3_stmt* _stm;
        };

        struct Transaction
        {
            Transaction(sqlite3* db)
                : _db(db)
                , _commited(false)
                , _rollbacked(false)
            {
                begin();
            }

            ~Transaction()
            {
                if (!_commited && !_rollbacked)
                    rollback();
            }

            void begin()
            {
                int ret = sqlite3_exec(_db, "BEGIN;", nullptr, nullptr, nullptr);
                throwIfError(ret, _db);
            }

            bool commit()
            {
                int ret = sqlite3_exec(_db, "COMMIT;", nullptr, nullptr, nullptr);

                _commited = (ret == SQLITE_OK);
                return _commited;
            }

            void rollback() noexcept
            {
                int ret = sqlite3_exec(_db, "ROLLBACK;", nullptr, nullptr, nullptr);
                _rollbacked = (ret == SQLITE_OK);
            }
        private:
            sqlite3 * _db;
            bool _commited;
            bool _rollbacked;
        };
    }

    namespace
    {
        const char* WalletSeed = "WalletSeed";
        const char* OwnerKey = "OwnerKey";
        const char* Version = "Version";
        const char* SystemStateIDName = "SystemStateID";
        const char* LastUpdateTimeName = "LastUpdateTime";
        const int BusyTimeoutMs = 5000;
        const int DbVersion = 16;
        const int DbVersion15 = 15;
        const int DbVersion14 = 14;
        const int DbVersion13 = 13;
        const int DbVersion12 = 12;
        const int DbVersion11 = 11;
        const int DbVersion10 = 10;
    }

    Coin::Coin(Amount amount /* = 0 */, Key::Type keyType /* = Key::Type::Regular */)
        : m_status{ Status::Unavailable }
        , m_maturity{ MaxHeight }
        , m_confirmHeight{ MaxHeight }
        , m_spentHeight{ MaxHeight }
        , m_sessionId(EmptyCoinSession)
    {
        m_ID = Zero;
        m_ID.m_Value = amount;
        m_ID.m_Type = keyType;
    }

    bool Coin::isReward() const
    {
        switch (m_ID.m_Type)
        {
        case Key::Type::Coinbase:
        case Key::Type::Comission:
            return true;
        default:
            return false;
        }
    }

    bool Coin::IsMaturityValid() const
    {
        switch (m_status)
        {
        case Unavailable:
        case Incoming:
            return false;

        default:
            return true;
        }
    }

    Height Coin::get_Maturity() const
    {
        return IsMaturityValid() ? m_maturity : MaxHeight;
    }

    bool Coin::operator==(const Coin& other) const
    {
        return other.m_ID == m_ID;
    }

    bool Coin::operator!=(const Coin& other) const
    {
        return !(other == *this);
    }

    string Coin::toStringID() const
    {
        ID::Packed packed;
        packed = m_ID;

        return to_hex(&packed, sizeof(packed));
    }

    Amount Coin::getAmount() const
    {
        return m_ID.m_Value;
    }

    std::string Coin::getStatusString() const
    {
        static std::map<Status, std::string> Strings 
        {
            {Unavailable,   "unavailable"},
            {Available,     "available"},
            {Maturing,      "maturing"},
            {Outgoing,      "outgoing"},
            {Incoming,      "incoming"},
            {Spent,         "spent"},
        };

        return Strings[m_status];
    }

    boost::optional<Coin::ID> Coin::FromString(const std::string& str)
    {
        bool isValid = false;
        auto byteBuffer = from_hex(str, &isValid);
        if (isValid && byteBuffer.size() <= sizeof(Coin::ID::Packed))
        {
            Coin::ID::Packed packed;
            ZeroObject(packed);
            uint8_t* p = reinterpret_cast<uint8_t*>(&packed) + sizeof(Coin::ID::Packed) - byteBuffer.size();
            copy_n(byteBuffer.begin(), byteBuffer.size(), p);
            Coin::ID id;
            id = packed;
            return id;
        }
        return boost::optional<Coin::ID>();
    }

    bool WalletDB::isInitialized(const string& path)
    {
#ifdef WIN32
        return boost::filesystem::exists(Utf8toUtf16(path.c_str()));
#else
        return boost::filesystem::exists(path);
#endif
    }

    namespace
    {
        bool IsTableCreated(WalletDB* db, const char* tableName)
        {
            std::string req = "SELECT name FROM sqlite_master WHERE type='table' AND name='";
            req += tableName;
            req += "';";

            sqlite::Statement stm(db, req.c_str(), false);
            return stm.step();
        }

        void CreateStorageTable(sqlite3* db)
        {
            const char* req = "CREATE TABLE " STORAGE_NAME " (" ENUM_ALL_STORAGE_FIELDS(LIST_WITH_TYPES, COMMA, ) ");"
                "CREATE UNIQUE INDEX CoinIndex ON " STORAGE_NAME "(" ENUM_STORAGE_ID(LIST, COMMA, )  ");"
                "CREATE INDEX ConfirmIndex ON " STORAGE_NAME"(confirmHeight);";
            int ret = sqlite3_exec(db, req, nullptr, nullptr, nullptr);
            throwIfError(ret, db);
        }

        void CreateWalletMessageTable(sqlite3* db)
        {
            {
                const char* req = "CREATE TABLE IF NOT EXISTS " WALLET_MESSAGE_NAME " (" ENUM_WALLET_MESSAGE_FIELDS(LIST_WITH_TYPES, COMMA, ) ");";
                int ret = sqlite3_exec(db, req, nullptr, nullptr, nullptr);
                throwIfError(ret, db);
            }
            {
                const char* req = "CREATE TABLE IF NOT EXISTS " INCOMING_WALLET_MESSAGE_NAME " (" ENUM_INCOMING_WALLET_MESSAGE_FIELDS(LIST_WITH_TYPES, COMMA, ) ");";
                int ret = sqlite3_exec(db, req, nullptr, nullptr, nullptr);
                throwIfError(ret, db);
            }
        }

        void CreatePrivateVariablesTable(sqlite3* db)
        {
            const char* req = "CREATE TABLE " PRIVATE_VARIABLES_NAME " (" ENUM_VARIABLES_FIELDS(LIST_WITH_TYPES, COMMA, ) ");";
            int ret = sqlite3_exec(db, req, nullptr, nullptr, nullptr);
            throwIfError(ret, db);
        }
    
        void CreateAddressesTable(sqlite3* db)
        {
            const char* req = "CREATE TABLE " ADDRESSES_NAME " (" ENUM_ADDRESS_FIELDS(LIST_WITH_TYPES, COMMA, ) ") WITHOUT ROWID;";
            int ret = sqlite3_exec(db, req, nullptr, nullptr, nullptr);
            throwIfError(ret, db);
        }

        void CreateVariablesTable(sqlite3* db)
        {
            const char* req = "CREATE TABLE " VARIABLES_NAME " (" ENUM_VARIABLES_FIELDS(LIST_WITH_TYPES, COMMA, ) ");";
            int ret = sqlite3_exec(db, req, nullptr, nullptr, nullptr);
            throwIfError(ret, db);
        }

        void CreateTxParamsTable(sqlite3* db)
        {
            const char* req = "CREATE TABLE " TX_PARAMS_NAME " (" ENUM_TX_PARAMS_FIELDS(LIST_WITH_TYPES, COMMA, ) ", PRIMARY KEY (txID, subTxID, paramID)) WITHOUT ROWID;";
            int ret = sqlite3_exec(db, req, nullptr, nullptr, nullptr);
            throwIfError(ret, db);
        }

        void CreateStatesTable(sqlite3* db)
        {
            const char* req = "CREATE TABLE [" TblStates "] ("
                "[" TblStates_Height    "] INTEGER NOT NULL PRIMARY KEY,"
                "[" TblStates_Hdr        "] BLOB NOT NULL)";
            int ret = sqlite3_exec(db, req, nullptr, nullptr, nullptr);
            throwIfError(ret, db);
        }

        
        void CreateLaserTables(sqlite3* db)
        {
            const char* req = "CREATE TABLE " LASER_CHANNELS_NAME " (" ENUM_LASER_CHANNEL_FIELDS(LIST_WITH_TYPES, COMMA, ) ") WITHOUT ROWID;";
            int ret = sqlite3_exec(db, req, nullptr, nullptr, nullptr);
            throwIfError(ret, db);

            const char* req2 = "CREATE TABLE " LASER_ADDRESSES_NAME " (" ENUM_ADDRESS_FIELDS(LIST_WITH_TYPES, COMMA, ) ") WITHOUT ROWID;";
            ret = sqlite3_exec(db, req2, nullptr, nullptr, nullptr);
            throwIfError(ret, db);

            LOG_INFO() << "Create laser tables";
        }

        void OpenAndMigrateIfNeeded(const string& path, sqlite3** db, const SecString& password)
        {
            int ret = sqlite3_open_v2(path.c_str(), db, SQLITE_OPEN_READWRITE, nullptr);
            throwIfError(ret, *db);
            enterKey(*db, password);
            // try to decrypt
            ret = sqlite3_exec(*db, "PRAGMA user_version;", nullptr, nullptr, nullptr);
            if (ret != SQLITE_OK)
            {
                LOG_INFO() << "Applying PRAGMA cipher_migrate...";
                ret = sqlite3_close(*db);
                throwIfError(ret, *db);
                ret = sqlite3_open_v2(path.c_str(), db, SQLITE_OPEN_READWRITE | SQLITE_OPEN_CREATE, nullptr);
                throwIfError(ret, *db);
                enterKey(*db, password);
                ret = sqlite3_exec(*db, "PRAGMA cipher_migrate; ", nullptr, nullptr, nullptr);
                throwIfError(ret, *db);
            }
        }

        bool MoveSeedToPrivateVariables(WalletDB& db)
        {
            ECC::NoLeak<ECC::Hash::Value> seed;
            if (!storage::getVar(db, WalletSeed, seed.V))
            {
                assert(false && "there is no seed for walletDB");
                LOG_ERROR() << "there is no seed for walletDB";
                return false;
            }
            db.setPrivateVarRaw(WalletSeed, &seed.V, sizeof(seed.V));

            {
                sqlite::Statement stm(&db, "DELETE FROM " VARIABLES_NAME " WHERE name=?1;");
                stm.bind(1, WalletSeed);
                stm.step();
            }

            return true;
        }

        bool GetPrivateVarRaw(const WalletDB& db, const char* name, void* data, int size, bool privateDb)
        {
            {
                sqlite::Statement stm(&db, "SELECT name FROM sqlite_master WHERE type = 'table' AND name = '" PRIVATE_VARIABLES_NAME "';", privateDb);
                if (!stm.step())
                {
                    return false; // public database
                }
            }

            {
                const char* req = "SELECT value FROM " PRIVATE_VARIABLES_NAME " WHERE name=?1;";

                sqlite::Statement stm(&db, req, privateDb);
                stm.bind(1, name);

                return stm.step() && stm.getBlobSafe(0, data, size);
            }
        }

        bool DropPrivateVariablesFromPublicDatabase(WalletDB& db)
        {
            {
                sqlite::Statement stm(&db, "SELECT name FROM sqlite_master WHERE type='table' AND name='" PRIVATE_VARIABLES_NAME "';");

                if (!stm.step())
                {
                    return true; // there is nothing to drop
                }
            }

            // ensure that we have  master key in private database
            {
                ECC::NoLeak<ECC::Hash::Value> seed; // seed from public db
                if (GetPrivateVarRaw(db, WalletSeed, &seed.V, sizeof(ECC::Hash::Value), false))
                {
                    ECC::NoLeak<ECC::Hash::Value> seed2; // seed from private db
                    if (GetPrivateVarRaw(db, WalletSeed, &seed2.V, sizeof(ECC::Hash::Value), true))
                    {
                        if (seed.V != seed2.V)
                        {
                            LOG_ERROR() << "Public database has different master key. Please check your \'wallet.db\' and \'wallet.db.private\'";
                            return false;
                        }
                    }
                    else
                    {
                        db.setPrivateVarRaw(WalletSeed, &seed.V, sizeof(seed.V));
                    }
                }
            }

            sqlite::Statement dropStm(&db, "DROP TABLE " PRIVATE_VARIABLES_NAME ";");
            dropStm.step();
            return true;
        }
    }

    void WalletDB::createTables(sqlite3* db, sqlite3* privateDb)
    {
        CreateStorageTable(db);
        CreateWalletMessageTable(db);
        CreatePrivateVariablesTable(privateDb);
        CreateVariablesTable(db);
        CreateAddressesTable(db);
        CreateTxParamsTable(db);
        CreateStatesTable(db);
    }

    IWalletDB::Ptr WalletDB::init(const string& path, const SecString& password, const ECC::NoLeak<ECC::uintBig>& secretKey, io::Reactor::Ptr reactor, bool separateDBForPrivateData)
    {
        if (!isInitialized(path))
        {
            sqlite3* db = nullptr;
            {
                int ret = sqlite3_open_v2(path.c_str(), &db, SQLITE_OPEN_READWRITE | SQLITE_OPEN_CREATE, nullptr);
                throwIfError(ret, db);
            }

            sqlite3* sdb = db;

            if (separateDBForPrivateData)
            {
                int ret = sqlite3_open_v2((path+".private").c_str(), &sdb, SQLITE_OPEN_READWRITE | SQLITE_OPEN_CREATE, nullptr);
                throwIfError(ret, sdb);
                enterKey(sdb, password);
            }

            enterKey(db, password);
            auto walletDB = make_shared<WalletDB>(db, secretKey, reactor, sdb);

<<<<<<< HEAD
            CreateStorageTable(walletDB->_db);
            CreateWalletMessageTable(walletDB->_db);
            CreatePrivateVariablesTable(walletDB->m_PrivateDB);
            CreateVariablesTable(walletDB->_db);
            CreateAddressesTable(walletDB->_db);
            CreateTxParamsTable(walletDB->_db);
            CreateStatesTable(walletDB->_db);
            CreateLaserTables(walletDB->_db);
=======
            createTables(walletDB->_db, walletDB->m_PrivateDB);
>>>>>>> 8cf5e21e

            {
                // store master key
                walletDB->setPrivateVarRaw(WalletSeed, &secretKey.V, sizeof(secretKey.V));

                // store owner key (public)
                {
                    Key::IKdf::Ptr pKey = walletDB->get_MasterKdf();
                    const ECC::HKdf& kdf = static_cast<ECC::HKdf&>(*pKey);

                    auto publicKdf = make_shared<ECC::HKdfPub>();
                    publicKdf->GenerateFrom(kdf);
                    ECC::NoLeak<ECC::HKdfPub::Packed> packedOwnerKey;
                    publicKdf->Export(packedOwnerKey.V);

                    storage::setVar(*walletDB, OwnerKey, packedOwnerKey.V);
                    walletDB->m_OwnerKdf = publicKdf;
                }

                storage::setVar(*walletDB, Version, DbVersion);
            }

            walletDB->flushDB();

            return static_pointer_cast<IWalletDB>(walletDB);
        }

        LOG_ERROR() << path << " already exists.";

        return Ptr();
    }

#if defined(BEAM_HW_WALLET)
    IWalletDB::Ptr WalletDB::initWithTrezor(const string& path, std::shared_ptr<ECC::HKdfPub> ownerKey, const SecString& password, io::Reactor::Ptr reactor)
    {
        if (!isInitialized(path))
        {
            sqlite3* db = nullptr;
            {
                int ret = sqlite3_open_v2(path.c_str(), &db, SQLITE_OPEN_READWRITE | SQLITE_OPEN_CREATE, nullptr);
                throwIfError(ret, db);
            }

            enterKey(db, password);
            auto walletDB = make_shared<WalletDB>(db, reactor);

            createTables(walletDB->_db, walletDB->m_PrivateDB);

            {
                // store owner key (public)
                {
                    ECC::NoLeak<ECC::HKdfPub::Packed> packedOwnerKey;
                    ownerKey->Export(packedOwnerKey.V);

                    storage::setVar(*walletDB, OwnerKey, packedOwnerKey.V);
                    walletDB->m_OwnerKdf = ownerKey;
                }

                storage::setVar(*walletDB, Version, DbVersion);
            }

            walletDB->flushDB();

            return static_pointer_cast<IWalletDB>(walletDB);
        }

        LOG_ERROR() << path << " already exists.";

        return Ptr();
    }
#endif

    IWalletDB::Ptr WalletDB::open(const string& path, const SecString& password, io::Reactor::Ptr reactor, bool useTrezor)
    {
        try
        {
            if (isInitialized(path))
            {
                sqlite3 *db = nullptr;
                OpenAndMigrateIfNeeded(path, &db, password);
                sqlite3 *sdb = db;
                string privatePath = path + ".private";
                bool separateDBForPrivateData = isInitialized(privatePath);
                if (separateDBForPrivateData)
                {
                    OpenAndMigrateIfNeeded(privatePath, &sdb, password);
                }

                auto walletDB = make_shared<WalletDB>(db, reactor, sdb);
                {
                    int ret = sqlite3_busy_timeout(walletDB->_db, BusyTimeoutMs);
                    throwIfError(ret, walletDB->_db);
                }
                {
                    int version = 0;
                    storage::getVar(*walletDB, Version, version);

                    // migration
                    try
                    {
                    switch (version)
                    {
                    case DbVersion10:
                    case DbVersion11:
                    case DbVersion12:
                        {
                            LOG_INFO() << "Converting DB from format 10-11";

                            // storage table changes: removed [status], [createHeight], [lockedHeight], added [spentHeight]
                            // sqlite doesn't support column removal. So instead we'll rename this table, select the data, and insert it to the new table
                            //
                            // The missing data, [spentHeight] - can only be deduced strictly if the UTXO has a reference to the spending tx. Otherwise we'll have to put a dummy spentHeight.
                            // In case of a rollback there's a chance (albeit small) we won't notice the UTXO un-spent status. But in case of such a problem this should be fixed by the "UTXO rescan".

                                if (!IsTableCreated(walletDB.get(), STORAGE_NAME "_del"))
                            {
                                const char* req =
                                    "ALTER TABLE " STORAGE_NAME " RENAME TO " STORAGE_NAME "_del;"
                                    "DROP INDEX CoinIndex;"
                                    "DROP INDEX ConfirmIndex;";

                                int ret = sqlite3_exec(walletDB->_db, req, NULL, NULL, NULL);
                                throwIfError(ret, walletDB->_db);
                            }

                                if (!IsTableCreated(walletDB.get(), STORAGE_NAME))
                                {
                            CreateStorageTable(walletDB->_db);
                                }

                            {
                                const char* req = "SELECT * FROM " STORAGE_NAME "_del;";
                                
                                for (sqlite::Statement stm(walletDB.get(), req);  stm.step(); )
                                {
                                    Coin coin;
                                    stm.get(0, coin.m_ID.m_Type);
                                    stm.get(1, coin.m_ID.m_SubIdx);
                                    stm.get(2, coin.m_ID.m_Idx);
                                    stm.get(3, coin.m_ID.m_Value);

                                    uint32_t status = 0;
                                    stm.get(4, status);

                                    stm.get(5, coin.m_maturity);
                                    // createHeight - skip
                                    stm.get(7, coin.m_confirmHeight);
                                    // lockedHeight - skip
                                    stm.get(9, coin.m_createTxId);
                                    stm.get(10, coin.m_spentTxId);
                                    stm.get(11, coin.m_sessionId);

                                    if (Coin::Status::Spent == static_cast<Coin::Status>(status))
                                    {
                                        // try to guess the spentHeight
                                        coin.m_spentHeight = coin.m_maturity; // init guess

                                        if (coin.m_spentTxId)
                                            {
                                                // we cannot use getTxParameter since it uses newer db scheme
                                                //storage::getTxParameter(*walletDB, coin.m_spentTxId.get(), TxParameterID::KernelProofHeight, coin.m_spentHeight);
                                                sqlite::Statement stm2(walletDB.get(), "SELECT value FROM " TX_PARAMS_NAME " WHERE txID=?1 AND paramID=?2;");
                                                stm2.bind(1, coin.m_spentTxId.get());
                                                stm2.bind(2, TxParameterID::KernelProofHeight);

                                                if (stm2.step())
                                                {
                                                    ByteBuffer buf;
                                                    stm2.get(0, buf);
                                                    Height h = 0;
                                                    if (fromByteBuffer(buf, h))
                                                    {
                                                        coin.m_spentHeight = h;
                                                    }
                                                }
                                            }
                                    }

                                    walletDB->saveCoin(coin);
                                }
                            }

                            {
                                const char* req = "DROP TABLE " STORAGE_NAME "_del;";
                                int ret = sqlite3_exec(walletDB->_db, req, NULL, NULL, NULL);
                                throwIfError(ret, walletDB->_db);
                            }
                        }

                        // no break;

                    case DbVersion13:
                            LOG_INFO() << "Converting DB to format 13...";

                        CreateWalletMessageTable(walletDB->_db);
                        CreatePrivateVariablesTable(walletDB->m_PrivateDB);

                        if (!MoveSeedToPrivateVariables(*walletDB))
                        {
                            return Ptr();
                        }

                    case DbVersion14:
                        {
                                LOG_INFO() << "Converting DB to format 14...";

                            // tx_params table changed: added new column [subTxID]
                            // move old data to temp table
                            {
                                const char* req = "ALTER TABLE " TX_PARAMS_NAME " RENAME TO " TX_PARAMS_NAME "_del;";
                                int ret = sqlite3_exec(walletDB->_db, req, NULL, NULL, NULL);
                                throwIfError(ret, walletDB->_db);
                            }

                            // create new table
                            CreateTxParamsTable(walletDB->_db);

                            // migration
                            {
                                const char* req = "INSERT INTO " TX_PARAMS_NAME " (" ENUM_TX_PARAMS_FIELDS(LIST, COMMA, ) ") SELECT \"txID\", ?1 as \"subTxID\", \"paramID\", \"value\" FROM " TX_PARAMS_NAME "_del;";
                                sqlite::Statement stm(walletDB.get(), req);
                                stm.bind(1, kDefaultSubTxID);
                                stm.step();
                            }

                            // remove tmp table
                            {
                                const char* req = "DROP TABLE " TX_PARAMS_NAME "_del;";
                                int ret = sqlite3_exec(walletDB->_db, req, NULL, NULL, NULL);
                                throwIfError(ret, walletDB->_db);
                            }

                        }
                    case DbVersion15:
                        {
                            LOG_INFO() << "Converting DB from format 15";
                            CreateLaserTables(walletDB->_db);
                            // no break;   
                        }

                        storage::setVar(*walletDB, Version, DbVersion);
                        // no break;

                    case DbVersion:

                        // drop private variables from public database for cold wallet 
                        if (separateDBForPrivateData && !DropPrivateVariablesFromPublicDatabase(*walletDB))
                        {
                            return Ptr();
                        }

                        break; // ok

                    default:
                        {
                            LOG_DEBUG() << "Invalid DB version: " << version << ". Expected: " << DbVersion;
                            return Ptr();
                        }
                    }

                    walletDB->flushDB();
                }
                    catch (...)
                    {
                        LOG_ERROR() << "Database migration failed";
                        walletDB->rollbackDB();
                        return {};
                    }
                }
                {
                    const char* req = "SELECT name FROM sqlite_master WHERE type='table' AND name='" STORAGE_NAME "';";
                    int ret = sqlite3_exec(walletDB->_db, req, nullptr, nullptr, nullptr);
                    if (ret != SQLITE_OK)
                    {
                        LOG_ERROR() << "Invalid DB or wrong password :(";
                        return Ptr();
                    }
                }

                {
                    const char* req = "SELECT " STORAGE_FIELDS " FROM " STORAGE_NAME ";";
                    int ret = sqlite3_exec(walletDB->_db, req, nullptr, nullptr, nullptr);
                    if (ret != SQLITE_OK)
                    {
                        LOG_ERROR() << "Invalid DB format :(";
                        return Ptr();
                    }
                }

                {
                    const char* req = "SELECT " VARIABLES_FIELDS " FROM " VARIABLES_NAME ";";
                    int ret = sqlite3_exec(walletDB->_db, req, nullptr, nullptr, nullptr);
                    if (ret != SQLITE_OK)
                    {
                        LOG_ERROR() << "Invalid DB format :(";
                        return Ptr();
                    }
                }
                {
                    ECC::NoLeak<ECC::Hash::Value> seed;
                    if (walletDB->getPrivateVarRaw(WalletSeed, &seed.V, sizeof(seed.V)))
                    {
                        ECC::HKdf::Create(walletDB->m_pKdf, seed.V);
                        walletDB->m_OwnerKdf = walletDB->m_pKdf;
                    }
                    else
                    {
                        ECC::NoLeak<ECC::HKdfPub::Packed> packedOwnerKey;
                        if (storage::getVar(*walletDB, OwnerKey, packedOwnerKey.V))
                        {
                            auto publicKdf = make_shared<ECC::HKdfPub>();
                            if (!publicKdf->Import(packedOwnerKey.V))
                            {
                                LOG_ERROR() << "Failed to load owner key";
                                return Ptr();
                            }
                            walletDB->m_OwnerKdf = publicKdf;
                        }

                    }
                }

                walletDB->m_useTrezor = useTrezor;
                return static_pointer_cast<IWalletDB>(walletDB);
            }

            LOG_ERROR() << path << " not found, please init the wallet before.";
        }
        catch (const exception&)
        {
        }

        return Ptr();
    }

    WalletDB::WalletDB(sqlite3* db, io::Reactor::Ptr reactor)
        : WalletDB(db, reactor, db)
    {

    }

    WalletDB::WalletDB(sqlite3* db, io::Reactor::Ptr reactor, sqlite3* sdb)
        : _db(db)
        , m_PrivateDB(sdb)
        , m_Reactor(reactor)
        , m_IsFlushPending(false)
    {

    }

    WalletDB::WalletDB(sqlite3* db, const ECC::NoLeak<ECC::uintBig>& secretKey, io::Reactor::Ptr reactor, sqlite3* sdb)
        : WalletDB(db, reactor, sdb)
    {
        ECC::HKdf::Create(m_pKdf, secretKey.V);
    }

    WalletDB::~WalletDB()
    {
        if (_db)
        {
            if (m_DbTransaction)
            {
                try
                {
                    m_DbTransaction->commit();
                }
                catch (const runtime_error& ex)
                {
                    LOG_ERROR() << "Wallet DB Commit failed: " << ex.what();
                }
                m_DbTransaction.reset();
            }
            BEAM_VERIFY(SQLITE_OK == sqlite3_close(_db));
            if (m_PrivateDB && _db != m_PrivateDB)
            {
                BEAM_VERIFY(SQLITE_OK == sqlite3_close(m_PrivateDB));
                m_PrivateDB = nullptr;
            }
            _db = nullptr;
        }
        
    }

    Key::IKdf::Ptr WalletDB::get_MasterKdf() const
    {
        return m_useTrezor ? nullptr : m_pKdf;
    }

	Key::IKdf::Ptr IWalletDB::get_ChildKdf(const Key::IDV& kidv) const
	{
		return MasterKey::get_Child(get_MasterKdf(), kidv);
	}

    beam::Key::IPKdf::Ptr WalletDB::get_OwnerKdf() const
    {
        return m_OwnerKdf;
    }

    void IWalletDB::calcCommitment(ECC::Scalar::Native& sk, ECC::Point& comm, const Coin::ID& cid)
    {
        SwitchCommitment().Create(sk, comm, *get_ChildKdf(cid), cid);
    }

	void IWalletDB::ImportRecovery(const std::string& path)
	{
		IRecoveryProgress prog;
		BEAM_VERIFY(ImportRecovery(path, prog));
	}

	bool IWalletDB::ImportRecovery(const std::string& path, IRecoveryProgress& prog)
	{
		beam::RecoveryInfo::Reader rp;
		rp.Open(path.c_str());
		uint64_t nTotal = rp.m_Stream.get_Remaining();

		beam::Key::IPKdf::Ptr pOwner = get_MasterKdf();

		while (true)
		{
			RecoveryInfo::Entry x;
			if (!rp.Read(x))
				break;

			uint64_t nRemaining = rp.m_Stream.get_Remaining();
			if (!prog.OnProgress(nTotal - nRemaining, nTotal))
				return false;

			Key::IDV kidv;
			if (!x.m_Output.Recover(x.m_CreateHeight, *pOwner, kidv))
				continue;

			if (!kidv.m_Value && (Key::Type::Decoy == kidv.m_Type))
				continue; // filter-out decoys

			ECC::Scalar::Native sk;
			ECC::Point comm;
			calcCommitment(sk, comm, kidv);
			if (!(comm == x.m_Output.m_Commitment))
				continue;

			Coin c;
			c.m_ID = kidv;
			findCoin(c); // in case it exists already - fill its parameters

			c.m_maturity = x.m_Output.get_MinMaturity(x.m_CreateHeight);
			c.m_confirmHeight = x.m_CreateHeight;

			LOG_INFO() << "CoinID: " << c.m_ID << " Maturity=" << c.m_maturity << " Recovered";

			saveCoin(c);
		}

		rp.Finalyze(); // final verification

		// add states to history
		std::vector<Block::SystemState::Full> vec;
		rp.m_Cwp.UnpackStates(vec);

		if (!vec.empty())
			get_History().AddStates(&vec.front(), vec.size());

		return true;
	}

    vector<Coin> WalletDB::selectCoins(Amount amount)
    {
        vector<Coin> coins, coinsSel;
        Block::SystemState::ID stateID = {};
        getSystemStateID(stateID);

        {
            sqlite::Statement stm(this, "SELECT " STORAGE_FIELDS " FROM " STORAGE_NAME " WHERE maturity>=0 AND maturity<=?1 AND spentHeight<0 ORDER BY amount ASC");
            stm.bind(1, stateID.m_Height);

            while (stm.step())
            {
                auto& coin = coins.emplace_back();
                int colIdx = 0;
                ENUM_ALL_STORAGE_FIELDS(STM_GET_LIST, NOSEP, coin);

                storage::DeduceStatus(*this, coin, stateID.m_Height);
                if (Coin::Status::Available != coin.m_status)
                    coins.pop_back();
                else
                {
                    if (coin.m_ID.m_Value >= amount)
                        break;
                }
            }
        }

        CoinSelector3 csel(coins);
        CoinSelector3::Result res = csel.Select(amount);

        if (res.first >= amount)
        {
            coinsSel.reserve(res.second.size());

            for (size_t j = 0; j < res.second.size(); j++)
                coinsSel.push_back(std::move(coins[res.second[j]]));
        }


        return coinsSel;
    }

    std::vector<Coin> WalletDB::getCoinsCreatedByTx(const TxID& txId)
    {
        // select all coins for TxID
        sqlite::Statement stm(this, "SELECT " STORAGE_FIELDS " FROM " STORAGE_NAME " WHERE createTxID=?1 ORDER BY amount DESC;");
        stm.bind(1, txId);

        vector<Coin> coins;

        while (stm.step())
        {
            auto& coin = coins.emplace_back();
            int colIdx = 0;
            ENUM_ALL_STORAGE_FIELDS(STM_GET_LIST, NOSEP, coin);
        }

        return coins;
    }

    std::vector<Coin> WalletDB::getCoinsByTx(const TxID& txId)
    {
        sqlite::Statement stm(this, "SELECT " STORAGE_FIELDS " FROM " STORAGE_NAME " WHERE createTxID=?1 OR spentTxID=?1;");
        stm.bind(1, txId);

        vector<Coin> coins;

        while (stm.step())
        {
            auto& coin = coins.emplace_back();
            int colIdx = 0;
            ENUM_ALL_STORAGE_FIELDS(STM_GET_LIST, NOSEP, coin);
        }

        return coins;
    }

    vector<Coin> WalletDB::getCoinsByID(const CoinIDList& ids)
    {
        vector<Coin> coins;
        coins.reserve(ids.size());
        struct DummyWrapper {
                Coin::ID m_ID;
        };

        Block::SystemState::ID stateID = {};
        getSystemStateID(stateID);

        for (const auto& cid : ids)
        {
            const char* req = "SELECT * FROM " STORAGE_NAME STORAGE_WHERE_ID;
            sqlite::Statement stm(this, req);

            static_assert(sizeof(DummyWrapper) == sizeof(cid), "");
            const DummyWrapper& wrp = reinterpret_cast<const DummyWrapper&>(cid);

            int colIdx = 0;
            STORAGE_BIND_ID(wrp);

            if (stm.step())
            {
                Coin coin;
                colIdx = 0;
                ENUM_ALL_STORAGE_FIELDS(STM_GET_LIST, NOSEP, coin);
                storage::DeduceStatus(*this, coin, stateID.m_Height);
                if (Coin::Status::Available == coin.m_status)
                {
                    coins.push_back(coin);
                }
            }
        }
        return coins;
    }

    void WalletDB::insertCoinRaw(const Coin& coin)
    {
        const char* req = "INSERT INTO " STORAGE_NAME " (" ENUM_ALL_STORAGE_FIELDS(LIST, COMMA, ) ") VALUES(" ENUM_ALL_STORAGE_FIELDS(BIND_LIST, COMMA, ) ");";
        sqlite::Statement stm(this, req);

        int colIdx = 0;
        ENUM_ALL_STORAGE_FIELDS(STM_BIND_LIST, NOSEP, coin);
        stm.step();
    }

    void WalletDB::insertNewCoin(Coin& coin)
    {
        Coin cDup;
        cDup.m_ID = coin.m_ID;
        while (findCoin(cDup))
            cDup.m_ID.m_Idx++;

        coin.m_ID.m_Idx = cDup.m_ID.m_Idx;
        insertCoinRaw(coin);
    }

    bool WalletDB::updateCoinRaw(const Coin& coin)
    {
        const char* req = "UPDATE " STORAGE_NAME " SET " ENUM_STORAGE_FIELDS(SET_LIST, COMMA, ) STORAGE_WHERE_ID  ";";
        sqlite::Statement stm(this, req);

        int colIdx = 0;
        ENUM_STORAGE_FIELDS(STM_BIND_LIST, NOSEP, coin);
        ENUM_STORAGE_ID(STM_BIND_LIST, NOSEP, coin);
        stm.step();

        return sqlite3_changes(_db) > 0;
    }

    void WalletDB::saveCoinRaw(const Coin& coin)
    {
        if (!updateCoinRaw(coin))
            insertCoinRaw(coin);
    }

    Coin WalletDB::generateSharedCoin(Amount amount)
    {
        Coin coin(amount);

        coin.m_ID.m_Idx = get_RandomID();
        return coin;
    }

    void WalletDB::storeCoin(Coin& coin)
    {
        coin.m_ID.m_Idx = get_RandomID();
        insertNewCoin(coin);
        notifyCoinsChanged();
    }

    void WalletDB::storeCoins(std::vector<Coin>& coins)
    {
        if (coins.empty())
            return;

        uint64_t nKeyIndex = get_RandomID();
        for (auto& coin : coins)
        {
            coin.m_ID.m_Idx = nKeyIndex;
            insertNewCoin(coin);
            nKeyIndex = coin.m_ID.m_Idx + 1;
        }
        notifyCoinsChanged();
    }

    void WalletDB::saveCoin(const Coin& coin)
    {
        saveCoinRaw(coin);
        notifyCoinsChanged();
    }

    void WalletDB::saveCoins(const vector<Coin>& coins)
    {
        if (coins.empty())
            return;

        for (auto& coin : coins)
        {
            saveCoinRaw(coin);
        }

        notifyCoinsChanged();
    }

    uint64_t WalletDB::AllocateKidRange(uint64_t nCount)
    {
        // a bit akward, but ok
        static const char szName[] = "LastKid";

        uint64_t nLast;
        uintBigFor<uint64_t>::Type var;

        if (storage::getVar(*this, szName, var))
        {
            var.Export(nLast);
        }
        else
        {
            nLast = getTimestamp(); // by default initialize by current time X1M (1sec resolution) to prevent collisions after reinitialization. Should be ok if creating less than 1M keys / sec average
            nLast *= 1000000;
        }

        var = nLast + nCount;
        storage::setVar(*this, szName, var);

        return nLast;
    }

    void WalletDB::removeCoins(const vector<Coin::ID>& coins)
    {
        if (coins.size())
        {
            for (const auto& cid : coins)
                removeCoinImpl(cid);

            notifyCoinsChanged();
        }
    }

    void WalletDB::removeCoinImpl(const Coin::ID& cid)
    {
        const char* req = "DELETE FROM " STORAGE_NAME STORAGE_WHERE_ID;
        sqlite::Statement stm(this, req);

        struct DummyWrapper {
            Coin::ID m_ID;
        };

        static_assert(sizeof(DummyWrapper) == sizeof(cid), "");
        const DummyWrapper& wrp = reinterpret_cast<const DummyWrapper&>(cid);

        int colIdx = 0;
        STORAGE_BIND_ID(wrp)

        stm.step();
    }

    void WalletDB::removeCoin(const Coin::ID& cid)
    {
        removeCoinImpl(cid);
        notifyCoinsChanged();
    }

    void WalletDB::clearCoins()
    {
        sqlite::Statement stm(this, "DELETE FROM " STORAGE_NAME ";");
        stm.step();
        notifyCoinsChanged();
    }

    bool WalletDB::findCoin(Coin& coin)
    {
        const char* req = "SELECT " ENUM_STORAGE_FIELDS(LIST, COMMA, ) " FROM " STORAGE_NAME STORAGE_WHERE_ID;
        sqlite::Statement stm(this, req);

        int colIdx = 0;
        STORAGE_BIND_ID(coin)

        if (!stm.step())
            return false;

        colIdx = 0;
        ENUM_STORAGE_FIELDS(STM_GET_LIST, NOSEP, coin);

        storage::DeduceStatus(*this, coin, getCurrentHeight());

        return true;
    }

    void WalletDB::visitCoins(function<bool(const Coin& coin)> func)
    {
        const char* req = "SELECT " STORAGE_FIELDS " FROM " STORAGE_NAME " ORDER BY ROWID;";
        sqlite::Statement stm(this, req);

        Height h = getCurrentHeight();

        while (stm.step())
        {
            Coin coin;

            int colIdx = 0;
            ENUM_ALL_STORAGE_FIELDS(STM_GET_LIST, NOSEP, coin);

            storage::DeduceStatus(*this, coin, h);

            if (!func(coin))
                break;
        }
    }

    void WalletDB::setVarRaw(const char* name, const void* data, size_t size)
    {
        const char* req = "INSERT or REPLACE INTO " VARIABLES_NAME " (" VARIABLES_FIELDS ") VALUES(?1, ?2);";

        sqlite::Statement stm(this, req);

        stm.bind(1, name);
        stm.bind(2, data, size);

        stm.step();
    }

    bool WalletDB::getVarRaw(const char* name, void* data, int size) const
    {
        const char* req = "SELECT value FROM " VARIABLES_NAME " WHERE name=?1;";

        sqlite::Statement stm(this, req);
        stm.bind(1, name);

        return
            stm.step() &&
            stm.getBlobSafe(0, data, size);
    }

    void WalletDB::removeVarRaw(const char* name)
    {
        const char* req = "DELETE FROM " VARIABLES_NAME " WHERE name=?1;";
        sqlite::Statement stm(this, req);

        stm.bind(1, name);
        stm.step();
    }

    void WalletDB::setPrivateVarRaw(const char* name, const void* data, size_t size)
    {
        const char* req = "INSERT or REPLACE INTO " PRIVATE_VARIABLES_NAME " (" VARIABLES_FIELDS ") VALUES(?1, ?2);";

        sqlite::Statement stm(this, req, true);

        stm.bind(1, name);
        stm.bind(2, data, size);

        stm.step();
    }

    bool WalletDB::getPrivateVarRaw(const char* name, void* data, int size) const
    {
        return GetPrivateVarRaw(*this, name, data, size, true);
    }

    bool WalletDB::getBlob(const char* name, ByteBuffer& var) const
    {
        const char* req = "SELECT value FROM " VARIABLES_NAME " WHERE name=?1;";

        sqlite::Statement stm(this, req);
        stm.bind(1, name);
        if (stm.step())
        {
            stm.get(0, var);
            return true;
        }
        return false;
    }

    Timestamp WalletDB::getLastUpdateTime() const
    {
        Timestamp timestamp = {};
        
        if (storage::getVar(*this, LastUpdateTimeName, timestamp))
        {
            return timestamp;
        }
        return 0;
    }

    void WalletDB::setSystemStateID(const Block::SystemState::ID& stateID)
    {
        storage::setVar(*this, SystemStateIDName, stateID);
        storage::setVar(*this, LastUpdateTimeName, getTimestamp());
        notifySystemStateChanged();
    }

    bool WalletDB::getSystemStateID(Block::SystemState::ID& stateID) const
    {
        return storage::getVar(*this, SystemStateIDName, stateID);
    }

    Height WalletDB::getCurrentHeight() const
    {
        Block::SystemState::ID id = {};
        if (getSystemStateID(id))
        {
            return id.m_Height;
        }
        return 0;
    }

    void WalletDB::rollbackConfirmedUtxo(Height minHeight)
    {
        // UTXOs
        {
            const char* req = "UPDATE " STORAGE_NAME " SET confirmHeight=?1 WHERE confirmHeight > ?2;";
            sqlite::Statement stm(this, req);
            stm.bind(1, MaxHeight);
            stm.bind(2, minHeight);
            stm.step();
        }

        {
            const char* req = "UPDATE " STORAGE_NAME " SET spentHeight=?1 WHERE spentHeight > ?2;";
            sqlite::Statement stm(this, req);
            stm.bind(1, MaxHeight);
            stm.bind(2, minHeight);
            stm.step();
        }

        notifyCoinsChanged();
    }

    vector<TxDescription> WalletDB::getTxHistory(wallet::TxType txType, uint64_t start, int count) const
    {
        // TODO this is temporary solution
        int txCount = 0;
        {
            std::string req = "SELECT COUNT(DISTINCT txID) FROM " TX_PARAMS_NAME " WHERE paramID = ?1";
            req += (txType != wallet::TxType::ALL) ? " AND value = ?2 ;" : " ;";

            sqlite::Statement stm(this, req.c_str());
            stm.bind(1, wallet::TxParameterID::TransactionType);

            ByteBuffer typeBlob;
            if (txType != wallet::TxType::ALL)
            {
                typeBlob = toByteBuffer(txType);
                stm.bind(2, typeBlob);
            }

            stm.step();
            stm.get(0, txCount);
        }

        vector<TxDescription> res;
        if (txCount > 0)
        {
            res.reserve(static_cast<size_t>(min(txCount, count)));
            std::string req = "SELECT DISTINCT txID FROM " TX_PARAMS_NAME;

            if (txType != wallet::TxType::ALL)
            {
                req += " WHERE paramID = ?3 AND value = ?4";
            }

            req += " LIMIT ?1 OFFSET ?2 ;";

            sqlite::Statement stm(this, req.c_str());
            stm.bind(1, count);
            stm.bind(2, start);

            ByteBuffer typeBlob;
            if (txType != wallet::TxType::ALL)
            {
                stm.bind(3, wallet::TxParameterID::TransactionType);
                typeBlob = toByteBuffer(txType);
                stm.bind(4, typeBlob);
            }

            while (stm.step())
            {
                TxID txID;
                stm.get(0, txID);
                auto t = getTx(txID);
                if (t.is_initialized())
                {
                    res.emplace_back(*t);
                }
            }
            sort(res.begin(), res.end(), [](const auto& left, const auto& right) {return left.m_createTime > right.m_createTime; });
        }

        return res;
    }
    
    boost::optional<TxDescription> WalletDB::getTx(const TxID& txId) const
    {
        // load only simple TX that supported by TxDescription
        const char* req = "SELECT * FROM " TX_PARAMS_NAME " WHERE txID=?1;";
        sqlite::Statement stm(this, req);
        stm.bind(1, txId);

        TxDescription txDescription(txId);

        const std::set<TxParameterID> mandatoryParams{ 
            TxParameterID::Amount,
            TxParameterID::Fee,
         //   TxParameterID::PeerID,
            TxParameterID::MyID, 
            TxParameterID::CreateTime,
            TxParameterID::IsSender };
        std::set<TxParameterID> gottenParams;

        while (stm.step())
        {
            TxParameter parameter = {};
            int colIdx = 0;
            ENUM_TX_PARAMS_FIELDS(STM_GET_LIST, NOSEP, parameter);
            auto parameterID = static_cast<TxParameterID>(parameter.m_paramID);

            txDescription.SetParameter(parameterID, parameter.m_value, static_cast<SubTxID>(parameter.m_subTxID));

            if (parameter.m_subTxID == kDefaultSubTxID)
            {
                gottenParams.emplace(parameterID);

                switch (parameterID)
                {
                case TxParameterID::TransactionType:
                    deserialize(txDescription.m_txType, parameter.m_value);
                    break;
                case TxParameterID::Amount:
                    deserialize(txDescription.m_amount, parameter.m_value);
                    break;
                case TxParameterID::Fee:
                    deserialize(txDescription.m_fee, parameter.m_value);
                    break;
                case TxParameterID::MinHeight:
                    deserialize(txDescription.m_minHeight, parameter.m_value);
                    break;
                case TxParameterID::PeerID:
                    deserialize(txDescription.m_peerId, parameter.m_value);
                    break;
                case TxParameterID::MyID:
                    deserialize(txDescription.m_myId, parameter.m_value);
                    break;
                case TxParameterID::CreateTime:
                    deserialize(txDescription.m_createTime, parameter.m_value);
                    break;
                case TxParameterID::IsSender:
                    deserialize(txDescription.m_sender, parameter.m_value);
                    break;
                case TxParameterID::Message:
                    deserialize(txDescription.m_message, parameter.m_value);
                    break;
                case TxParameterID::Change:
                    deserialize(txDescription.m_change, parameter.m_value);
                    break;
                case TxParameterID::ModifyTime:
                    deserialize(txDescription.m_modifyTime, parameter.m_value);
                    break;
                case TxParameterID::Status:
                    deserialize(txDescription.m_status, parameter.m_value);
                    break;
                case TxParameterID::KernelID:
                    deserialize(txDescription.m_kernelID, parameter.m_value);
                    break;
                case TxParameterID::FailureReason:
                    deserialize(txDescription.m_failureReason, parameter.m_value);
                    break;
                case TxParameterID::IsSelfTx:
                    deserialize(txDescription.m_selfTx, parameter.m_value);
                    break;
                default:
                    break; // suppress warning
                }
            }

        }

        if (std::includes(gottenParams.begin(), gottenParams.end(), mandatoryParams.begin(), mandatoryParams.end()))
        {
            return txDescription;
        }

        return boost::optional<TxDescription>{};
    }

    void WalletDB::saveTx(const TxDescription& p)
    {
        ChangeAction action = ChangeAction::Added;

        storage::setTxParameter(*this, p.m_txId, TxParameterID::TransactionType, p.m_txType, false);
        storage::setTxParameter(*this, p.m_txId, TxParameterID::Amount, p.m_amount, false);
        storage::setTxParameter(*this, p.m_txId, TxParameterID::Fee, p.m_fee, false);
        storage::setTxParameter(*this, p.m_txId, TxParameterID::Change, p.m_change, false);
        if (p.m_minHeight)
        {
            storage::setTxParameter(*this, p.m_txId, TxParameterID::MinHeight, p.m_minHeight, false);
        }
        storage::setTxParameter(*this, p.m_txId, TxParameterID::PeerID, p.m_peerId, false);
        storage::setTxParameter(*this, p.m_txId, TxParameterID::MyID, p.m_myId, false);
        storage::setTxParameter(*this, p.m_txId, TxParameterID::Message, p.m_message, false);
        storage::setTxParameter(*this, p.m_txId, TxParameterID::CreateTime, p.m_createTime, false);
        storage::setTxParameter(*this, p.m_txId, TxParameterID::ModifyTime, p.m_modifyTime, false);
        storage::setTxParameter(*this, p.m_txId, TxParameterID::IsSender, p.m_sender, false);
        storage::setTxParameter(*this, p.m_txId, TxParameterID::Status, p.m_status, false);
        storage::setTxParameter(*this, p.m_txId, TxParameterID::IsSelfTx, p.m_selfTx, false);

        // notify only when full TX saved
        notifyTransactionChanged(action, {p});
    }

    void WalletDB::deleteTx(const TxID& txId)
    {
        auto tx = getTx(txId);
        if (tx.is_initialized())
        {
            const char* req = "DELETE FROM " TX_PARAMS_NAME " WHERE txID=?1 AND paramID!=?2;";
            sqlite::Statement stm(this, req);

            stm.bind(1, txId);
            stm.bind(2, TxParameterID::TransactionType);

            stm.step();
            deleteParametersFromCache(txId);
            notifyTransactionChanged(ChangeAction::Removed, { *tx });
        }
    }

    void WalletDB::rollbackTx(const TxID& txId)
    {
        {
            const char* req = "UPDATE " STORAGE_NAME " SET spentTxId=NULL WHERE spentTxId=?1;";
            sqlite::Statement stm(this, req);
            stm.bind(1, txId);
            stm.step();
        }
        {
            const char* req = "DELETE FROM " STORAGE_NAME " WHERE createTxId=?1 AND confirmHeight=?2;";
            sqlite::Statement stm(this, req);
            stm.bind(1, txId);
            stm.bind(2, MaxHeight);
            stm.step();
        }
        notifyCoinsChanged();
    }

    boost::optional<WalletAddress> WalletDB::getAddress(
        const WalletID& id, bool isLaser) const
    {
        if (auto it = m_AddressesCache.find(id); it != m_AddressesCache.end())
        {
            return it->second;
        }
        const std::string addrTableName =
            isLaser ? LASER_ADDRESSES_NAME : ADDRESSES_NAME;
        auto req = "SELECT * FROM " + addrTableName + " WHERE walletID=?1;";
        sqlite::Statement stm(this, req.c_str());

        stm.bind(1, id);

        if (stm.step())
        {
            WalletAddress address = {};
            int colIdx = 0;
            ENUM_ADDRESS_FIELDS(STM_GET_LIST, NOSEP, address);
            insertAddressToCache(id, address);
            return address;
        }
        if (!isLaser)
        {
        insertAddressToCache(id, boost::optional<WalletAddress>());
        }
        return boost::optional<WalletAddress>();
    }

    std::vector<WalletAddress> WalletDB::getAddresses(bool own) const
    {
        vector<WalletAddress> res;
        const char* req = "SELECT * FROM " ADDRESSES_NAME " ORDER BY createTime DESC;";
        sqlite::Statement stm(this, req);

        while (stm.step())
        {
            auto& a = res.emplace_back();
            int colIdx = 0;
            ENUM_ADDRESS_FIELDS(STM_GET_LIST, NOSEP, a);

            if ((!a.m_OwnID) == own)
                res.pop_back(); // akward, but ok
        }
        return res;
    }

    void WalletDB::saveAddress(const WalletAddress& address, bool isLaser)
    {
        const std::string addrTableName =
            isLaser ? LASER_ADDRESSES_NAME : ADDRESSES_NAME;
        ChangeAction action = ChangeAction::Added;
        {
            auto selectReq = "SELECT * FROM " + addrTableName + " WHERE walletID=?1;";
            sqlite::Statement stm2(this, selectReq.c_str());
            stm2.bind(1, address.m_walletID);

            if (stm2.step())
            {
                auto updateReq = "UPDATE " + addrTableName + " SET label=?2, category=?3, duration=?4, createTime=?5 WHERE walletID=?1;";
                sqlite::Statement stm(this, updateReq.c_str());

                stm.bind(1, address.m_walletID);
                stm.bind(2, address.m_label);
                stm.bind(3, address.m_category);
                stm.bind(4, address.m_duration);
                stm.bind(5, address.m_createTime);
                stm.step();

                action = ChangeAction::Updated;
            }
            else
            {
                auto insertReq = "INSERT INTO " + addrTableName + " (" ENUM_ADDRESS_FIELDS(LIST, COMMA, ) ") VALUES(" ENUM_ADDRESS_FIELDS(BIND_LIST, COMMA, ) ");";
                sqlite::Statement stm(this, insertReq.c_str());
                int colIdx = 0;
                ENUM_ADDRESS_FIELDS(STM_BIND_LIST, NOSEP, address);
                stm.step();
            }
        }

        if (!isLaser)
        {
        insertAddressToCache(address.m_walletID, address);
        notifyAddressChanged(action, { address });
    }
    }

    void WalletDB::deleteAddress(const WalletID& id, bool isLaser)
    {
        auto address = getAddress(id, isLaser);
        if (address)
        {
            const std::string addrTableName =
                isLaser ? LASER_ADDRESSES_NAME : ADDRESSES_NAME;

            auto req = "DELETE FROM " + addrTableName + " WHERE walletID=?1;";
            sqlite::Statement stm(this, req.c_str());

            stm.bind(1, id);

            stm.step();

            if (!isLaser)
            {
            deleteAddressFromCache(id);

            notifyAddressChanged(ChangeAction::Removed, {*address});
        }
    }
    }

    void WalletDB::insertAddressToCache(const WalletID& id, const boost::optional<WalletAddress>& address) const
    {
        m_AddressesCache[id] = address;
    }

    void WalletDB::deleteAddressFromCache(const WalletID& id)
    {
        m_AddressesCache.erase(id);
    }

    void WalletDB::saveLaserChannel(const ILaserChannelEntity& ch)
    {
        LOG_DEBUG() << "Save channel: "
                    << to_hex(ch.get_chID()->m_pData, ch.get_chID()->nBytes);
        const char* selectReq = "SELECT * FROM " LASER_CHANNELS_NAME " WHERE chID=?1;";
        sqlite::Statement stm2(this, selectReq);
        stm2.bind(1, ch.get_chID()->m_pData, ch.get_chID()->nBytes);

        if (stm2.step())
        {
            const char* updateReq = "UPDATE " LASER_CHANNELS_NAME " SET myWID=?2, trgWID=?3, state=?4, fee=?5, locktime=?6, amountMy=?7, amountTrg=?8, amountCurrentMy=?9, amountCurrentTrg=?10, lockHeight=?11, bbsTimestamp=?12, data=?13 WHERE chID=?1;";
            sqlite::Statement stm(this, updateReq);

            stm.bind(1, ch.get_chID()->m_pData, ch.get_chID()->nBytes);
            stm.bind(2, ch.get_myWID());
            stm.bind(3, ch.get_trgWID());
            stm.bind(4, ch.get_State());
            stm.bind(5, ch.get_fee());
            stm.bind(6, ch.getLocktime());
            stm.bind(7, ch.get_amountMy());
            stm.bind(8, ch.get_amountTrg());
            stm.bind(9, ch.get_amountCurrentMy());
            stm.bind(10, ch.get_amountCurrentTrg());
            stm.bind(11, ch.get_LockHeight());
            stm.bind(12, ch.get_BbsTimestamp());
            stm.bind(13, ch.get_Data().data(), ch.get_Data().size());
            stm.step();
        }
        else
        {
            const char* insertReq = "INSERT INTO " LASER_CHANNELS_NAME " (" ENUM_LASER_CHANNEL_FIELDS(LIST, COMMA, ) ") VALUES(" ENUM_LASER_CHANNEL_FIELDS(BIND_LIST, COMMA, ) ");";
            sqlite::Statement stm(this, insertReq);
            stm.bind(1, ch.get_chID()->m_pData, ch.get_chID()->nBytes);
            stm.bind(2, ch.get_myWID());
            stm.bind(3, ch.get_trgWID());
            stm.bind(4, ch.get_State());
            stm.bind(5, ch.get_fee());
            stm.bind(6, ch.getLocktime());
            stm.bind(7, ch.get_amountMy());
            stm.bind(8, ch.get_amountTrg());
            stm.bind(9, ch.get_amountCurrentMy());
            stm.bind(10, ch.get_amountCurrentTrg());
            stm.bind(11, ch.get_LockHeight());
            stm.bind(12, ch.get_BbsTimestamp());
            stm.bind(13, ch.get_Data().data(), ch.get_Data().size());
            stm.step();

            saveAddress(ch.get_myAddr(), true);
        }
    }

    bool WalletDB::getLaserChannel(const std::shared_ptr<uintBig_t<16>>& chId,
                                   TLaserChannelEntity* entity)
    {
        const char* selectReq = "SELECT  " LASER_CHANNEL_FIELDS " FROM " LASER_CHANNELS_NAME " WHERE chID=?1;";
        sqlite::Statement stm(this, selectReq);
        stm.bind(1, chId->m_pData, chId->nBytes);

        if (stm.step())
        {
            stm.get(LaserFields::LASER_CH_ID, std::get<LaserFields::LASER_CH_ID>(*entity));
            stm.get(LaserFields::LASER_MY_WID, std::get<LaserFields::LASER_MY_WID>(*entity));
            stm.get(LaserFields::LASER_TRG_WID, std::get<LaserFields::LASER_TRG_WID>(*entity));
            stm.get(LaserFields::LASER_STATE, std::get<LaserFields::LASER_STATE>(*entity));
            stm.get(LaserFields::LASER_FEE, std::get<LaserFields::LASER_FEE>(*entity));
            stm.get(LaserFields::LASER_LOCKTIME, std::get<LaserFields::LASER_LOCKTIME>(*entity));
            stm.get(LaserFields::LASER_AMOUNT_MY, std::get<LaserFields::LASER_AMOUNT_MY>(*entity));
            stm.get(LaserFields::LASER_AMOUNT_TRG, std::get<LaserFields::LASER_AMOUNT_TRG>(*entity));
            stm.get(LaserFields::LASER_AMOUNT_CURRENT_MY, std::get<LaserFields::LASER_AMOUNT_CURRENT_MY>(*entity));
            stm.get(LaserFields::LASER_AMOUNT_CURRENT_TRG, std::get<LaserFields::LASER_AMOUNT_CURRENT_TRG>(*entity));
            stm.get(LaserFields::LASER_LOCK_HEIGHT, std::get<LaserFields::LASER_LOCK_HEIGHT>(*entity));
            stm.get(LaserFields::LASER_BBS_TIMESTAMP, std::get<LaserFields::LASER_BBS_TIMESTAMP>(*entity));
            stm.get(LaserFields::LASER_DATA, std::get<LaserFields::LASER_DATA>(*entity));
            return true;
        }
        return false;
    }

    bool WalletDB::removeLaserChannel(
            const std::shared_ptr<uintBig_t<16>>& chId)
    {
        LOG_INFO() << "Removing channel: "
                   << to_hex(chId->m_pData, chId->nBytes);

        const char* selectReq = "SELECT chID, myWID FROM " LASER_CHANNELS_NAME " WHERE chID=?1;";
        sqlite::Statement selectStm(this, selectReq);
        selectStm.bind(1, chId->m_pData, chId->nBytes);

        try
        {
            if (selectStm.step())
            {
                uintBig_t<16> checkChId;
                WalletID myWID;
                selectStm.get(0, checkChId);
                selectStm.get(1, myWID);
                if (*chId == checkChId)
                {
                    const char* deleteReq = "DELETE FROM " LASER_CHANNELS_NAME " WHERE chID=?1;";
                    sqlite::Statement stm(this, deleteReq);
                    stm.bind(1, chId->m_pData, chId->nBytes);

                    stm.step();
                    deleteAddress(myWID, true);
                    return true;
                }
            }
        }
        catch (const runtime_error&)
        {
        }

        return false;
    }

    std::vector<TLaserChannelEntity> WalletDB::loadLaserChannels()
    {
        std::vector<TLaserChannelEntity> channels;

        sqlite::Statement countStm(this, "SELECT COUNT(*) FROM " LASER_CHANNELS_NAME ";");
        countStm.step();
        
        uint64_t count;
        countStm.get(0, count);
        channels.reserve(count);

        sqlite::Statement stm(this, "SELECT * FROM " LASER_CHANNELS_NAME ";");

        while (stm.step())
        {
            auto& entity = channels.emplace_back();

            stm.get(LaserFields::LASER_CH_ID, std::get<LaserFields::LASER_CH_ID>(entity));
            stm.get(LaserFields::LASER_MY_WID, std::get<LaserFields::LASER_MY_WID>(entity));
            stm.get(LaserFields::LASER_TRG_WID, std::get<LaserFields::LASER_TRG_WID>(entity));
            stm.get(LaserFields::LASER_STATE, std::get<LaserFields::LASER_STATE>(entity));
            stm.get(LaserFields::LASER_FEE, std::get<LaserFields::LASER_FEE>(entity));
            stm.get(LaserFields::LASER_LOCKTIME, std::get<LaserFields::LASER_LOCKTIME>(entity));
            stm.get(LaserFields::LASER_AMOUNT_MY, std::get<LaserFields::LASER_AMOUNT_MY>(entity));
            stm.get(LaserFields::LASER_AMOUNT_TRG, std::get<LaserFields::LASER_AMOUNT_TRG>(entity));
            stm.get(LaserFields::LASER_AMOUNT_CURRENT_MY, std::get<LaserFields::LASER_AMOUNT_CURRENT_MY>(entity));
            stm.get(LaserFields::LASER_AMOUNT_CURRENT_TRG, std::get<LaserFields::LASER_AMOUNT_CURRENT_TRG>(entity));
            stm.get(LaserFields::LASER_LOCK_HEIGHT, std::get<LaserFields::LASER_LOCK_HEIGHT>(entity));
            stm.get(LaserFields::LASER_BBS_TIMESTAMP, std::get<LaserFields::LASER_BBS_TIMESTAMP>(entity));
            stm.get(LaserFields::LASER_DATA, std::get<LaserFields::LASER_DATA>(entity));
        }

        return channels;
    }

    void WalletDB::subscribe(IWalletDbObserver* observer)
    {
        assert(std::find(m_subscribers.begin(), m_subscribers.end(), observer) == m_subscribers.end());

        m_subscribers.push_back(observer);
    }

    void WalletDB::unsubscribe(IWalletDbObserver* observer)
    {
        auto it = std::find(m_subscribers.begin(), m_subscribers.end(), observer);

        assert(it != m_subscribers.end());

        m_subscribers.erase(it);
    }

    void WalletDB::changePassword(const SecString& password)
    {
        int ret = sqlite3_rekey(_db, password.data(), static_cast<int>(password.size()));
        throwIfError(ret, _db);
    }

    bool WalletDB::setTxParameter(const TxID& txID, SubTxID subTxID, TxParameterID paramID, const ByteBuffer& blob, bool shouldNotifyAboutChanges)
    {
        if (auto txIter = m_TxParametersCache.find(txID); txIter != m_TxParametersCache.end())
        {
            if (auto subTxIter = txIter->second.find(subTxID); subTxIter != txIter->second.end())
            {
                if (auto pit = subTxIter->second.find(paramID); pit != subTxIter->second.end())
                {
                    if (pit->second && blob == *(pit->second))
                    {
                        return false;
                    }
                }
            }
        }

        bool hasTx = getTx(txID).is_initialized();
        {
            sqlite::Statement stm(this, "SELECT * FROM " TX_PARAMS_NAME " WHERE txID=?1 AND subTxID=?2 AND paramID=?3;");

            stm.bind(1, txID);
            stm.bind(2, subTxID);
            stm.bind(3, paramID);

            if (stm.step())
            {
                // already set
                if (paramID < TxParameterID::PrivateFirstParam)
                {
                    return false;
                }

                sqlite::Statement stm2(this, "UPDATE " TX_PARAMS_NAME  " SET value = ?4 WHERE txID = ?1 AND subTxID=?2 AND paramID = ?3;");
                stm2.bind(1, txID);
                stm2.bind(2, subTxID);
                stm2.bind(3, paramID);
                stm2.bind(4, blob);
                stm2.step();

                if (shouldNotifyAboutChanges)
                {
                    auto tx = getTx(txID);
                    if (tx.is_initialized())
                    {
                        notifyTransactionChanged(ChangeAction::Updated, { *tx });
                    }
                }
                insertParameterToCache(txID, subTxID, paramID, blob);
                return true;
            }
        }
        
        sqlite::Statement stm(this, "INSERT INTO " TX_PARAMS_NAME " (" ENUM_TX_PARAMS_FIELDS(LIST, COMMA, ) ") VALUES(" ENUM_TX_PARAMS_FIELDS(BIND_LIST, COMMA, ) ");");
        TxParameter parameter;
        parameter.m_txID = txID;
        parameter.m_subTxID = subTxID;
        parameter.m_paramID = static_cast<int>(paramID);
        parameter.m_value = blob;
        int colIdx = 0;
        ENUM_TX_PARAMS_FIELDS(STM_BIND_LIST, NOSEP, parameter);
        stm.step();
        if (shouldNotifyAboutChanges)
        {
            auto tx = getTx(txID);
            if (tx.is_initialized())
            {
                notifyTransactionChanged(hasTx ? ChangeAction::Updated : ChangeAction::Added, { *tx });
            }
        }
        insertParameterToCache(txID, subTxID, paramID, blob);
        return true;
    }

    bool WalletDB::getTxParameter(const TxID& txID, SubTxID subTxID, TxParameterID paramID, ByteBuffer& blob) const
    {
        if (auto txIter = m_TxParametersCache.find(txID); txIter != m_TxParametersCache.end())
        {
            if (auto subTxIter = txIter->second.find(subTxID); subTxIter != txIter->second.end())
            {
                if (auto pit = subTxIter->second.find(paramID); pit != subTxIter->second.end())
                {
                    if (pit->second)
                    {
                        blob = *(pit->second);
                        return true;
                    }
                    return false;
                }
            }
        }

        sqlite::Statement stm(this, "SELECT * FROM " TX_PARAMS_NAME " WHERE txID=?1 AND subTxID=?2 AND paramID=?3;");

        stm.bind(1, txID);
        stm.bind(2, subTxID);
        stm.bind(3, paramID);

        if (stm.step())
        {
            TxParameter parameter = {};
            int colIdx = 0;
            ENUM_TX_PARAMS_FIELDS(STM_GET_LIST, NOSEP, parameter);
            blob = move(parameter.m_value);
            insertParameterToCache(txID, subTxID, paramID, blob);
            return true;
        }
        insertParameterToCache(txID, subTxID, paramID, boost::optional<ByteBuffer>());
        return false;
    }

    auto WalletDB::getAllTxParameters() const -> std::vector<TxParameter>
    {
        sqlite::Statement stm(this, "SELECT * FROM " TX_PARAMS_NAME ";");
        std::vector<TxParameter> res;
        while (stm.step())
        {
            auto& p = res.emplace_back();
            int colIdx = 0;
            ENUM_TX_PARAMS_FIELDS(STM_GET_LIST, NOSEP, p);
            insertParameterToCache(
				p.m_txID,
				static_cast<SubTxID>(p.m_subTxID),
				static_cast<TxParameterID>(p.m_paramID),
				p.m_value);
        }
        return res;
    }

    void WalletDB::insertParameterToCache(const TxID& txID, SubTxID subTxID, TxParameterID paramID, const boost::optional<ByteBuffer>& blob) const
    {
        m_TxParametersCache[txID][subTxID][paramID] = blob;
    }

    void WalletDB::deleteParametersFromCache(const TxID& txID)
    {
        m_TxParametersCache.erase(txID);
    }

    void WalletDB::flushDB()
    {
        if (m_IsFlushPending)
        {
            assert(m_FlushTimer);
            m_FlushTimer->cancel();
            onFlushTimer();
        }
    }

    void WalletDB::rollbackDB()
    {
        if (m_IsFlushPending)
        {
            assert(m_FlushTimer);
            m_FlushTimer->cancel();
            m_IsFlushPending = false;
            if (m_DbTransaction)
            {
                m_DbTransaction->rollback();
                m_DbTransaction.reset();
            }
        }
    }

    void WalletDB::onModified()
    {
        if (!m_IsFlushPending)
        {
            if (!m_FlushTimer)
            {
                m_FlushTimer = io::Timer::create(*m_Reactor);
            }
            m_FlushTimer->start(50, false, BIND_THIS_MEMFN(onFlushTimer));
            m_IsFlushPending = true;
        }
    }

    void WalletDB::onFlushTimer()
    {
        m_IsFlushPending = false;
        if (m_DbTransaction)
        {
            m_DbTransaction->commit();
            m_DbTransaction.reset();
        }
    }

    void WalletDB::onPrepareToModify()
    {
        if (!m_DbTransaction)
        {
            m_DbTransaction.reset(new sqlite::Transaction(_db));
        }
    }

    void WalletDB::notifyCoinsChanged()
    {
        for (auto sub : m_subscribers) sub->onCoinsChanged();
    }

    void WalletDB::notifyTransactionChanged(ChangeAction action, const vector<TxDescription>& items)
    {
        for (auto sub : m_subscribers)
        {
            sub->onTransactionChanged(action, items);
        }
    }

    void WalletDB::notifySystemStateChanged()
    {
        for (auto sub : m_subscribers) sub->onSystemStateChanged();
    }

    void WalletDB::notifyAddressChanged(ChangeAction action, const vector<WalletAddress>& items)
    {
        for (auto sub : m_subscribers)
        {
            sub->onAddressChanged(action, items);
        }
    }

    Block::SystemState::IHistory& WalletDB::get_History()
    {
        return m_History;
    }

    void WalletDB::ShrinkHistory()
    {
        Block::SystemState::Full s;
        if (m_History.get_Tip(s))
        {
            const Height hMaxBacklog = Rules::get().Macroblock.MaxRollback * 2; // can actually be more

            if (s.m_Height > hMaxBacklog)
            {
                const char* req = "DELETE FROM " TblStates " WHERE " TblStates_Height "<=?";
                sqlite::Statement stm(this, req);
                stm.bind(1, s.m_Height - hMaxBacklog);
                stm.step();

            }
        }
    }

    bool WalletDB::lockCoins(const CoinIDList& list, uint64_t session)
    {
        auto coins = getCoinsByID(list);
        for (auto& coin : coins)
        {
            if (coin.m_sessionId == 0)
            {
                coin.m_sessionId = session;
            }
            else
            {
                // error, coin already locked
                return false;
            }
        }

        saveCoins(coins);

        return !coins.empty();
    }

    bool WalletDB::unlockCoins(uint64_t session)
    {
        const char* req = "UPDATE " STORAGE_NAME " SET sessionId=0 WHERE sessionId=?1;";
        sqlite::Statement stm(this, req);

        stm.bind(1, session);

        stm.step();

        return sqlite3_changes(_db) > 0;
    }

    CoinIDList WalletDB::getLockedCoins(uint64_t session) const
    {
        const char* req = "SELECT " STORAGE_FIELDS " FROM " STORAGE_NAME " WHERE sessionId=?1;";
        sqlite::Statement stm(this, req);

        stm.bind(1, session);

        CoinIDList list;

        while (stm.step())
        {
            Coin coin;

            int colIdx = 0;
            ENUM_ALL_STORAGE_FIELDS(STM_GET_LIST, NOSEP, coin);

            list.push_back(coin.m_ID);
        }

        return list;
    }

    std::vector<OutgoingWalletMessage> WalletDB::getWalletMessages() const
    {
        std::vector<OutgoingWalletMessage> messages;
        sqlite::Statement stm(this, "SELECT * FROM " WALLET_MESSAGE_NAME " ;");
        while (stm.step())
        {
            auto& message = messages.emplace_back();
            int colIdx = 0;
            ENUM_WALLET_MESSAGE_FIELDS(STM_GET_LIST, NOSEP, message);
        }
        return messages;
    }

    uint64_t WalletDB::saveWalletMessage(const OutgoingWalletMessage& message)
    {
        const char* req = "INSERT INTO " WALLET_MESSAGE_NAME " (PeerID, Message) VALUES(?,?)";
        sqlite::Statement stm(this, req);
        stm.bind(1, message.m_PeerID);
        stm.bind(2, message.m_Message);

        stm.step();

        return sqlite3_last_insert_rowid(_db);
    }

    void WalletDB::deleteWalletMessage(uint64_t id)
    {
        sqlite::Statement stm(this, "DELETE FROM " WALLET_MESSAGE_NAME " WHERE ID == ?1;");
        stm.bind(1, id);
        stm.step();
    }

    std::vector<IncomingWalletMessage> WalletDB::getIncomingWalletMessages() const
    {
        std::vector<IncomingWalletMessage> messages;
        sqlite::Statement stm(this, "SELECT * FROM " INCOMING_WALLET_MESSAGE_NAME " ;");
        while (stm.step())
        {
            auto& message = messages.emplace_back();
            int colIdx = 0;
            ENUM_INCOMING_WALLET_MESSAGE_FIELDS(STM_GET_LIST, NOSEP, message);
        }
        return messages;
    }

    uint64_t WalletDB::saveIncomingWalletMessage(BbsChannel channel, const ByteBuffer& message)
    {
        const char* req = "INSERT INTO " INCOMING_WALLET_MESSAGE_NAME " (Channel, Message) VALUES(?,?)";
        sqlite::Statement stm(this, req);
        stm.bind(1, channel);
        stm.bind(2, message);

        stm.step();

        return sqlite3_last_insert_rowid(_db);
    }

    void WalletDB::deleteIncomingWalletMessage(uint64_t id)
    {
        sqlite::Statement stm(this, "DELETE FROM " INCOMING_WALLET_MESSAGE_NAME " WHERE ID == ?1;");
        stm.bind(1, id);
        stm.step();
    }

    bool WalletDB::History::Enum(IWalker& w, const Height* pBelow)
    {
        const char* req = pBelow ?
            "SELECT " TblStates_Hdr " FROM " TblStates " WHERE " TblStates_Height "<? ORDER BY " TblStates_Height " DESC" :
            "SELECT " TblStates_Hdr " FROM " TblStates " ORDER BY " TblStates_Height " DESC";

        sqlite::Statement stm(&get_ParentObj(), req);

        if (pBelow)
            stm.bind(1, *pBelow);

        while (stm.step())
        {
            Block::SystemState::Full s;
            stm.get(0, s);

            if (!w.OnState(s))
                return false;
        }

        return true;
    }

    bool WalletDB::History::get_At(Block::SystemState::Full& s, Height h)
    {
        const char* req = "SELECT " TblStates_Hdr " FROM " TblStates " WHERE " TblStates_Height "=?";

        sqlite::Statement stm(&get_ParentObj(), req);
        stm.bind(1, h);

        if (!stm.step())
            return false;

        stm.get(0, s);
        return true;
    }

    void WalletDB::History::AddStates(const Block::SystemState::Full* pS, size_t nCount)
    {
        const char* req = "INSERT OR REPLACE INTO " TblStates " (" TblStates_Height "," TblStates_Hdr ") VALUES(?,?)";
        sqlite::Statement stm(&get_ParentObj(), req);

        for (size_t i = 0; i < nCount; i++)
        {
            if (i)
                stm.Reset();

            stm.bind(1, pS[i].m_Height);
            stm.bind(2, pS[i]);
            stm.step();
        }
    }

    void WalletDB::History::DeleteFrom(Height h)
    {
        const char* req = "DELETE FROM " TblStates " WHERE " TblStates_Height ">=?";
        sqlite::Statement stm(&get_ParentObj(), req);
        stm.bind(1, h);
        stm.step();
    }

    namespace storage
    {
        const char g_szPaymentProofRequired[] = "payment_proof_required";

        bool getTxParameter(const IWalletDB& db, const TxID& txID, SubTxID subTxID, TxParameterID paramID, ECC::Point::Native& value)
        {
            ECC::Point pt;
            if (getTxParameter(db, txID, subTxID, paramID, pt))
            {
                return value.Import(pt);
            }
            return false;
        }

        bool getTxParameter(const IWalletDB& db, const TxID& txID, SubTxID subTxID, TxParameterID paramID, ECC::Scalar::Native& value)
        {
            ECC::Scalar s;
            if (getTxParameter(db, txID, subTxID, paramID, s))
            {
                value.Import(s);
                return true;
            }
            return false;
        }

        bool getTxParameter(const IWalletDB& db, const TxID& txID, SubTxID subTxID, TxParameterID paramID, ByteBuffer& value)
        {
            return db.getTxParameter(txID, subTxID, paramID, value);
        }

        bool getTxParameter(const IWalletDB& db, const TxID& txID, TxParameterID paramID, ECC::Point::Native& value)
        {
            return getTxParameter(db, txID, kDefaultSubTxID, paramID, value);
        }

        bool getTxParameter(const IWalletDB& db, const TxID& txID, TxParameterID paramID, ByteBuffer& value)
        {
            return getTxParameter(db, txID, kDefaultSubTxID, paramID, value);
        }

        bool getTxParameter(const IWalletDB& db, const TxID& txID, TxParameterID paramID, ECC::Scalar::Native& value)
        {
            return getTxParameter(db, txID, kDefaultSubTxID, paramID, value);
        }

        bool setTxParameter(IWalletDB& db, const TxID& txID, SubTxID subTxID, TxParameterID paramID,
            const ECC::Point::Native& value, bool shouldNotifyAboutChanges)
        {
            ECC::Point pt;
            if (value.Export(pt))
            {
                return setTxParameter(db, txID, subTxID, paramID, pt, shouldNotifyAboutChanges);
            }
            return false;
        }

        bool setTxParameter(IWalletDB& db, const TxID& txID, SubTxID subTxID, TxParameterID paramID,
            const ECC::Scalar::Native& value, bool shouldNotifyAboutChanges)
        {
            ECC::Scalar s;
            value.Export(s);
            return setTxParameter(db, txID, subTxID, paramID, s, shouldNotifyAboutChanges);
        }

        bool setTxParameter(IWalletDB& db, const TxID& txID, SubTxID subTxID, TxParameterID paramID,
            const ByteBuffer& value, bool shouldNotifyAboutChanges)
        {
            return db.setTxParameter(txID, subTxID, paramID, value, shouldNotifyAboutChanges);
        }

        bool setTxParameter(IWalletDB& db, const TxID& txID, TxParameterID paramID, const ECC::Point::Native& value, bool shouldNotifyAboutChanges)
        {
            return setTxParameter(db, txID, kDefaultSubTxID, paramID, value, shouldNotifyAboutChanges);
        }

        bool setTxParameter(IWalletDB& db, const TxID& txID, TxParameterID paramID, const ECC::Scalar::Native& value, bool shouldNotifyAboutChanges)
        {
            return setTxParameter(db, txID, kDefaultSubTxID, paramID, value, shouldNotifyAboutChanges);
        }

        bool setTxParameter(IWalletDB& db, const TxID& txID, TxParameterID paramID, const ByteBuffer& value, bool shouldNotifyAboutChanges)
        {
            return setTxParameter(db, txID, kDefaultSubTxID, paramID, value, shouldNotifyAboutChanges);
        }

        bool changeAddressExpiration(IWalletDB& walletDB, const WalletID& walletID, WalletAddress::ExpirationStatus status)
        {
            if (walletID != Zero)
            {
                auto address = walletDB.getAddress(walletID);

                if (!address.is_initialized())
                {
                    LOG_INFO() << "Address " << to_string(walletID) << "is absent in wallet";
                    return false;
                }

                address->setExpiration(status);
                walletDB.saveAddress(*address);
            }
            else
            {
                for (auto& address : walletDB.getAddresses(true))
                {
                    address.setExpiration(status);
                    walletDB.saveAddress(address);
                }
            }
            return true;
        }

        void Totals::Init(IWalletDB& walletDB)
        {
            ZeroObject(*this);

            walletDB.visitCoins([this](const Coin& c)->bool
            {
                const Amount& v = c.m_ID.m_Value; // alias
                switch (c.m_status)
                {
                case Coin::Status::Available:
                    Avail += v;
                    Unspent += v;

                    switch (c.m_ID.m_Type)
                    {
                    case Key::Type::Coinbase: AvailCoinbase += v; break;
                    case Key::Type::Comission: AvailFee += v; break;
                    default: // suppress warning
                        break;
                    }

                    break;

                case Coin::Status::Maturing:
                    Maturing += v;
                    Unspent += v;
                    break;

                case Coin::Status::Incoming: Incoming += v; break;
                case Coin::Status::Outgoing: Outgoing += v; break;
                case Coin::Status::Unavailable: Unavail += v; break;

                default: // suppress warning
                    break;
                }

                switch (c.m_ID.m_Type)
                {
                case Key::Type::Coinbase: Coinbase += v; break;
                case Key::Type::Comission: Fee += v; break;
                default: // suppress warning
                    break;
                }

                return true;
            });
        }

        WalletAddress createAddress(IWalletDB& walletDB, IPrivateKeyKeeper::Ptr keyKeeper)
        {
            WalletAddress newAddress;
            newAddress.m_createTime = beam::getTimestamp();
            newAddress.m_OwnID = walletDB.AllocateKidRange(1);
            newAddress.m_walletID = generateWalletIDFromIndex(keyKeeper, newAddress.m_OwnID);

            return newAddress;
        }

        WalletID generateWalletIDFromIndex(IPrivateKeyKeeper::Ptr keyKeeper, uint64_t ownID)
        {
            if (!keyKeeper->get_SbbsKdf())
            {
                throw CannotGenerateSecretException();
            }
            WalletID walletID(Zero);

            ECC::Scalar::Native sk;

            keyKeeper->get_SbbsKdf()->DeriveKey(sk, Key::ID(ownID, Key::Type::Bbs));

            proto::Sk2Pk(walletID.m_Pk, sk);

            // derive the channel from the address
            BbsChannel ch;
            walletID.m_Pk.ExportWord<0>(ch);
            ch %= proto::Bbs::s_MaxChannels;

            walletID.m_Channel = ch;

            return walletID;
        }

        void DeduceStatus(const IWalletDB& walletDB, Coin& c, Height hTop)
        {
            c.m_status = GetCoinStatus(walletDB, c, hTop);
        }

        bool IsOngoingTx(const IWalletDB& walletDB, const boost::optional<TxID>& txID)
        {
            if (!txID)
                return false;

            TxStatus txStatus;
            if (getTxParameter(walletDB, txID.get(), TxParameterID::Status, txStatus))
            {
                switch (txStatus)
                {
                case TxStatus::Cancelled:
                case TxStatus::Failed:
                case TxStatus::Completed:
                    break;

                default:
                    return true;
                }
            }

            return false;
        }

        Coin::Status GetCoinStatus(const IWalletDB& walletDB, const Coin& c, Height hTop)
        {
            if (c.m_spentHeight != MaxHeight)
                return Coin::Status::Spent;

            if (c.m_confirmHeight != MaxHeight)
            {
                if (c.m_maturity > hTop)
                    return Coin::Status::Maturing;

                if (IsOngoingTx(walletDB, c.m_spentTxId))
                    return Coin::Status::Outgoing;

                return Coin::Status::Available;
            }

            if (IsOngoingTx(walletDB, c.m_createTxId))
                return Coin::Status::Incoming;

            return Coin::Status::Unavailable;
        }

        using nlohmann::json;

        namespace
        {
            const string OwnAddressesName = "OwnAddresses";
            const string TransactionParametersName = "TransactionParameters";

            bool ImportAddressesFromJson(IWalletDB& db, IPrivateKeyKeeper::Ptr keyKeeper, const json& obj)
            {
                if (obj.find(OwnAddressesName) == obj.end())
                {
                    return true;
                }

                vector<WalletAddress> addresses;
                for (const auto& jsonAddress : obj["OwnAddresses"])
                {
                    WalletAddress address;
                    if (address.m_walletID.FromHex(jsonAddress["WalletID"]))
                    {
                        address.m_OwnID = jsonAddress["Index"];
                        if (address.m_walletID == generateWalletIDFromIndex(keyKeeper, address.m_OwnID))
                        {
                            //{ "SubIndex", 0 },
                            address.m_label = jsonAddress["Label"];
                            address.m_createTime = jsonAddress["CreationTime"];
                            address.m_duration = jsonAddress["Duration"];
                            db.saveAddress(address);

                            LOG_INFO() << "The address [" << jsonAddress["WalletID"] << "] has been successfully imported.";
                            continue;
                        }
                    }

                    LOG_INFO() << "The address [" << jsonAddress["WalletID"] << "] has NOT been imported. Wrong address.";
                }
                return true;
            }

            bool ImportTransactionsFromJson(IWalletDB& db, IPrivateKeyKeeper::Ptr keyKeeper, const json& obj)
            {
                if (obj.find(TransactionParametersName) == obj.end())
                {
                    return true;
                }

                std::unordered_map<
                    TxID,
                    std::unordered_map<
                    TxParameterID,
                    TxParameter>
                > importedTransactionsMap;
                for (const auto& jsonTxParameter : obj["TransactionParameters"])
                {
                    TxParameter txParameter;
                    txParameter.m_txID = jsonTxParameter["TransactionId"];
                    txParameter.m_subTxID = jsonTxParameter["SubTransactionId"];
                    txParameter.m_paramID = jsonTxParameter["ParameterId"];
                    for (const auto& v : jsonTxParameter["Value"])
                    {
                        txParameter.m_value.push_back(v);
                    }
                    importedTransactionsMap[txParameter.m_txID].emplace(static_cast<TxParameterID>(txParameter.m_paramID), txParameter);
                }
                for (const auto& txPair : importedTransactionsMap)
                {
                    const auto& paramsMap = txPair.second;
                    WalletID wid;
                    uint64_t myAddrId = 0;

                    //paramsMap
                    if (auto idIt = paramsMap.find(TxParameterID::MyID);
                        idIt == paramsMap.end() ||
                        !wid.FromBuf(idIt->second.m_value) ||
                        !wid.IsValid())
                    {
                        LOG_ERROR() << "Transaction " << txPair.first << " was not imported. Invalid myID parameter";
                        continue;
                    }

                    auto waddr = db.getAddress(wid);
                    if (waddr && (waddr->m_OwnID == 0 || wid != generateWalletIDFromIndex(keyKeeper, waddr->m_OwnID)))
                    {
                        LOG_ERROR() << "Transaction " << txPair.first << " was not imported. Invalid address parameter";
                        continue;
                    }

                    auto addressIt = paramsMap.find(TxParameterID::MyAddressID);
                    if (addressIt != paramsMap.end() && (!fromByteBuffer(addressIt->second.m_value, myAddrId) ||
                        wid != generateWalletIDFromIndex(keyKeeper, myAddrId)))
                    {
                        LOG_ERROR() << "Transaction " << txPair.first << " was not imported. Invalid MyAddressID parameter";
                        continue;
                    }
                    
                    if (!waddr && addressIt == paramsMap.end())
                    {
                        LOG_WARNING() << "Transaction " << txPair.first << ". Cannot check imported address";
                    }
                    
                    for (const auto& paramPair : paramsMap)
                    {
                        const auto& p = paramPair.second;
                        db.setTxParameter(p.m_txID,
                            static_cast<SubTxID>(p.m_subTxID),
                            paramPair.first,
                            p.m_value,
                            true);
                    }
                    LOG_INFO() << "Transaction " << txPair.first << " was imported.";

                }
                return true;
            }

            json ExportAddressesToJson(const IWalletDB& db)
            {
                json ownAddresses = json::array();
                for (const auto& address : db.getAddresses(true))
                {
                    ownAddresses.push_back(
                        json
                        {
                            {"Index", address.m_OwnID},
                            {"SubIndex", 0},
                            {"WalletID", to_string(address.m_walletID)},
                            {"Label", address.m_label},
                            {"CreationTime", address.m_createTime},
                            {"Duration", address.m_duration}
                        }
                    );
                }
                return ownAddresses;
            }


            json ExportTransactionsToJson(const IWalletDB& db)
            {
                json txParams = json::array();
                for (const auto& p : db.getAllTxParameters())
                {
                    txParams.push_back(
                        json
                        {
                            {"TransactionId", p.m_txID},
                            {"SubTransactionId", p.m_subTxID},
                            {"ParameterId", p.m_paramID},
                            {"Value", p.m_value}
                        }
                    );
                }
                return txParams;
            }
        }

        string ExportDataToJson(const IWalletDB& db)
        {
            auto res = json
            {
                {OwnAddressesName, ExportAddressesToJson(db)},
                {TransactionParametersName, ExportTransactionsToJson(db)}
            };
            return res.dump();
        }

        bool ImportDataFromJson(IWalletDB& db, IPrivateKeyKeeper::Ptr keyKeeper, const char* data, size_t size)
        {
            try
            {
                json obj = json::parse(data, data + size);
                return ImportAddressesFromJson(db, keyKeeper, obj) && ImportTransactionsFromJson(db, keyKeeper, obj);
            }
            catch (const nlohmann::detail::exception& e)
            {
                LOG_ERROR() << "json parse: " << e.what() << "\n" << std::string(data, data + (size > 1024 ? 1024 : size));
            }
            return false;
        }

        PaymentInfo::PaymentInfo()
        {
            Reset();
        }

        bool PaymentInfo::IsValid() const
        {
            wallet::PaymentConfirmation pc;
            pc.m_Value = m_Amount;
            pc.m_KernelID = m_KernelID;
            pc.m_Signature = m_Signature;
            pc.m_Sender = m_Sender.m_Pk;
            return pc.IsValid(m_Receiver.m_Pk);
        }

        std::string PaymentInfo::to_string() const
        {
            std::ostringstream s;
            s
                << "Sender: " << std::to_string(m_Sender) << std::endl
                << "Receiver: " << std::to_string(m_Receiver) << std::endl
                << "Amount: " << PrintableAmount(m_Amount) << std::endl
                << "KernelID: " << std::to_string(m_KernelID) << std::endl;

            return s.str();
        }

        void PaymentInfo::Reset()
        {
            ZeroObject(*this);
        }

        PaymentInfo PaymentInfo::FromByteBuffer(const ByteBuffer& data)
        {
            PaymentInfo pi;
            if (!data.empty())
            {
                Deserializer der;
                der.reset(data);
                der & pi;
                if (der.bytes_left() > 0)
                {
                    throw std::runtime_error("Invalid data buffer");
                }
            }
            return pi;
        }

        std::string TxDetailsInfo(const IWalletDB::Ptr& walletDB, const TxID& txID)
        {
            PaymentInfo pi;
            auto tx = walletDB->getTx(txID);

            bool bSuccess =
                storage::getTxParameter(*walletDB,
                                        txID,
                                        tx->m_sender
                                            ? TxParameterID::PeerID
                                            : TxParameterID::MyID,
                                        pi.m_Receiver) &&
                storage::getTxParameter(*walletDB,
                                        txID,
                                        tx->m_sender
                                            ? TxParameterID::MyID
                                            : TxParameterID::PeerID,
                                        pi.m_Sender) &&
                storage::getTxParameter(
                    *walletDB, txID, TxParameterID::KernelID, pi.m_KernelID) &&
                storage::getTxParameter(
                    *walletDB, txID, TxParameterID::Amount, pi.m_Amount);

            if (bSuccess)
            {
                return pi.to_string();
            }

            LOG_WARNING() << "Can't get transaction details";
            return "";

        }

        ByteBuffer ExportPaymentProof(const IWalletDB& walletDB, const TxID& txID)
        {
            PaymentInfo pi;
            uint64_t nAddrOwnID;

            bool bSuccess =
                storage::getTxParameter(walletDB, txID, TxParameterID::PeerID, pi.m_Receiver) &&
                storage::getTxParameter(walletDB, txID, TxParameterID::MyID, pi.m_Sender) &&
                storage::getTxParameter(walletDB, txID, TxParameterID::KernelID, pi.m_KernelID) &&
                storage::getTxParameter(walletDB, txID, TxParameterID::Amount, pi.m_Amount) &&
                storage::getTxParameter(walletDB, txID, TxParameterID::PaymentConfirmation, pi.m_Signature) &&
                storage::getTxParameter(walletDB, txID, TxParameterID::MyAddressID, nAddrOwnID);

            if (bSuccess)
            {
                LOG_INFO() << "Payment tx details:\n" << pi.to_string();
                LOG_INFO() << "Sender address own ID: " << nAddrOwnID;

                Serializer ser;
                ser & pi;

                auto res = ser.buffer();
                return ByteBuffer(res.first, res.first + res.second);
            }
            else
            {
                LOG_WARNING() << "No payment confirmation for the specified transaction.";
            }

            return ByteBuffer();
        }

        bool VerifyPaymentProof(const ByteBuffer& data)
        {
            PaymentInfo pi = PaymentInfo::FromByteBuffer(data);
            
            if (!pi.IsValid())
            {
                return false;
            }

            LOG_INFO() << "Payment tx details:\n" << pi.to_string() << "Verified.";

            return true;
        }
    }

    ////////////////////////
    // WalletAddress
    WalletAddress::WalletAddress()
        : m_walletID(Zero)
        , m_createTime(0)
        , m_duration(AddressExpiration24h)
        , m_OwnID(false)
    {}

    bool WalletAddress::operator == (const WalletAddress& other) const
    {
        return m_walletID == other.m_walletID && m_OwnID == other.m_OwnID;
    }

    bool WalletAddress::operator != (const WalletAddress& other) const
    {
        return !(*this == other);
    }

    bool WalletAddress::isExpired() const
    {
        return getTimestamp() > getExpirationTime();
    }

    Timestamp WalletAddress::getCreateTime() const
    {
        return m_createTime;
    }

    Timestamp WalletAddress::getExpirationTime() const
    {
        if (m_duration == AddressExpirationNever)
        {
            return Timestamp(-1);
        }
        return m_createTime + m_duration;
    }

    void WalletAddress::setLabel(const std::string& label)
    {
        m_label = label;
    }

    void WalletAddress::setExpiration(WalletAddress::ExpirationStatus status)
    {
        switch (status)
        {
        case ExpirationStatus::Expired:
            {
                assert(m_createTime < getTimestamp() - 1);
                m_duration = getTimestamp() - m_createTime - 1;
                break;
            }
        case ExpirationStatus::OneDay:
            {
                // set expiration date since current timestamp
                auto delta = getTimestamp() - m_createTime;
                m_duration = delta + WalletAddress::AddressExpiration24h;
                break;
            }
        case ExpirationStatus::Never:
            {
                m_duration = AddressExpirationNever;
                break;
            }
        
        default:
            break;
        }
    }
}<|MERGE_RESOLUTION|>--- conflicted
+++ resolved
@@ -1021,6 +1021,7 @@
         CreateAddressesTable(db);
         CreateTxParamsTable(db);
         CreateStatesTable(db);
+        CreateLaserTables(db);
     }
 
     IWalletDB::Ptr WalletDB::init(const string& path, const SecString& password, const ECC::NoLeak<ECC::uintBig>& secretKey, io::Reactor::Ptr reactor, bool separateDBForPrivateData)
@@ -1045,7 +1046,6 @@
             enterKey(db, password);
             auto walletDB = make_shared<WalletDB>(db, secretKey, reactor, sdb);
 
-<<<<<<< HEAD
             CreateStorageTable(walletDB->_db);
             CreateWalletMessageTable(walletDB->_db);
             CreatePrivateVariablesTable(walletDB->m_PrivateDB);
@@ -1053,10 +1053,6 @@
             CreateAddressesTable(walletDB->_db);
             CreateTxParamsTable(walletDB->_db);
             CreateStatesTable(walletDB->_db);
-            CreateLaserTables(walletDB->_db);
-=======
-            createTables(walletDB->_db, walletDB->m_PrivateDB);
->>>>>>> 8cf5e21e
 
             {
                 // store master key
@@ -1157,64 +1153,64 @@
                     // migration
                     try
                     {
-                    switch (version)
-                    {
-                    case DbVersion10:
-                    case DbVersion11:
-                    case DbVersion12:
+                        switch (version)
                         {
-                            LOG_INFO() << "Converting DB from format 10-11";
-
-                            // storage table changes: removed [status], [createHeight], [lockedHeight], added [spentHeight]
-                            // sqlite doesn't support column removal. So instead we'll rename this table, select the data, and insert it to the new table
-                            //
-                            // The missing data, [spentHeight] - can only be deduced strictly if the UTXO has a reference to the spending tx. Otherwise we'll have to put a dummy spentHeight.
-                            // In case of a rollback there's a chance (albeit small) we won't notice the UTXO un-spent status. But in case of such a problem this should be fixed by the "UTXO rescan".
+                        case DbVersion10:
+                        case DbVersion11:
+                        case DbVersion12:
+                            {
+                                LOG_INFO() << "Converting DB from format 10-11";
+
+                                // storage table changes: removed [status], [createHeight], [lockedHeight], added [spentHeight]
+                                // sqlite doesn't support column removal. So instead we'll rename this table, select the data, and insert it to the new table
+                                //
+                                // The missing data, [spentHeight] - can only be deduced strictly if the UTXO has a reference to the spending tx. Otherwise we'll have to put a dummy spentHeight.
+                                // In case of a rollback there's a chance (albeit small) we won't notice the UTXO un-spent status. But in case of such a problem this should be fixed by the "UTXO rescan".
 
                                 if (!IsTableCreated(walletDB.get(), STORAGE_NAME "_del"))
-                            {
-                                const char* req =
-                                    "ALTER TABLE " STORAGE_NAME " RENAME TO " STORAGE_NAME "_del;"
-                                    "DROP INDEX CoinIndex;"
-                                    "DROP INDEX ConfirmIndex;";
-
-                                int ret = sqlite3_exec(walletDB->_db, req, NULL, NULL, NULL);
-                                throwIfError(ret, walletDB->_db);
-                            }
+                                {
+                                    const char* req =
+                                        "ALTER TABLE " STORAGE_NAME " RENAME TO " STORAGE_NAME "_del;"
+                                        "DROP INDEX CoinIndex;"
+                                        "DROP INDEX ConfirmIndex;";
+
+                                    int ret = sqlite3_exec(walletDB->_db, req, NULL, NULL, NULL);
+                                    throwIfError(ret, walletDB->_db);
+                                }
 
                                 if (!IsTableCreated(walletDB.get(), STORAGE_NAME))
                                 {
-                            CreateStorageTable(walletDB->_db);
+                                    CreateStorageTable(walletDB->_db);
                                 }
 
-                            {
-                                const char* req = "SELECT * FROM " STORAGE_NAME "_del;";
+                                {
+                                    const char* req = "SELECT * FROM " STORAGE_NAME "_del;";
                                 
-                                for (sqlite::Statement stm(walletDB.get(), req);  stm.step(); )
-                                {
-                                    Coin coin;
-                                    stm.get(0, coin.m_ID.m_Type);
-                                    stm.get(1, coin.m_ID.m_SubIdx);
-                                    stm.get(2, coin.m_ID.m_Idx);
-                                    stm.get(3, coin.m_ID.m_Value);
-
-                                    uint32_t status = 0;
-                                    stm.get(4, status);
-
-                                    stm.get(5, coin.m_maturity);
-                                    // createHeight - skip
-                                    stm.get(7, coin.m_confirmHeight);
-                                    // lockedHeight - skip
-                                    stm.get(9, coin.m_createTxId);
-                                    stm.get(10, coin.m_spentTxId);
-                                    stm.get(11, coin.m_sessionId);
-
-                                    if (Coin::Status::Spent == static_cast<Coin::Status>(status))
+                                    for (sqlite::Statement stm(walletDB.get(), req);  stm.step(); )
                                     {
-                                        // try to guess the spentHeight
-                                        coin.m_spentHeight = coin.m_maturity; // init guess
-
-                                        if (coin.m_spentTxId)
+                                        Coin coin;
+                                        stm.get(0, coin.m_ID.m_Type);
+                                        stm.get(1, coin.m_ID.m_SubIdx);
+                                        stm.get(2, coin.m_ID.m_Idx);
+                                        stm.get(3, coin.m_ID.m_Value);
+
+                                        uint32_t status = 0;
+                                        stm.get(4, status);
+
+                                        stm.get(5, coin.m_maturity);
+                                        // createHeight - skip
+                                        stm.get(7, coin.m_confirmHeight);
+                                        // lockedHeight - skip
+                                        stm.get(9, coin.m_createTxId);
+                                        stm.get(10, coin.m_spentTxId);
+                                        stm.get(11, coin.m_sessionId);
+
+                                        if (Coin::Status::Spent == static_cast<Coin::Status>(status))
+                                        {
+                                            // try to guess the spentHeight
+                                            coin.m_spentHeight = coin.m_maturity; // init guess
+
+                                            if (coin.m_spentTxId)
                                             {
                                                 // we cannot use getTxParameter since it uses newer db scheme
                                                 //storage::getTxParameter(*walletDB, coin.m_spentTxId.get(), TxParameterID::KernelProofHeight, coin.m_spentHeight);
@@ -1233,63 +1229,63 @@
                                                     }
                                                 }
                                             }
+                                        }
+
+                                        walletDB->saveCoin(coin);
                                     }
-
-                                    walletDB->saveCoin(coin);
+                                }
+
+                                {
+                                    const char* req = "DROP TABLE " STORAGE_NAME "_del;";
+                                    int ret = sqlite3_exec(walletDB->_db, req, NULL, NULL, NULL);
+                                    throwIfError(ret, walletDB->_db);
                                 }
                             }
 
+                            // no break;
+
+                        case DbVersion13:
+                            LOG_INFO() << "Converting DB to format 13...";
+
+                            CreateWalletMessageTable(walletDB->_db);
+                            CreatePrivateVariablesTable(walletDB->m_PrivateDB);
+
+                            if (!MoveSeedToPrivateVariables(*walletDB))
                             {
-                                const char* req = "DROP TABLE " STORAGE_NAME "_del;";
-                                int ret = sqlite3_exec(walletDB->_db, req, NULL, NULL, NULL);
-                                throwIfError(ret, walletDB->_db);
+                                return Ptr();
                             }
-                        }
-
-                        // no break;
-
-                    case DbVersion13:
-                            LOG_INFO() << "Converting DB to format 13...";
-
-                        CreateWalletMessageTable(walletDB->_db);
-                        CreatePrivateVariablesTable(walletDB->m_PrivateDB);
-
-                        if (!MoveSeedToPrivateVariables(*walletDB))
-                        {
-                            return Ptr();
-                        }
-
-                    case DbVersion14:
-                        {
+
+                        case DbVersion14:
+                            {
                                 LOG_INFO() << "Converting DB to format 14...";
 
-                            // tx_params table changed: added new column [subTxID]
-                            // move old data to temp table
-                            {
-                                const char* req = "ALTER TABLE " TX_PARAMS_NAME " RENAME TO " TX_PARAMS_NAME "_del;";
-                                int ret = sqlite3_exec(walletDB->_db, req, NULL, NULL, NULL);
-                                throwIfError(ret, walletDB->_db);
+                                // tx_params table changed: added new column [subTxID]
+                                // move old data to temp table
+                                {
+                                    const char* req = "ALTER TABLE " TX_PARAMS_NAME " RENAME TO " TX_PARAMS_NAME "_del;";
+                                    int ret = sqlite3_exec(walletDB->_db, req, NULL, NULL, NULL);
+                                    throwIfError(ret, walletDB->_db);
+                                }
+
+                                // create new table
+                                CreateTxParamsTable(walletDB->_db);
+
+                                // migration
+                                {
+                                    const char* req = "INSERT INTO " TX_PARAMS_NAME " (" ENUM_TX_PARAMS_FIELDS(LIST, COMMA, ) ") SELECT \"txID\", ?1 as \"subTxID\", \"paramID\", \"value\" FROM " TX_PARAMS_NAME "_del;";
+                                    sqlite::Statement stm(walletDB.get(), req);
+                                    stm.bind(1, kDefaultSubTxID);
+                                    stm.step();
+                                }
+
+                                // remove tmp table
+                                {
+                                    const char* req = "DROP TABLE " TX_PARAMS_NAME "_del;";
+                                    int ret = sqlite3_exec(walletDB->_db, req, NULL, NULL, NULL);
+                                    throwIfError(ret, walletDB->_db);
+                                }
+
                             }
-
-                            // create new table
-                            CreateTxParamsTable(walletDB->_db);
-
-                            // migration
-                            {
-                                const char* req = "INSERT INTO " TX_PARAMS_NAME " (" ENUM_TX_PARAMS_FIELDS(LIST, COMMA, ) ") SELECT \"txID\", ?1 as \"subTxID\", \"paramID\", \"value\" FROM " TX_PARAMS_NAME "_del;";
-                                sqlite::Statement stm(walletDB.get(), req);
-                                stm.bind(1, kDefaultSubTxID);
-                                stm.step();
-                            }
-
-                            // remove tmp table
-                            {
-                                const char* req = "DROP TABLE " TX_PARAMS_NAME "_del;";
-                                int ret = sqlite3_exec(walletDB->_db, req, NULL, NULL, NULL);
-                                throwIfError(ret, walletDB->_db);
-                            }
-
-                        }
                     case DbVersion15:
                         {
                             LOG_INFO() << "Converting DB from format 15";
@@ -1297,28 +1293,28 @@
                             // no break;   
                         }
 
-                        storage::setVar(*walletDB, Version, DbVersion);
-                        // no break;
-
-                    case DbVersion:
-
-                        // drop private variables from public database for cold wallet 
-                        if (separateDBForPrivateData && !DropPrivateVariablesFromPublicDatabase(*walletDB))
-                        {
-                            return Ptr();
+                            storage::setVar(*walletDB, Version, DbVersion);
+                            // no break;
+
+                        case DbVersion:
+
+                            // drop private variables from public database for cold wallet 
+                            if (separateDBForPrivateData && !DropPrivateVariablesFromPublicDatabase(*walletDB))
+                            {
+                                return Ptr();
+                            }
+
+                            break; // ok
+
+                        default:
+                            {
+                                LOG_DEBUG() << "Invalid DB version: " << version << ". Expected: " << DbVersion;
+                                return Ptr();
+                            }
                         }
 
-                        break; // ok
-
-                    default:
-                        {
-                            LOG_DEBUG() << "Invalid DB version: " << version << ". Expected: " << DbVersion;
-                            return Ptr();
-                        }
+                        walletDB->flushDB();
                     }
-
-                    walletDB->flushDB();
-                }
                     catch (...)
                     {
                         LOG_ERROR() << "Database migration failed";
