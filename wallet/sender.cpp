--- conflicted
+++ resolved
@@ -1,4 +1,3 @@
-<<<<<<< HEAD
 #include "sender.h"
 
 namespace beam::wallet
@@ -22,7 +21,7 @@
         m_kernel.m_Fee = 0;
         m_kernel.m_HeightMin = 0; 
         m_kernel.m_HeightMax = static_cast<Height>(-1);
-        m_kernel.get_Hash(invitationData->m_message);
+        m_kernel.get_HashForSigning(invitationData->m_message);
         
         // 2. Set lock_height for output (current chain height)
         // 3. Select inputs using desired selection strategy
@@ -56,11 +55,7 @@
                 Output::Ptr output = make_unique<Output>();
                 output->m_Coinbase = false;
                 Scalar::Native blindingFactor = m_keychain->calcKey(m_changeOutput->m_id);
-                output->m_Commitment = Commitment(blindingFactor, change);
-
-                output->m_pPublic.reset(new RangeProof::Public);
-                output->m_pPublic->m_Value = change;
-                output->m_pPublic->Create(blindingFactor);
+                output->Create(blindingFactor, change, true);
 
                 m_keychain->store(*m_changeOutput);
 
@@ -97,7 +92,7 @@
         msig.m_Nonce = m_nonce;
         msig.m_NoncePub = m_publicNonce + data->m_publicReceiverNonce;
         Hash::Value message;
-        m_kernel.get_Hash(message);
+        m_kernel.get_HashForSigning(message);
         m_kernel.m_Signature.CoSign(m_senderSignature, message, m_blindingExcess, msig);
         
 
@@ -146,7 +141,7 @@
         msig.m_Nonce = m_nonce;
         msig.m_NoncePub = m_publicNonce + data->m_publicReceiverNonce;
         Hash::Value message;
-        m_kernel.get_Hash(message);
+        m_kernel.get_HashForSigning(message);
         Scalar::Native senderSignature;
         m_kernel.m_Signature.CoSign(senderSignature, message, m_blindingExcess, msig);
         confirmationData->m_senderSignature = senderSignature;
@@ -194,167 +189,4 @@
         }
         m_keychain->update(m_coins);
     }
-}
-=======
-#include "sender.h"
-
-namespace beam::wallet
-{
-    using namespace ECC;
-    using namespace std;
-
-    void Sender::FSMDefinition::initTx(const msmf::none&)
-    {
-        // 1. Create transaction Uuid
-        auto invitationData = make_shared<sender::InvitationData>();
-        invitationData->m_txId = m_txId;
-
-        m_coins = m_keychain->getCoins(m_amount); // need to lock 
-        invitationData->m_amount = m_amount;
-        m_kernel.m_Fee = 0;
-        m_kernel.m_HeightMin = 0; 
-        m_kernel.m_HeightMax = static_cast<Height>(-1);
-        m_kernel.get_HashForSigning(invitationData->m_message);
-        
-        // 2. Set lock_height for output (current chain height)
-        // 3. Select inputs using desired selection strategy
-        {
-            m_blindingExcess = Zero;
-            for (const auto& coin: m_coins)
-            {
-                assert(coin.m_status == Coin::Locked);
-                Input::Ptr input = make_unique<Input>();
-
-                Scalar::Native key{ m_keychain->calcKey(coin.m_id) };
-                input->m_Commitment = Commitment(key, coin.m_amount);
-
-                invitationData->m_inputs.push_back(move(input));
-                m_blindingExcess += key;
-            }
-        }
-        // 4. Create change_output
-        // 5. Select blinding factor for change_output
-        {
-            Amount change = 0;
-            for (const auto &coin : m_coins)
-            {
-                change += coin.m_amount;
-            }
-
-            change -= m_amount;
-
-            Output::Ptr output = make_unique<Output>();
-            output->m_Coinbase = false;
-
-            Scalar::Native blindingFactor = m_keychain->calcKey(m_keychain->getNextID());
-			output->Create(blindingFactor, change, true);
-
-
-            blindingFactor = -blindingFactor;
-            m_blindingExcess += blindingFactor;
-
-            invitationData->m_outputs.push_back(move(output));
-        }
-        // 6. calculate tx_weight
-        // 7. calculate fee
-        // 8. Calculate total blinding excess for all inputs and outputs xS
-        // 9. Select random nonce kS
-        Signature::MultiSig msig;
-        m_nonce = generateNonce();
-
-        msig.m_Nonce = m_nonce;
-        // 10. Multiply xS and kS by generator G to create public curve points xSG and kSG
-        m_publicBlindingExcess = Context::get().G * m_blindingExcess;
-        invitationData->m_publicSenderBlindingExcess = m_publicBlindingExcess;
-            
-        m_publicNonce = Context::get().G * m_nonce;
-        invitationData->m_publicSenderNonce = m_publicNonce;
-        // an attempt to implement "stingy" transaction
-        m_gateway.send_tx_invitation(invitationData);
-    }
-
-    bool Sender::FSMDefinition::is_valid_signature(const TxInitCompleted& event)
-    {
-        auto data = event.data;
-        // 4. Compute Sender Schnorr signature
-        // 1. Calculate message m
-        Signature::MultiSig msig;
-        msig.m_Nonce = m_nonce;
-        msig.m_NoncePub = m_publicNonce + data->m_publicReceiverNonce;
-        Hash::Value message;
-        m_kernel.get_HashForSigning(message);
-        m_kernel.m_Signature.CoSign(m_senderSignature, message, m_blindingExcess, msig);
-        
-
-        // 2. Compute Schnorr challenge e
-        Point::Native k;
-        k = m_publicNonce + data->m_publicReceiverNonce;
-        Scalar::Native e = m_kernel.m_Signature.m_e;
- 
-        // 3. Verify recepients Schnorr signature 
-        Point::Native s, s2;
-        Scalar::Native ne;
-        Point::Native publicReceiverBlindingExcess;
-        publicReceiverBlindingExcess = data->m_publicReceiverBlindingExcess;
-        ne = -e;
-        s = data->m_publicReceiverNonce;
-        s += publicReceiverBlindingExcess * ne;
-
-        s2 = Context::get().G * data->m_receiverSignature;
-        Point p(s), p2(s2);
-
-        return (p == p2);
-    }
-
-    bool Sender::FSMDefinition::is_invalid_signature(const TxInitCompleted& event)
-    {
-        return !is_valid_signature(event);
-    }
-
-    void Sender::FSMDefinition::confirm_tx(const TxInitCompleted& event)
-    {
-        auto data = event.data;
-        // 4. Compute Sender Schnorr signature
-        auto confirmationData = make_shared<sender::ConfirmationData>();
-        confirmationData->m_txId = m_txId;
-        Signature::MultiSig msig;
-        msig.m_Nonce = m_nonce;
-        msig.m_NoncePub = m_publicNonce + data->m_publicReceiverNonce;
-        Hash::Value message;
-        m_kernel.get_HashForSigning(message);
-        Scalar::Native senderSignature;
-        m_kernel.m_Signature.CoSign(senderSignature, message, m_blindingExcess, msig);
-        confirmationData->m_senderSignature = senderSignature;
-        m_gateway.send_tx_confirmation(confirmationData);
-    }
-
-    void Sender::FSMDefinition::rollback_tx(const TxFailed& )
-    {
-    }
-
-    void Sender::FSMDefinition::cancel_tx(const TxInitCompleted& )
-    {
-        
-    }
-
-    void Sender::FSMDefinition::confirm_change_output(const TxConfirmationCompleted&)
-    {
-        m_gateway.send_output_confirmation();
-    }
-
-    void Sender::FSMDefinition::complete_tx(const TxOutputConfirmCompleted&)
-    {
-        cout << "Sender::complete_tx\n";
-        for (auto& c : m_coins)
-        {
-            c.m_status = Coin::Spent;
-        }
-        if (m_changeOutput)
-        {
-            m_changeOutput->m_status = Coin::Unspent;
-            m_coins.push_back(*m_changeOutput);
-        }
-        m_keychain->update(m_coins);
-    }
-}
->>>>>>> 520cda33
+}