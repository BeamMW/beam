--- conflicted
+++ resolved
@@ -57,37 +57,6 @@
         - export BEAM_WALLET_UI_OUT="Beam-Wallet-$BEAM_VERSION.dmg"
 
 ###############################################################################
-<<<<<<< HEAD
-# OSX Release GPU
-###############################################################################
-
-    - os: osx
-      language: cpp
-      osx_image: xcode9.3
-      install:
-        - export TZ=Etc/GMT-3
-        - brew update
-        - brew unlink cmake
-        - brew unlink boost 
-        - brew install cmake boost
-        - sudo git clone --depth=1 https://github.com/nesbox/qt5-static-mac.git /usr/local/qt5-static
-        - export PATH=~/qt5-static/bin:$PATH
-        - export OPENSSL_ROOT_DIR="/usr/local/opt/openssl"
-        - export QT5_ROOT_DIR="/usr/local/qt5-static"
-        - export QML_IMPORT_PATH="/usr/local/qt5-static/qml"
-        - export BEAM_WALLET_UI_IN="BeamWallet-$BEAM_VERSION-Darwin.dmg"
-        - export BEAM_WALLET_UI_OUT_VERLESS="Beam-Wallet.dmg"
-      env: 
-        - BUILD_TYPE=Release
-        - OS_FOLDER=mac
-        - GPU_FOLDER=/gpu
-      script:
-        - cmake -DCMAKE_BUILD_TYPE=$BUILD_TYPE -DDEBUG_MESSAGES_IN_RELEASE_MODE=On -DBEAM_LINK_TYPE=Static -DBRANCH_NAME=$TRAVIS_BRANCH -DBEAM_USE_GPU=On . && make -j 4 && ctest --verbose && cpack;
-        - export BEAM_WALLET_UI_OUT="Beam-Wallet-$BEAM_VERSION.dmg"
-
-###############################################################################
-=======
->>>>>>> fa53f142
 # Linux Debug
 ###############################################################################
 
@@ -159,35 +128,6 @@
 ###############################################################################
 
     - os: linux
-<<<<<<< HEAD
-      language: cpp
-      addons:
-        apt:
-          sources:
-            - ubuntu-toolchain-r-test
-          packages:
-            - g++-7
-            - libboost-all-dev
-            - libssl-dev
-            - curl
-            - libxi-dev
-            - libcups2-dev
-      install:
-        - export TZ=Etc/GMT-3
-        - sudo apt install ocl-icd-* opencl-headers
-        - wget "https://cmake.org/files/v3.12/cmake-3.12.0-Linux-x86_64.sh"
-        - sudo sh cmake-3.12.0-Linux-x86_64.sh --skip-license --prefix=/usr
-        - eval "CC=gcc-7 && CXX=g++-7"
-        - git clone --depth=1 https://github.com/nesbox/qt5-static-linux.git /home/travis/qt5-static
-        - export QT5_ROOT_DIR="/home/travis/qt5-static"
-        - export QML_IMPORT_PATH="/home/travis/qt5-static/qml"
-        - export BEAM_WALLET_UI_IN="BeamWallet-$BEAM_VERSION-Linux.deb"
-        - export BEAM_WALLET_UI_OUT_VERLESS="Beam-Wallet.deb"
-      env: 
-        - BUILD_TYPE=Release
-        - OS_FOLDER=linux
-        - GPU_FOLDER=/gpu
-=======
       language: android
       env:
         - ANDROID_ABI=x86
@@ -208,7 +148,6 @@
         - export BOOST_ROOT_ANDROID=/usr/local/boost_1_68-android
         - export OPENSSL_ROOT_DIR_ANDROID=/usr/local/Prebuilt-OpenSSL-Android/Prebuilt
         - export PATH=$ANDROID_NDK_HOME:$PATH
->>>>>>> fa53f142
       script:
         - cmake -DCMAKE_TOOLCHAIN_FILE=$ANDROID_NDK_HOME/build/cmake/android.toolchain.cmake -DANDROID_NATIVE_API_LEVEL=$ANDROID_SDK_VERSION -DANDROID_ABI=$ANDROID_ABI -DCMAKE_BUILD_TYPE=$BUILD_TYPE .
         - make wallet-jni -j4
