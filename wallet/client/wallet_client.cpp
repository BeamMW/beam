--- conflicted
+++ resolved
@@ -286,15 +286,14 @@
         call_async(&IWalletModelAsync::getPublicAddress);
     }
 
-<<<<<<< HEAD
+    void generateVouchers(uint64_t ownID, size_t count, AsyncCallback<ShieldedVoucherList>&& callback) override
+    {
+        call_async(&IWalletModelAsync::generateVouchers, ownID, count, std::move(callback));
+    }
+
     void getAssetInfo(Asset::ID assetId) override
     {
         call_async(&IWalletModelAsync::getAssetInfo, assetId);
-=======
-    void generateVouchers(uint64_t ownID, size_t count, AsyncCallback<ShieldedVoucherList>&& callback) override
-    {
-        call_async(&IWalletModelAsync::generateVouchers, ownID, count, std::move(callback));
->>>>>>> 9393ff58
     }
 };
 }
@@ -1308,31 +1307,6 @@
         return true;
     }
 
-<<<<<<< HEAD
-=======
-    WalletStatus WalletClient::getStatus() const
-    {
-        WalletStatus status;
-        storage::Totals totalsCalc(*m_walletDB);
-        const auto& totals = totalsCalc.GetBeamTotals();
-
-        status.available         = AmountBig::get_Lo(totals.Avail);
-        status.receivingIncoming = AmountBig::get_Lo(totals.ReceivingIncoming);
-        status.receivingChange   = AmountBig::get_Lo(totals.ReceivingChange);
-        status.receiving         = AmountBig::get_Lo(totals.Incoming);
-        status.sending           = AmountBig::get_Lo(totals.Outgoing) + AmountBig::get_Lo(totals.OutgoingShielded);
-        status.maturing          = AmountBig::get_Lo(totals.Maturing);
-        status.maturingMP        = AmountBig::get_Lo(totals.MaturingShielded);
-        status.shielded          = AmountBig::get_Lo(totals.AvailShielded);
-        status.update.lastTime   = m_walletDB->getLastUpdateTime();
-
-        ZeroObject(status.stateID);
-        m_walletDB->getSystemStateID(status.stateID);
-
-        return status;
-    }
-
->>>>>>> 9393ff58
     vector<Coin> WalletClient::getUtxos() const
     {
         vector<Coin> utxos;
@@ -1349,6 +1323,7 @@
         WalletStatus status;
         storage::Totals allTotals(*m_walletDB);
 
+        status.maturingMP        = AmountBig::get_Lo(totals.MaturingShielded);
         for(const auto& totalsPair: allTotals.allTotals) {
             const auto& info = totalsPair.second;
             WalletStatus::AssetStatus assetStatus;
