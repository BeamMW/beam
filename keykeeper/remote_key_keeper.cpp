--- conflicted
+++ resolved
@@ -848,11 +848,7 @@
 
             auto& msgOut = ExtendBy(m_MsgOut, m_Msg.m_Out, nSize);
             if (nSize)
-<<<<<<< HEAD
-                memcpy(&msgOut + 1, reinterpret_cast<const void*>(&vec.front()), nSize);
-=======
                 memcpy(&msgOut + 1, reinterpret_cast<const uint8_t*>(&vec.front()), nSize);
->>>>>>> 59a55810
 
             InvokeProtoEx(msgOut, m_Msg.m_In, nSize, 0);
         }
