--- conflicted
+++ resolved
@@ -490,11 +490,7 @@
 
         // /////////////////////////////////////////////
         // Transaction management
-<<<<<<< HEAD
-        virtual void visitTx(std::function<bool(TxType, TxStatus, Asset::ID, Height)> filter, std::function<void(const TxDescription&)> func) const = 0;
-=======
         virtual void visitTx(std::function<bool(const TxDescription&)> func, const TxListFilter& filter) const = 0;
->>>>>>> 35044672
         virtual std::vector<TxDescription> getTxHistory(wallet::TxType txType = wallet::TxType::Simple, uint64_t start = 0, int count = std::numeric_limits<int>::max()) const = 0;
         virtual boost::optional<TxDescription> getTx(const TxID& txId) const = 0;
         virtual void saveTx(const TxDescription& p) = 0;
@@ -666,11 +662,7 @@
         void DeleteShieldedCoin(const ShieldedTxo::BaseKey&) override;
         void rollbackConfirmedShieldedUtxo(Height minHeight) override;
 
-<<<<<<< HEAD
-        void visitTx(std::function<bool(TxType, TxStatus, Asset::ID, Height)> filter, std::function<void(const TxDescription&)> func) const override;
-=======
         void visitTx(std::function<bool(const TxDescription&)> func, const TxListFilter& filter) const override;
->>>>>>> 35044672
         std::vector<TxDescription> getTxHistory(wallet::TxType txType, uint64_t start, int count) const override;
         boost::optional<TxDescription> getTx(const TxID& txId) const override;
         void saveTx(const TxDescription& p) override;
