// Copyright 2018 The Beam Team
//
// Licensed under the Apache License, Version 2.0 (the "License");
// you may not use this file except in compliance with the License.
// You may obtain a copy of the License at
//
//    http://www.apache.org/licenses/LICENSE-2.0
//
// Unless required by applicable law or agreed to in writing, software
// distributed under the License is distributed on an "AS IS" BASIS,
// WITHOUT WARRANTIES OR CONDITIONS OF ANY KIND, either express or implied.
// See the License for the specific language governing permissions and
// limitations under the License.

#include "wallet/wallet_network.h"
#include "core/common.h"

#include "wallet/common_utils.h"
#include "wallet/wallet.h"
#include "wallet/wallet_db.h"
#include "wallet/wallet_network.h"
#include "wallet/secstring.h"
<<<<<<< HEAD
#include "wallet/qtum/options.h"
#include "wallet/laser/mediator.h"
#include "wallet/litecoin/options.h"
#include "wallet/bitcoin/options.h"
#include "wallet/bitcoin/bitcoin_side.h"
#include "wallet/litecoin/litecoin_side.h"
#include "wallet/qtum/qtum_side.h"
=======

>>>>>>> b672814d
#include "wallet/strings_resources.h"
#include "wallet/bitcoin/bitcoin.h"
#include "wallet/litecoin/electrum.h"
#include "wallet/qtum/electrum.h"
#include "wallet/litecoin/litecoin.h"
#include "wallet/qtum/qtum.h"

#include "wallet/swaps/common.h"
#include "wallet/swaps/utils.h"
#include "wallet/local_private_key_keeper.h"
#include "core/ecc_native.h"
#include "core/serialization_adapters.h"
#include "core/treasury.h"
#include "core/block_rw.h"
#include "unittests/util.h"
#include "mnemonic/mnemonic.h"
#include "utility/string_helpers.h"
#include "version.h"

#ifndef LOG_VERBOSE_ENABLED
    #define LOG_VERBOSE_ENABLED 0
#endif

#include "utility/cli/options.h"
#include "utility/log_rotation.h"
#include "utility/helpers.h"

#include <boost/assert.hpp> 
#include <boost/program_options.hpp>
#include <boost/filesystem.hpp>
#include <boost/format.hpp>
#include <boost/algorithm/string/trim.hpp>

#include <iomanip>
#include <iterator>
#include <future>

using namespace std;
using namespace beam;
using namespace beam::wallet;
using namespace ECC;

namespace beam
{
    string getCoinStatus(Coin::Status s)
    {
        stringstream ss;
        ss << "[";
        switch (s)
        {
        case Coin::Available: ss << kCoinStatusAvailable; break;
        case Coin::Unavailable: ss << kCoinStatusUnavailable; break;
        case Coin::Spent: ss << kCoinStatusSpent; break;
        case Coin::Maturing: ss << kCoinStatusMaturing; break;
        case Coin::Outgoing: ss << kCoinStatusOutgoing; break;
        case Coin::Incoming: ss << kCoinStatusIncoming; break;
        default:
            BOOST_ASSERT_MSG(false, kErrorUnknownCoinStatus);
        }
        ss << "]";
        string str = ss.str();
        BOOST_ASSERT(str.length() <= 30);
        return str;
    }

    const char* getTxStatus(const TxDescription& tx)
    {
        switch (tx.m_status)
        {
        case TxStatus::Pending: return kTxStatusPending;
        case TxStatus::InProgress: return tx.m_sender ? kTxStatusWaitingForReceiver : kTxStatusWaitingForSender;
        case TxStatus::Registering: return tx.m_sender ? kTxStatusSending : kTxStatusReceiving;
        case TxStatus::Cancelled: return kTxStatusCancelled;
        case TxStatus::Completed:
        {
            if (tx.m_selfTx)
            {
                return kTxStatusCompleted;
            }
            return tx.m_sender ? kTxStatusSent : kTxStatusReceived;
        }
        case TxStatus::Failed: return TxFailureReason::TransactionExpired == tx.m_failureReason
            ? kTxStatusExpired : kTxStatusFailed;
        default:
            BOOST_ASSERT_MSG(false, kErrorUnknowmTxStatus);
        }

        return "";
    }

    const char* getSwapTxStatus(const IWalletDB::Ptr& walletDB, const TxDescription& tx)
    {
        wallet::AtomicSwapTransaction::State state = wallet::AtomicSwapTransaction::State::CompleteSwap;
        storage::getTxParameter(*walletDB, tx.m_txId, wallet::TxParameterID::State, state);

        return wallet::getSwapTxStatus(state);
    }

    const char* getAtomicSwapCoinText(AtomicSwapCoin swapCoin)
    {
        switch (swapCoin)
        {
        case AtomicSwapCoin::Bitcoin:
            return kSwapCoinBTC;
        case AtomicSwapCoin::Litecoin:
            return kSwapCoinLTC;
        case AtomicSwapCoin::Qtum:
            return kSwapCoinQTUM;
        default:
            BOOST_ASSERT_MSG(false, kErrorUnknownSwapCoin);
        }
        return "";
    }
}
namespace
{
    void ResolveWID(PeerID& res, const std::string& s)
    {
        bool bValid = true;
        ByteBuffer bb = from_hex(s, &bValid);

        if ((bb.size() != res.nBytes) || !bValid)
            throw std::runtime_error(kErrorInvalidWID);

        memcpy(res.m_pData, &bb.front(), res.nBytes);
    }

    template <typename T>
    bool FLoad(T& x, const std::string& sPath, bool bStrict = true)
    {
        std::FStream f;
        if (!f.Open(sPath.c_str(), true, bStrict))
            return false;

        yas::binary_iarchive<std::FStream, SERIALIZE_OPTIONS> arc(f);
        arc & x;
        return true;
    }

    template <typename T>
    void FSave(const T& x, const std::string& sPath)
    {
        std::FStream f;
        f.Open(sPath.c_str(), false, true);

        yas::binary_oarchive<std::FStream, SERIALIZE_OPTIONS> arc(f);
        arc & x;
    }

    int HandleTreasury(const po::variables_map& vm, Key::IKdf& kdf)
    {
        PeerID wid;
        Scalar::Native sk;
        Treasury::get_ID(kdf, wid, sk);

        char szID[PeerID::nTxtLen + 1];
        wid.Print(szID);

        static const char* szPlans = "treasury_plans.bin";
        static const char* szRequest = "-plan.bin";
        static const char* szResponse = "-response.bin";
        static const char* szData = "treasury_data.bin";

        Treasury tres;
        FLoad(tres, szPlans, false);


        auto nCode = vm[cli::TR_OPCODE].as<uint32_t>();
        switch (nCode)
        {
        default:
            cout << boost::format(kTreasuryID) % szID << std::endl;
            break;

        case 1:
        {
            // generate plan
            std::string sID = vm[cli::TR_WID].as<std::string>();
            ResolveWID(wid, sID);

            auto perc = vm[cli::TR_PERC].as<double>();

            bool bConsumeRemaining = (perc <= 0.);
            if (bConsumeRemaining)
                perc = vm[cli::TR_PERC_TOTAL].as<double>();

            perc *= 0.01;

            Amount val = static_cast<Amount>(Rules::get().Emission.Value0 * perc); // rounded down

            Treasury::Parameters pars; // default

            uint32_t m = vm[cli::TR_M].as<uint32_t>();
            uint32_t n = vm[cli::TR_N].as<uint32_t>();

            if (m >= n)
                throw std::runtime_error(kErrorTreasuryBadM);

            BOOST_ASSERT(n);
            if (pars.m_Bursts % n)
                throw std::runtime_error(kErrorTreasuryBadN);

            pars.m_Bursts /= n;
            pars.m_Maturity0 = pars.m_MaturityStep * pars.m_Bursts * m;

            Treasury::Entry* pE = tres.CreatePlan(wid, val, pars);

            if (bConsumeRemaining)
            {
                // special case - consume the remaining
                for (size_t iG = 0; iG < pE->m_Request.m_vGroups.size(); iG++)
                {
                    Treasury::Request::Group& g = pE->m_Request.m_vGroups[iG];
                    Treasury::Request::Group::Coin& c = g.m_vCoins[0];

                    AmountBig::Type valInBurst = Zero;

                    for (Treasury::EntryMap::const_iterator it = tres.m_Entries.begin(); tres.m_Entries.end() != it; it++)
                    {
                        if (&it->second == pE)
                            continue;

                        const Treasury::Request& r2 = it->second.m_Request;
                        for (size_t iG2 = 0; iG2 < r2.m_vGroups.size(); iG2++)
                        {
                            const Treasury::Request::Group& g2 = r2.m_vGroups[iG2];
                            if (g2.m_vCoins[0].m_Incubation != c.m_Incubation)
                                continue;

                            for (size_t i = 0; i < g2.m_vCoins.size(); i++)
                                valInBurst += uintBigFrom(g2.m_vCoins[i].m_Value);
                        }
                    }

                    Amount vL = AmountBig::get_Lo(valInBurst);
                    if (AmountBig::get_Hi(valInBurst) || (vL >= c.m_Value))
                        throw std::runtime_error(kErrorTreasuryNothingRemains);

                    cout << boost::format(kTreasuryConsumeRemaining) % c.m_Incubation % vL % c.m_Value << std::endl;
                    c.m_Value -= vL;
                }

            }

            FSave(pE->m_Request, sID + szRequest);
            FSave(tres, szPlans);
        }
        break;

        case 2:
        {
            // generate response
            Treasury::Request treq;
            FLoad(treq, std::string(szID) + szRequest);

            Treasury::Response tresp;
            uint64_t nIndex = 1;
            tresp.Create(treq, kdf, nIndex);

            FSave(tresp, std::string(szID) + szResponse);
        }
        break;

        case 3:
        {
            // verify & import reponse
            std::string sID = vm[cli::TR_WID].as<std::string>();
            ResolveWID(wid, sID);

            Treasury::EntryMap::iterator it = tres.m_Entries.find(wid);
            if (tres.m_Entries.end() == it)
                throw std::runtime_error(kErrorTreasuryPlanNotFound);

            Treasury::Entry& e = it->second;
            e.m_pResponse.reset(new Treasury::Response);
            FLoad(*e.m_pResponse, sID + szResponse);

            if (!e.m_pResponse->IsValid(e.m_Request))
                throw std::runtime_error(kErrorTreasuryInvalidResponse);

            FSave(tres, szPlans);
        }
        break;

        case 4:
        {
            // Finally generate treasury
            Treasury::Data data;
            data.m_sCustomMsg = vm[cli::TR_COMMENT].as<std::string>();
            tres.Build(data);

            FSave(data, szData);

            Serializer ser;
            ser & data;

            ByteBuffer bb;
            ser.swap_buf(bb);

            Hash::Value hv;
            Hash::Processor() << Blob(bb) >> hv;

            char szHash[Hash::Value::nTxtLen + 1];
            hv.Print(szHash);

            cout << boost::format(kTreasuryDataHash) % szHash << std::endl;

        }
        break;

        case 5:
        {
            // recover and print
            Treasury::Data data;
            FLoad(data, szData);

            std::vector<Treasury::Data::Coin> vCoins;
            data.Recover(kdf, vCoins);

            cout << boost::format(kTreasuryRecoveredCoinsTitle) % vCoins.size() << std::endl;

            for (size_t i = 0; i < vCoins.size(); i++)
            {
                const Treasury::Data::Coin& coin = vCoins[i];
                cout << boost::format(kTreasuryRecoveredCoin) % coin.m_Kidv % coin.m_Incubation << std::endl;

            }
        }
        break;

        case 6:
        {
            // bursts
            Treasury::Data data;
            FLoad(data, szData);

            auto vBursts = data.get_Bursts();

            cout << boost::format(kTreasuryBurstsTitle) % vBursts.size() << std::endl;

            for (size_t i = 0; i < vBursts.size(); i++)
            {
                const Treasury::Data::Burst& b = vBursts[i];
                cout << boost::format(kTreasuryBurst) % b.m_Height % b.m_Value << std::endl;
            }
        }
        break;
        }

        return 0;
    }

    void printHelp(const po::options_description& options)
    {
        cout << options << std::endl;
    }

    int ChangeAddressExpiration(const po::variables_map& vm, const IWalletDB::Ptr& walletDB)
    {
        string address = vm[cli::WALLET_ADDR].as<string>();
        string expiration = vm[cli::EXPIRATION_TIME].as<string>();
        WalletID walletID(Zero);
        bool allAddresses = address == "*";

        if (!allAddresses)
        {
            walletID.FromHex(address);
        }

        WalletAddress::ExpirationStatus expirationStatus;
        if (expiration == cli::EXPIRATION_TIME_24H)
        {
            expirationStatus = WalletAddress::ExpirationStatus::OneDay;
        }
        else if (expiration == cli::EXPIRATION_TIME_NEVER)
        {
            expirationStatus = WalletAddress::ExpirationStatus::Never;
        }
        else if (expiration == cli::EXPIRATION_TIME_NOW)
        {
            expirationStatus = WalletAddress::ExpirationStatus::Expired;
        }
        else
        {
            LOG_ERROR() << boost::format(kErrorAddrExprTimeInvalid)
                        % cli::EXPIRATION_TIME
                        % expiration;
            return -1;
        }

        if (storage::changeAddressExpiration(*walletDB, walletID, expirationStatus))
        {
            if (allAddresses)
            {
                LOG_INFO() << boost::format(kAllAddrExprChanged) % expiration;
            }
            else
            {
                LOG_INFO() << boost::format(kAddrExprChanged) % to_string(walletID) % expiration;
            }
            return 0;
        }
        return -1;
    }

    int CreateNewAddress(const po::variables_map& vm, const IWalletDB::Ptr& walletDB, IPrivateKeyKeeper::Ptr keyKeeper)
    {
        auto comment = vm[cli::NEW_ADDRESS_COMMENT].as<string>();
        auto expiration = vm[cli::EXPIRATION_TIME].as<string>();

        WalletAddress::ExpirationStatus expirationStatus;
        if (expiration == cli::EXPIRATION_TIME_24H)
        {
            expirationStatus = WalletAddress::ExpirationStatus::OneDay;
        }
        else if (expiration == cli::EXPIRATION_TIME_NEVER)
        {
            expirationStatus = WalletAddress::ExpirationStatus::Never;
        }
        else
        {
            LOG_ERROR() << boost::format(kErrorAddrExprTimeInvalid) 
                        % cli::EXPIRATION_TIME
                        % expiration;
            return -1;
        }
        
        GenerateNewAddress(walletDB, comment, keyKeeper, expirationStatus);
        return 0;
    }

    WordList GeneratePhrase()
    {
        auto phrase = createMnemonic(getEntropy(), language::en);
        BOOST_ASSERT(phrase.size() == 12);
        cout << kSeedPhraseGeneratedTitle;
        for (const auto& word : phrase)
        {
            cout << word << ';';
        }
        cout << kSeedPhraseGeneratedMessage << endl;
        return phrase;
    }

    bool ReadWalletSeed(NoLeak<uintBig>& walletSeed, const po::variables_map& vm, bool generateNew)
    {
        SecString seed;
        WordList phrase;
        if (generateNew)
        {
            LOG_INFO() << kSeedPhraseReadTitle;
            phrase = GeneratePhrase();
        }
        else if (vm.count(cli::SEED_PHRASE))
        {
            auto tempPhrase = vm[cli::SEED_PHRASE].as<string>();
            boost::algorithm::trim_if(tempPhrase, [](char ch) { return ch == ';'; });
            phrase = string_helpers::split(tempPhrase, ';');

            if (phrase.size() != WORD_COUNT
                || (vm.count(cli::IGNORE_DICTIONARY) == 0 && !isValidMnemonic(phrase, language::en)))
            {
                LOG_ERROR() << boost::format(kErrorSeedPhraseInvalid) % tempPhrase;
                return false;
            }
        }
        else
        {
            LOG_ERROR() << kErrorSeedPhraseNotProvided;
            return false;
        }

        auto buf = decodeMnemonic(phrase);
        seed.assign(buf.data(), buf.size());

        walletSeed.V = seed.hash().V;
        return true;
    }

    int ShowAddressList(const IWalletDB::Ptr& walletDB)
    {
        auto addresses = walletDB->getAddresses(true);
        array<uint8_t, 5> columnWidths{ { 20, 70, 8, 20, 21 } };

        // Comment | Address | Active | Expiration date | Created |
        cout << boost::format(kAddrListTableHead)
             % boost::io::group(left, setw(columnWidths[0]), kAddrListColumnComment)
             % boost::io::group(left, setw(columnWidths[1]), kAddrListColumnAddress)
             % boost::io::group(left, setw(columnWidths[2]), kAddrListColumnActive)
             % boost::io::group(left, setw(columnWidths[3]), kAddrListColumnExprDate)
             % boost::io::group(left, setw(columnWidths[4]), kAddrListColumnCreated)
             << std::endl;

        for (const auto& address : addresses)
        {
            auto comment = address.m_label;

            if (comment.length() > columnWidths[0])
            {
                comment = comment.substr(0, columnWidths[0] - 3) + "...";
            }

            auto expirationDateText = (address.m_duration == 0)
                ? cli::EXPIRATION_TIME_NEVER
                : format_timestamp(kTimeStampFormat3x3, address.getExpirationTime() * 1000, false);
            auto creationDateText = format_timestamp(kTimeStampFormat3x3, address.getCreateTime() * 1000, false);

            cout << boost::format(kAddrListTableBody)
             % boost::io::group(left, setw(columnWidths[0]), comment)
             % boost::io::group(left, setw(columnWidths[1]), std::to_string(address.m_walletID))
             % boost::io::group(left, boolalpha, setw(columnWidths[2]), !address.isExpired())
             % boost::io::group(left, setw(columnWidths[3]), expirationDateText)
             % boost::io::group(left, setw(columnWidths[4]), creationDateText)
             << std::endl;
        }

        return 0;
    }

    int ShowWalletInfo(const IWalletDB::Ptr& walletDB, const po::variables_map& vm)
    {
        Block::SystemState::ID stateID = {};
        walletDB->getSystemStateID(stateID);

        storage::Totals totals(*walletDB);

        const unsigned kWidth = 26; 
        cout << boost::format(kWalletSummaryFormat)

             % boost::io::group(left, setfill('.'), setw(kWidth), kWalletSummaryFieldCurHeight) % stateID.m_Height
             % boost::io::group(left, setfill('.'), setw(kWidth), kWalletSummaryFieldCurStateID) % stateID.m_Hash

             % boost::io::group(left, setfill('.'), setw(kWidth), kWalletSummaryFieldAvailable) % to_string(PrintableAmount(totals.Avail))
             % boost::io::group(left, setfill('.'), setw(kWidth), kWalletSummaryFieldMaturing) % to_string(PrintableAmount(totals.Maturing))
             % boost::io::group(left, setfill('.'), setw(kWidth), kWalletSummaryFieldInProgress) % to_string(PrintableAmount(totals.Incoming))
             % boost::io::group(left, setfill('.'), setw(kWidth), kWalletSummaryFieldUnavailable) % to_string(PrintableAmount(totals.Unavail))
             % boost::io::group(left, setfill('.'), setw(kWidth), kWalletSummaryFieldAvailableCoinbase) % to_string(PrintableAmount(totals.AvailCoinbase))
             % boost::io::group(left, setfill('.'), setw(kWidth), kWalletSummaryFieldTotalCoinbase) % to_string(PrintableAmount(totals.Coinbase))
             % boost::io::group(left, setfill('.'), setw(kWidth), kWalletSummaryFieldAvaliableFee) % to_string(PrintableAmount(totals.AvailFee))
             % boost::io::group(left, setfill('.'), setw(kWidth), kWalletSummaryFieldTotalFee) % to_string(PrintableAmount(totals.Fee))
             % boost::io::group(left, setfill('.'), setw(kWidth), kWalletSummaryFieldTotalUnspent) % to_string(PrintableAmount(totals.Unspent));

        if (vm.count(cli::TX_HISTORY))
        {
            auto txHistory = walletDB->getTxHistory();
            if (txHistory.empty())
            {
                cout << kTxHistoryEmpty << endl;
                return 0;
            }

            const array<uint8_t, 6> columnWidths{ { 20, 17, 26, 21, 33, 65} };

            cout << boost::format(kTxHistoryTableHead)
                 % boost::io::group(left, setw(columnWidths[0]), kTxHistoryColumnDatetTime)
                 % boost::io::group(left, setw(columnWidths[1]), kTxHistoryColumnDirection)
                 % boost::io::group(right, setw(columnWidths[2]), kTxHistoryColumnAmount)
                 % boost::io::group(left, setw(columnWidths[3]), kTxHistoryColumnStatus)
                 % boost::io::group(left, setw(columnWidths[4]), kTxHistoryColumnId)
                 % boost::io::group(left, setw(columnWidths[5]), kTxHistoryColumnKernelId)
                 << std::endl;

            for (auto& tx : txHistory)
            {
                cout << boost::format(kTxHistoryTableFormat)
                     % boost::io::group(left, setw(columnWidths[0]), format_timestamp(kTimeStampFormat3x3, tx.m_createTime * 1000, false))
                     % boost::io::group(left, setw(columnWidths[1]), (tx.m_selfTx ? kTxDirectionSelf : (tx.m_sender ? kTxDirectionOut : kTxDirectionIn)))
                     % boost::io::group(right, setw(columnWidths[2]), to_string(PrintableAmount(tx.m_amount, true)))
                     % boost::io::group(left, setw(columnWidths[3]), getTxStatus(tx))
                     % boost::io::group(left, setw(columnWidths[4]), to_hex(tx.m_txId.data(), tx.m_txId.size()))
                     % boost::io::group(left, setw(columnWidths[5]), to_string(tx.m_kernelID))
                     << std::endl;
            }
            return 0;
        }

        if (vm.count(cli::SWAP_TX_HISTORY))
        {
            auto txHistory = walletDB->getTxHistory(wallet::TxType::AtomicSwap);
            if (txHistory.empty())
            {
                cout << kSwapTxHistoryEmpty << endl;
                return 0;
            }

            const array<uint8_t, 6> columnWidths{ { 20, 26, 18, 15, 23, 33} };

            cout << boost::format(kTxHistoryTableHead)
                 % boost::io::group(left, setw(columnWidths[0]), kTxHistoryColumnDatetTime)
                 % boost::io::group(right, setw(columnWidths[1]), kTxHistoryColumnAmount)
                 % boost::io::group(right, setw(columnWidths[2]), kTxHistoryColumnSwapAmount)
                 % boost::io::group(left, setw(columnWidths[3]), kTxHistoryColumnSwapType)
                 % boost::io::group(left, setw(columnWidths[4]), kTxHistoryColumnStatus)
                 % boost::io::group(left, setw(columnWidths[5]), kTxHistoryColumnId)
                 << std::endl;

            for (auto& tx : txHistory)
            {
                Amount swapAmount = 0;
                storage::getTxParameter(*walletDB, tx.m_txId, wallet::kDefaultSubTxID, wallet::TxParameterID::AtomicSwapAmount, swapAmount);
                bool isBeamSide = false;
                storage::getTxParameter(*walletDB, tx.m_txId, wallet::kDefaultSubTxID, wallet::TxParameterID::AtomicSwapIsBeamSide, isBeamSide);

                AtomicSwapCoin swapCoin = AtomicSwapCoin::Unknown;
                storage::getTxParameter(*walletDB, tx.m_txId, wallet::kDefaultSubTxID, wallet::TxParameterID::AtomicSwapCoin, swapCoin);

                stringstream ss;
                ss << (isBeamSide ? kBEAM : getAtomicSwapCoinText(swapCoin)) << " <--> " << (!isBeamSide ? kBEAM : getAtomicSwapCoinText(swapCoin));

                cout << boost::format(kSwapTxHistoryTableFormat)
                     % boost::io::group(left, setw(columnWidths[0]), format_timestamp(kTimeStampFormat3x3, tx.m_createTime * 1000, false))
                     % boost::io::group(right, setw(columnWidths[1]), to_string(PrintableAmount(tx.m_amount, true)))
                     % boost::io::group(right, setw(columnWidths[2]), swapAmount)
                     % boost::io::group(right, setw(columnWidths[3]), ss.str())
                     % boost::io::group(left, setw(columnWidths[4]), getSwapTxStatus(walletDB, tx))
                     % boost::io::group(left, setw(columnWidths[5]), to_hex(tx.m_txId.data(), tx.m_txId.size()))
                     << std::endl;
            }
            return 0;
        }

        const array<uint8_t, 6> columnWidths{ { 49, 14, 14, 18, 30, 8} };
        cout << boost::format(kCoinsTableHeadFormat)
                 % boost::io::group(left, setw(columnWidths[0]), kCoinColumnId)
                 % boost::io::group(right, setw(columnWidths[1]), kBEAM)
                 % boost::io::group(right, setw(columnWidths[2]), kGROTH)
                 % boost::io::group(left, setw(columnWidths[3]), kCoinColumnMaturity)
                 % boost::io::group(left, setw(columnWidths[4]), kCoinColumnStatus)
                 % boost::io::group(left, setw(columnWidths[5]), kCoinColumnType)
                 << std::endl;
        
        walletDB->visitCoins([&columnWidths](const Coin& c)->bool
        {
            cout << boost::format(kCoinsTableFormat)
                 % boost::io::group(left, setw(columnWidths[0]), c.toStringID())
                 % boost::io::group(right, setw(columnWidths[1]), c.m_ID.m_Value / Rules::Coin)
                 % boost::io::group(right, setw(columnWidths[2]), c.m_ID.m_Value % Rules::Coin)
                 % boost::io::group(left, setw(columnWidths[3]), (c.IsMaturityValid() ? std::to_string(static_cast<int64_t>(c.m_maturity)) : "-"))
                 % boost::io::group(left, setw(columnWidths[4]), getCoinStatus(c.m_status))
                 % boost::io::group(left, setw(columnWidths[5]), c.m_ID.m_Type)
                 << std::endl;
            return true;
        });
        return 0;
    }

    int TxDetails(const IWalletDB::Ptr& walletDB, const po::variables_map& vm)
    {
        auto txIdStr = vm[cli::TX_ID].as<string>();
        if (txIdStr.empty()) {
            LOG_ERROR() << kErrorTxIdParamReqired;
            return -1;
        }
        auto txIdVec = from_hex(txIdStr);
        TxID txId;
        if (txIdVec.size() >= 16)
            std::copy_n(txIdVec.begin(), 16, txId.begin());

        auto tx = walletDB->getTx(txId);
        if (!tx)
        {
            LOG_ERROR() << boost::format(kErrorTxWithIdNotFound) % txIdStr;
            return -1;
        }

        LOG_INFO()
            << boost::format(kTxDetailsFormat)
                % storage::TxDetailsInfo(walletDB, txId) % getTxStatus(*tx) 
            << (tx->m_status == TxStatus::Failed
                    ? boost::format(kTxDetailsFailReason) % GetFailureMessage(tx->m_failureReason)
                    : boost::format(""));

        return 0;
    }

    int ExportPaymentProof(const IWalletDB::Ptr& walletDB, const po::variables_map& vm)
    {
        auto txIdVec = from_hex(vm[cli::TX_ID].as<string>());
        TxID txId;
        if (txIdVec.size() >= 16)
            std::copy_n(txIdVec.begin(), 16, txId.begin());

        auto tx = walletDB->getTx(txId);
        if (!tx)
        {
            LOG_ERROR() << kErrorPpExportFailed;
            return -1;
        }
        if (!tx->m_sender || tx->m_selfTx)
        {
            LOG_ERROR() << kErrorPpCannotExportForReceiver;
            return -1;
        }
        if (tx->m_status != TxStatus::Completed)
        {
            LOG_ERROR() << kErrorPpExportFailedTxNotCompleted;
            return -1;
        }

        auto res = storage::ExportPaymentProof(*walletDB, txId);
        if (!res.empty())
        {
            std::string sTxt;
            sTxt.resize(res.size() * 2);

            beam::to_hex(&sTxt.front(), res.data(), res.size());
            LOG_INFO() << boost::format(kPpExportedFrom) % sTxt;
        }

        return 0;
    }

    int VerifyPaymentProof(const po::variables_map& vm)
    {
        const auto& pprofData = vm[cli::PAYMENT_PROOF_DATA];
        if (pprofData.empty())
        {
            throw std::runtime_error(kErrorPpNotProvided);
        }
        ByteBuffer buf = from_hex(pprofData.as<string>());

        if (!storage::VerifyPaymentProof(buf))
            throw std::runtime_error(kErrorPpInvalid);

        return 0;
    }

    int ExportMinerKey(const po::variables_map& vm, const IWalletDB::Ptr& walletDB, const beam::SecString& pass)
    {
        uint32_t subKey = vm[cli::KEY_SUBKEY].as<Nonnegative<uint32_t>>().value;
        if (subKey < 1)
        {
            cout << kErrorSubkeyNotSpecified << endl;
            return -1;
        }
		Key::IKdf::Ptr pKey = MasterKey::get_Child(*walletDB->get_MasterKdf(), subKey);
        const ECC::HKdf& kdf = static_cast<ECC::HKdf&>(*pKey);

        KeyString ks;
        ks.SetPassword(Blob(pass.data(), static_cast<uint32_t>(pass.size())));
        ks.m_sMeta = std::to_string(subKey);

        ks.Export(kdf);
        cout << boost::format(kSubKeyInfo) % subKey % ks.m_sRes << std::endl;

        return 0;
    }

    int ExportOwnerKey(const IWalletDB::Ptr& walletDB, const beam::SecString& pass)
    {
        Key::IKdf::Ptr pKey = walletDB->get_MasterKdf();
        const ECC::HKdf& kdf = static_cast<ECC::HKdf&>(*pKey);

        KeyString ks;
        ks.SetPassword(Blob(pass.data(), static_cast<uint32_t>(pass.size())));
        ks.m_sMeta = std::to_string(0);

        ECC::HKdfPub pkdf;
        pkdf.GenerateFrom(kdf);

        ks.Export(pkdf);
        cout << boost::format(kOwnerKeyInfo) % ks.m_sRes << std::endl;

        return 0;
    }

    bool LoadDataToImport(const std::string& path, ByteBuffer& data)
    {
        FStream f;
        if (f.Open(path.c_str(), true))
        {
            size_t size = static_cast<size_t>(f.get_Remaining());
            if (size > 0)
            {
                data.resize(size);
                return f.read(data.data(), data.size()) == size;
            }
        }
        return false;
    }

    bool SaveExportedData(const ByteBuffer& data, const std::string& path)
    {
        size_t dotPos = path.find_last_of('.');
        stringstream ss;
        ss << path.substr(0, dotPos);
        ss << getTimestamp();
        if (dotPos != string::npos)
        {
            ss << path.substr(dotPos);
        }
        string timestampedPath = ss.str();
        FStream f;
        if (f.Open(timestampedPath.c_str(), false) && f.write(data.data(), data.size()) == data.size())
        {
            LOG_INFO() << kDataExportedMessage;
            return true;
        }
        LOG_ERROR() << kErrorExportDataFail;
        return false;
    }

    int ExportWalletData(const po::variables_map& vm, const IWalletDB::Ptr& walletDB)
    {
        auto s = storage::ExportDataToJson(*walletDB);
        return SaveExportedData(ByteBuffer(s.begin(), s.end()), vm[cli::IMPORT_EXPORT_PATH].as<string>()) ? 0 : -1;
    }

    int ImportWalletData(const po::variables_map& vm, const IWalletDB::Ptr& walletDB)
    {
        ByteBuffer buffer;
        if (!LoadDataToImport(vm[cli::IMPORT_EXPORT_PATH].as<string>(), buffer))
        {
            return -1;
        }
        const char* p = (char*)(&buffer[0]);
        auto keyKeeper = std::make_shared<LocalPrivateKeyKeeper>(walletDB);
        return storage::ImportDataFromJson(*walletDB, keyKeeper, p, buffer.size()) ? 0 : -1;
    }

    CoinIDList GetPreselectedCoinIDs(const po::variables_map& vm)
    {
        CoinIDList coinIDs;
        if (vm.count(cli::UTXO))
        {
            auto tempCoins = vm[cli::UTXO].as<vector<string>>();
            for (const auto& s : tempCoins)
            {
                auto csv = string_helpers::split(s, ',');
                for (const auto& v : csv)
                {
                    auto coinID = Coin::FromString(v);
                    if (coinID)
                    {
                        coinIDs.push_back(*coinID);
                    }
                }
            }
        }
        return coinIDs;
    }

    bool LoadBaseParamsForTX(const po::variables_map& vm, Amount& amount, Amount& fee, WalletID& receiverWalletID, bool checkFee, bool skipReceiverWalletID=false)
    {
        if (!skipReceiverWalletID)
        {

            if (vm.count(cli::RECEIVER_ADDR) == 0)
            {
                LOG_ERROR() << kErrorReceiverAddrMissing;
                return false;
            }
            receiverWalletID.FromHex(vm[cli::RECEIVER_ADDR].as<string>());
        }

        if (vm.count(cli::AMOUNT) == 0)
        {
            LOG_ERROR() << kErrorAmountMissing;
            return false;
        }

        auto signedAmount = vm[cli::AMOUNT].as<Positive<double>>().value;
        if (signedAmount < 0)
        {
            LOG_ERROR() << kErrorNegativeAmount;
            return false;
        }

        signedAmount *= Rules::Coin; // convert beams to groths

        amount = static_cast<ECC::Amount>(std::round(signedAmount));
        if (amount == 0)
        {
            LOG_ERROR() << kErrorZeroAmount;
            return false;
        }

        fee = vm[cli::FEE].as<Nonnegative<Amount>>().value;
        if (checkFee && fee < cli::kMinimumFee)
        {
            LOG_ERROR() << kErrorFeeToLow;
            return false;
        }

        return true;
    }

    template<typename Settings, typename ElectrumSettings>
    std::shared_ptr<Settings> ParseElectrumSettings(const po::variables_map& vm, uint8_t addressVersion)
    {
        if (vm.count(cli::ELECTRUM_SEED) || vm.count(cli::ELECTRUM_ADDR) || vm.count(cli::GENERATE_ELECTRUM_SEED))
        {
            ElectrumSettings electrumSettings;

            string electrumAddr = vm[cli::ELECTRUM_ADDR].as<string>();
            if (!electrumSettings.m_address.resolve(electrumAddr.c_str()))
            {
                throw std::runtime_error("unable to resolve litecoin electrum address: " + electrumAddr);
            }

            if (vm.count(cli::ELECTRUM_SEED))
            {
                auto tempPhrase = vm[cli::ELECTRUM_SEED].as<string>();
                boost::algorithm::trim_if(tempPhrase, [](char ch) { return ch == ';'; });
                electrumSettings.m_secretWords = string_helpers::split(tempPhrase, ';');

                if (!bitcoin::validateElectrumMnemonic(electrumSettings.m_secretWords))
                {
                    throw std::runtime_error("seed is not valid");
                }
            }
            else if (vm.count(cli::GENERATE_ELECTRUM_SEED))
            {
                electrumSettings.m_secretWords = bitcoin::createElectrumMnemonic(getEntropy());

                auto strSeed = std::accumulate(
                    std::next(electrumSettings.m_secretWords.begin()), electrumSettings.m_secretWords.end(), *electrumSettings.m_secretWords.begin(),
                    [](std::string a, std::string b)
                {
                    return a + ";" + b;
                });

                LOG_INFO() << "seed = " << strSeed;
            }
            else
            {
                throw std::runtime_error("electrum seed should be specified");
            }

            if (vm.count(cli::SWAP_FEERATE) == 0)
            {
                throw std::runtime_error("swap fee rate is missing");
            }

            electrumSettings.m_addressVersion = addressVersion;

            auto btcSettings = std::make_shared<Settings>();
            btcSettings->SetElectrumConnectionOptions(electrumSettings);
            btcSettings->SetFeeRate(vm[cli::SWAP_FEERATE].as<Positive<Amount>>().value);

            return btcSettings;
        }

        return nullptr;
    }

    template<typename Settings, typename CoreSettings>
    std::shared_ptr<Settings> ParseSwapSettings(const po::variables_map& vm)
    {
        if (vm.count(cli::SWAP_WALLET_ADDR) > 0 || vm.count(cli::SWAP_WALLET_USER) > 0 || vm.count(cli::SWAP_WALLET_PASS) > 0)
        {
            CoreSettings coreSettings;

            string nodeUri = vm[cli::SWAP_WALLET_ADDR].as<string>();
            if (!coreSettings.m_address.resolve(nodeUri.c_str()))
            {
                throw std::runtime_error((boost::format(kErrorSwapWalletAddrNotResolved) % nodeUri).str());
            }

            if (vm.count(cli::SWAP_WALLET_USER) == 0)
            {
                throw std::runtime_error(kErrorSwapWalletUserNameUnspecified);
            }

            coreSettings.m_userName = vm[cli::SWAP_WALLET_USER].as<string>();

            // TODO roman.strilets: use SecString instead of std::string
            if (vm.count(cli::SWAP_WALLET_PASS) == 0)
            {
                throw std::runtime_error(kErrorSwapWalletPwdNotProvided);
            }

            coreSettings.m_pass = vm[cli::SWAP_WALLET_PASS].as<string>();

            if (vm.count(cli::SWAP_FEERATE) == 0)
            {
                throw std::runtime_error(kErrorSwapFeeRateMissing);
            }

            auto settings = std::make_shared<Settings>();
            settings->SetConnectionOptions(coreSettings);
            settings->SetFeeRate(vm[cli::SWAP_FEERATE].as<Positive<Amount>>().value);

            return settings;
        }

        return nullptr;
    }

    template<typename SettingsProvider, typename Settings, typename CoreSettings, typename ElectrumSettings>
    int HandleSwapCoin(const po::variables_map& vm, const IWalletDB::Ptr& walletDB, uint8_t addressVersion, const char* coinName)
    {
        SettingsProvider settingsProvider{ walletDB };
        settingsProvider.Initialize();

        if (vm.count(cli::ALTCOIN_SETTINGS_RESET))
        {
            settingsProvider.ResetSettings();
            return 0;
        }
        else if (vm.count(cli::ALTCOIN_SETTINGS_SHOW))
        {
            auto settings = settingsProvider.GetSettings();

            if (settings.GetConnectionOptions().IsInitialized())
            {
                cout << coinName << " settings" << '\n'
                    << "RPC user: " << settings.GetConnectionOptions().m_userName << '\n'
                    << "RPC node: " << settings.GetConnectionOptions().m_address.str() << '\n'
                    << "Fee rate: " << settings.GetFeeRate() << '\n';
                return 0;
            }

            if (settings.GetElectrumConnectionOptions().IsInitialized())
            {
                cout << coinName << " settings" << '\n'
                    << "Electrum node: " << settings.GetElectrumConnectionOptions().m_address.str() << '\n'
                    << "Fee rate: " << settings.GetFeeRate() << '\n';
                return 0;
            }

            LOG_INFO() << coinName << " settings are not initialized.";
            return 0;
        }
        else if (vm.count(cli::ALTCOIN_SETTINGS_SET))
        {
            auto settings = ParseSwapSettings<Settings, CoreSettings>(vm);
            if (!settings)
            {
                settings = ParseElectrumSettings<Settings, ElectrumSettings>(vm, addressVersion);
            }

            if (!settings)
            {
                LOG_INFO() << "settings should be specified.";
                return -1;
            }

            settingsProvider.SetSettings(*settings);
            return 0;
        }

        LOG_INFO() << "subcommand didn't support or unspecified.";
        return -1;
    }

    boost::optional<TxID> InitSwap(const po::variables_map& vm, const IWalletDB::Ptr& walletDB, IPrivateKeyKeeper::Ptr keyKeeper, Wallet& wallet, bool checkFee)
    {
        if (vm.count(cli::SWAP_AMOUNT) == 0)
        {
            throw std::runtime_error(kErrorSwapAmountMissing);
        }

        Amount swapAmount = vm[cli::SWAP_AMOUNT].as<Positive<Amount>>().value;
        wallet::AtomicSwapCoin swapCoin = wallet::AtomicSwapCoin::Bitcoin;

        if (vm.count(cli::SWAP_COIN) > 0)
        {
            swapCoin = wallet::from_string(vm[cli::SWAP_COIN].as<string>());
        }

        switch (swapCoin)
        {
            case beam::wallet::AtomicSwapCoin::Bitcoin:
            {
                auto btcSettingsProvider = std::make_shared<bitcoin::SettingsProvider>(walletDB);
                btcSettingsProvider->Initialize();

                auto btcSettings = btcSettingsProvider->GetSettings();
                if (!btcSettings.IsInitialized())
                {
                    throw std::runtime_error("BTC settings should be initialized.");
                }

                if (!BitcoinSide::CheckAmount(swapAmount, btcSettings.GetFeeRate()))
                {
                    throw std::runtime_error("The swap amount must be greater than the redemption fee.");
                }
                break;
            }
            case beam::wallet::AtomicSwapCoin::Litecoin:
            {
                auto ltcSettingsProvider = std::make_shared<litecoin::SettingsProvider>(walletDB);
                ltcSettingsProvider->Initialize();

                auto ltcSettings = ltcSettingsProvider->GetSettings();
                if (!ltcSettings.IsInitialized())
                {
                    throw std::runtime_error("LTC settings should be initialized.");
                }
                if (!LitecoinSide::CheckAmount(swapAmount, ltcSettings.GetFeeRate()))
                {
                    throw std::runtime_error("The swap amount must be greater than the redemption fee.");
                }
                break;
            }
            case beam::wallet::AtomicSwapCoin::Qtum:
            {
                auto qtumSettingsProvider = std::make_shared<qtum::SettingsProvider>(walletDB);
                qtumSettingsProvider->Initialize();

                auto qtumSettings = qtumSettingsProvider->GetSettings();
                if (!qtumSettings.IsInitialized())
                {
                    throw std::runtime_error("Qtum settings should be initialized.");
                }
                if (!QtumSide::CheckAmount(swapAmount, qtumSettings.GetFeeRate()))
                {
                    throw std::runtime_error("The swap amount must be greater than the redemption fee.");
                }
                break;
            }
            default:
            {
                throw std::runtime_error("Unsupported coin for swap");
                break;
            }
        }

        bool isBeamSide = (vm.count(cli::SWAP_BEAM_SIDE) != 0);

        Amount amount = 0;
        Amount fee = 0;
        WalletID receiverWalletID(Zero);

        if (!LoadBaseParamsForTX(vm, amount, fee, receiverWalletID, checkFee, true))
        {
            return boost::none;
        }

        if (vm.count(cli::SWAP_AMOUNT) == 0)
        {
            throw std::runtime_error(kErrorSwapAmountMissing);
        }

        if (amount <= kMinFeeInGroth)
        {
            throw std::runtime_error(kErrorSwapAmountTooLow);
        }

        WalletAddress senderAddress = GenerateNewAddress(walletDB, "", keyKeeper);

        auto swapTxParameters = InitNewSwap(senderAddress.m_walletID, amount, fee, swapCoin, swapAmount, isBeamSide);

        boost::optional<TxID> currentTxID = wallet.StartTransaction(swapTxParameters);

        // print swap tx token
        {
            // auto token = SwapTxParametersToToken(swapParameters);
            isBeamSide = !*swapTxParameters.GetParameter<bool>(TxParameterID::AtomicSwapIsBeamSide);
            swapTxParameters.SetParameter(TxParameterID::IsInitiator, !*swapTxParameters.GetParameter<bool>(TxParameterID::IsInitiator));
            swapTxParameters.SetParameter(TxParameterID::PeerID, *swapTxParameters.GetParameter<WalletID>(TxParameterID::MyID));
            swapTxParameters.SetParameter(TxParameterID::AtomicSwapIsBeamSide, isBeamSide);
            swapTxParameters.SetParameter(TxParameterID::IsSender, isBeamSide);
            swapTxParameters.DeleteParameter(TxParameterID::MyID);

            auto swapTxToken = std::to_string(swapTxParameters);
            LOG_INFO() << "Swap token: " << swapTxToken;
            // TODO: exit after print and new start with listen command?
        }
        return currentTxID;
    }

    boost::optional<TxID> AcceptSwap(const po::variables_map& vm, const IWalletDB::Ptr& walletDB, IPrivateKeyKeeper::Ptr keyKeeper, Wallet& wallet, bool checkFee)
    {
        if (vm.count(cli::SWAP_TOKEN) == 0)
        {
            throw std::runtime_error("swap transaction token should be specified");
        }

        auto swapTxToken = vm[cli::SWAP_TOKEN].as<std::string>();
        auto swapTxParameters = beam::wallet::ParseParameters(swapTxToken);

        // validate TxType and parameters
        auto transactionType = swapTxParameters->GetParameter<TxType>(TxParameterID::TransactionType);
        auto isBeamSide = swapTxParameters->GetParameter<bool>(TxParameterID::AtomicSwapIsBeamSide);
        auto swapCoin = swapTxParameters->GetParameter<AtomicSwapCoin>(TxParameterID::AtomicSwapCoin);
        auto beamAmount = swapTxParameters->GetParameter<Amount>(TxParameterID::Amount);
        auto swapAmount = swapTxParameters->GetParameter<Amount>(TxParameterID::AtomicSwapAmount);
        auto peerID = swapTxParameters->GetParameter<WalletID>(TxParameterID::PeerID);
        auto peerResponseHeight = swapTxParameters->GetParameter<Height>(TxParameterID::PeerResponseHeight);

        bool isValidToken = isBeamSide && swapCoin && beamAmount && swapAmount && peerID && peerResponseHeight;

        if (!transactionType || *transactionType != TxType::AtomicSwap || !isValidToken)
        {
            throw std::runtime_error("swap transaction token is invalid.");
        }

        Amount swapFeeRate = 0;

        if (swapCoin == wallet::AtomicSwapCoin::Bitcoin)
        {
            auto btcSettingsProvider = std::make_shared<bitcoin::SettingsProvider>(walletDB);
            btcSettingsProvider->Initialize();
            auto btcSettings = btcSettingsProvider->GetSettings();
            if (!btcSettings.IsInitialized())
            {
                throw std::runtime_error("BTC settings should be initialized.");
            }

            if (!BitcoinSide::CheckAmount(*swapAmount, btcSettings.GetFeeRate()))
            {
                throw std::runtime_error("The swap amount must be greater than the redemption fee.");
            }
            swapFeeRate = btcSettings.GetFeeRate();
        }
        else if (swapCoin == wallet::AtomicSwapCoin::Litecoin)
        {
            auto ltcSettingsProvider = std::make_shared<litecoin::SettingsProvider>(walletDB);
            ltcSettingsProvider->Initialize();
            auto ltcSettings = ltcSettingsProvider->GetSettings();
            if (!ltcSettings.IsInitialized())
            {
                throw std::runtime_error("LTC settings should be initialized.");
            }

            if (!LitecoinSide::CheckAmount(*swapAmount, ltcSettings.GetFeeRate()))
            {
                throw std::runtime_error("The swap amount must be greater than the redemption fee.");
            }
            swapFeeRate = ltcSettings.GetFeeRate();
        }
        else if (swapCoin == wallet::AtomicSwapCoin::Qtum)
        {
            auto qtumSettingsProvider = std::make_shared<qtum::SettingsProvider>(walletDB);
            qtumSettingsProvider->Initialize();
            auto qtumSettings = qtumSettingsProvider->GetSettings();
            if (!qtumSettings.IsInitialized())
            {
                throw std::runtime_error("Qtum settings should be initialized.");
            }

            if (!QtumSide::CheckAmount(*swapAmount, qtumSettings.GetFeeRate()))
            {
                throw std::runtime_error("The swap amount must be greater than the redemption fee.");
            }
            swapFeeRate = qtumSettings.GetFeeRate();
        }
        else
        {
            throw std::runtime_error("Unsupported swap coin.");
        }

        // display swap details to user
        cout << " Swap conditions: " << "\n"
            << " Beam side:    " << *isBeamSide << "\n"
            << " Swap coin:    " << getAtomicSwapCoinText(*swapCoin) << "\n"
            << " Beam amount:  " << PrintableAmount(*beamAmount) << "\n"
            << " Swap amount:  " << *swapAmount << "\n"
            << " Peer ID:      " << to_string(*peerID) << "\n";

        // get accepting
        // TODO: Refactor
        bool isAccepted = false;
        while (true)
        {
            std::string result;
            cout << "Do you agree to these conditions? (y/n): ";
            cin >> result;

            if (result == "y" || result == "n")
            {
                isAccepted = (result == "y");
                break;
            }
        }

        if (!isAccepted)
        {
            LOG_INFO() << "Swap rejected!";
            return boost::none;
        }

        // on accepting
        WalletAddress senderAddress = GenerateNewAddress(walletDB, "", keyKeeper);

        swapTxParameters->SetParameter(TxParameterID::MyID, senderAddress.m_walletID);

        // TODO: check fee
        swapTxParameters->SetParameter(beam::wallet::TxParameterID::Fee, beam::Amount(cli::kMinimumFee));
        auto subTxID = isBeamSide ? beam::wallet::SubTxIndex::REDEEM_TX : beam::wallet::SubTxIndex::LOCK_TX;
        swapTxParameters->SetParameter(beam::wallet::TxParameterID::Fee, swapFeeRate, subTxID);

        return wallet.StartTransaction(*swapTxParameters);
    }

    void TryToRegisterSwapTxCreators(Wallet& wallet, IWalletDB::Ptr walletDB)
    {
        auto swapTransactionCreator = std::make_shared<AtomicSwapTransaction::Creator>();
        wallet.RegisterTransactionType(TxType::AtomicSwap, std::static_pointer_cast<BaseTransaction::Creator>(swapTransactionCreator));

        {
            auto btcSettingsProvider = std::make_shared<bitcoin::SettingsProvider>(walletDB);
            btcSettingsProvider->Initialize();

            if (btcSettingsProvider->GetSettings().GetElectrumConnectionOptions().IsInitialized())
            {
                auto bitcoinBridge = std::make_shared<bitcoin::Electrum>(io::Reactor::get_Current(), btcSettingsProvider);
                auto btcSecondSideFactory = wallet::MakeSecondSideFactory<BitcoinSide, bitcoin::Electrum, bitcoin::ISettingsProvider>(bitcoinBridge, btcSettingsProvider);
                swapTransactionCreator->RegisterFactory(AtomicSwapCoin::Bitcoin, btcSecondSideFactory);
            }
            else if (btcSettingsProvider->GetSettings().GetConnectionOptions().IsInitialized())
            {
                auto bitcoinBridge = std::make_shared<bitcoin::BitcoinCore017>(io::Reactor::get_Current(), btcSettingsProvider);
                auto btcSecondSideFactory = wallet::MakeSecondSideFactory<BitcoinSide, bitcoin::BitcoinCore017, bitcoin::ISettingsProvider>(bitcoinBridge, btcSettingsProvider);
                swapTransactionCreator->RegisterFactory(AtomicSwapCoin::Bitcoin, btcSecondSideFactory);
            }
        }

        {
            auto ltcSettingsProvider = std::make_shared<litecoin::SettingsProvider>(walletDB);
            ltcSettingsProvider->Initialize();

            if (ltcSettingsProvider->GetSettings().GetElectrumConnectionOptions().IsInitialized())
            {
                auto litecoinBridge = std::make_shared<litecoin::Electrum>(io::Reactor::get_Current(), ltcSettingsProvider);
                auto ltcSecondSideFactory = wallet::MakeSecondSideFactory<LitecoinSide, litecoin::Electrum, litecoin::ISettingsProvider>(litecoinBridge, ltcSettingsProvider);
                swapTransactionCreator->RegisterFactory(AtomicSwapCoin::Litecoin, ltcSecondSideFactory);
            }
            else if (ltcSettingsProvider->GetSettings().GetConnectionOptions().IsInitialized())
            {
                auto litecoinBridge = std::make_shared<litecoin::LitecoinCore017>(io::Reactor::get_Current(), ltcSettingsProvider);
                auto ltcSecondSideFactory = wallet::MakeSecondSideFactory<LitecoinSide, litecoin::LitecoinCore017, litecoin::ISettingsProvider>(litecoinBridge, ltcSettingsProvider);
                swapTransactionCreator->RegisterFactory(AtomicSwapCoin::Litecoin, ltcSecondSideFactory);
            }
        }

        {
            auto qtumSettingsProvider = std::make_shared<qtum::SettingsProvider>(walletDB);
            qtumSettingsProvider->Initialize();

            if (qtumSettingsProvider->GetSettings().GetElectrumConnectionOptions().IsInitialized())
            {
                auto qtumBridge = std::make_shared<qtum::Electrum>(io::Reactor::get_Current(), qtumSettingsProvider);
                auto qtumSecondSideFactory = wallet::MakeSecondSideFactory<QtumSide, qtum::Electrum, qtum::ISettingsProvider>(qtumBridge, qtumSettingsProvider);
                swapTransactionCreator->RegisterFactory(AtomicSwapCoin::Qtum, qtumSecondSideFactory);
            }
            else if (qtumSettingsProvider->GetSettings().GetConnectionOptions().IsInitialized())
            {
                auto qtumBridge = std::make_shared<qtum::QtumCore017>(io::Reactor::get_Current(), qtumSettingsProvider);
                auto qtumSecondSideFactory = wallet::MakeSecondSideFactory<QtumSide, qtum::QtumCore017, qtum::ISettingsProvider>(qtumBridge, qtumSettingsProvider);
                swapTransactionCreator->RegisterFactory(AtomicSwapCoin::Qtum, qtumSecondSideFactory);
            }
        }
    }

    proto::FlyClient::NetworkStd::Ptr CreateNetwork(
        proto::FlyClient& fc, const po::variables_map& vm)
    {
        if (vm.count(cli::NODE_ADDR) == 0)
        {
            LOG_ERROR() << kErrorNodeAddrNotSpecified;
            return nullptr;
        }

        auto nnet = make_shared<proto::FlyClient::NetworkStd>(fc);

        string nodeURI = vm[cli::NODE_ADDR].as<string>();
        io::Address nodeAddress;
        if (!nodeAddress.resolve(nodeURI.c_str()))
        {
            LOG_ERROR() << boost::format(kErrorNodeAddrNotSpecified) % nodeURI;
            return nullptr;
        }

        
        nnet->m_Cfg.m_PollPeriod_ms =
            vm[cli::NODE_POLL_PERIOD].as<Nonnegative<uint32_t>>().value;
        if (nnet->m_Cfg.m_PollPeriod_ms)
        {
            LOG_INFO() << boost::format(kNodePoolPeriod)
                       % nnet->m_Cfg.m_PollPeriod_ms;
            uint32_t timeout_ms =
                std::max(Rules::get().DA.Target_s * 1000,
                         nnet->m_Cfg.m_PollPeriod_ms);
            if (timeout_ms != nnet->m_Cfg.m_PollPeriod_ms)
            {
                LOG_INFO() << boost::format(kNodePoolPeriodRounded)
                           % timeout_ms;
            }
        }
        uint32_t responceTime_s =
            Rules::get().DA.Target_s * wallet::kDefaultTxResponseTime;
        if (nnet->m_Cfg.m_PollPeriod_ms >= responceTime_s * 1000)
        {
            LOG_WARNING() << boost::format(kErrorNodePoolPeriodTooMuch)
                          % uint32_t(responceTime_s / 3600);
        }
        nnet->m_Cfg.m_vNodes.push_back(nodeAddress);
        nnet->Connect();

        return nnet;
    }

    class LaserObserver : public laser::Mediator::Observer
    {
    public:
        using Action = std::function<void(const laser::ChannelIDPtr& chID)>;
        Action onOpened = Action();
        Action onOpenFailed = Action();
        Action onClosed = Action();
        Action onUpdateStarted = Action();
        Action onUpdateFinished = Action();

        void OnOpened(const laser::ChannelIDPtr& chID) override
        {
            if (onOpened) onOpened(chID);
        }
        void OnOpenFailed(const laser::ChannelIDPtr& chID) override
        {
            if (onOpenFailed) onOpenFailed(chID);
        }
        void OnClosed(const laser::ChannelIDPtr& chID) override
        {
            if (onClosed) onClosed(chID);
        }
        void OnUpdateStarted(const laser::ChannelIDPtr& chID) override
        {
            if (onUpdateStarted) onUpdateStarted(chID);
        } 
        void OnUpdateFinished(const laser::ChannelIDPtr& chID) override
        {
            if (onUpdateFinished) onUpdateFinished(chID);
        } 
    };

    bool LoadLaserParams(const po::variables_map& vm,
                         Amount* aMy,
                         Amount* aTrg,
                         Amount* fee,
                         WalletID* receiverWalletID,
                         Height* locktime)
    {
        if (!vm.count(cli::LASER_TARGET_ADDR))
        {
            LOG_ERROR() << kErrorReceiverAddrMissing;
            return false;
        }

        if (!vm.count(cli::LASER_AMOUNT_MY))
        {
            LOG_ERROR() << kErrorAmountMissing;
            return false;
        }

        receiverWalletID->FromHex(vm[cli::LASER_TARGET_ADDR].as<string>());

        auto myAmount = vm[cli::LASER_AMOUNT_MY].as<Positive<double>>().value;
        myAmount *= Rules::Coin;
        *aMy = static_cast<ECC::Amount>(std::round(myAmount));
        if (*aMy == 0)
        {
            LOG_ERROR() << kErrorZeroAmount;
            return false;
        }

        if (vm.count(cli::LASER_AMOUNT_TARGET))
        {
            auto trgAmount = vm[cli::LASER_AMOUNT_TARGET].as<Positive<double>>().value;
            trgAmount *= Rules::Coin;
            *aTrg = static_cast<ECC::Amount>(std::round(trgAmount));
        }

        if (vm.count(cli::LASER_FEE))
        {
            *fee = vm[cli::FEE].as<Nonnegative<Amount>>().value;
            if (*fee < cli::kMinimumFee)
            {
                LOG_ERROR() << "Failed to initiate the send operation. The minimum fee is 100 groth.";
                return false;
            }
        }

        if (vm.count(cli::LASER_LOCK_TIME))
        {
            *locktime = vm[cli::LASER_LOCK_TIME].as<Positive<uint32_t>>().value;
        }

        return true;
    }

    std::vector<std::string> LoadLaserChannelsIds(
        const IWalletDB::Ptr& walletDB,
        const std::string& chIDsStr,
        bool all = false)
    {
        std::vector<std::string> channelIDsStr;
        if (all)
        {
            auto chDBEntities = walletDB->loadLaserChannels();
            channelIDsStr.reserve(chDBEntities.size());
            for (auto& ch : chDBEntities)
            {
                const auto& chID = std::get<LaserFields::LASER_CH_ID>(ch);
                channelIDsStr.emplace_back(
                    beam::to_hex(chID.m_pData, chID.nBytes));
            }
        }
        else
        {
            std::stringstream ss(chIDsStr);
            std::string chIdStr;
            while (std::getline(ss, chIdStr, ','))
                channelIDsStr.push_back(chIdStr);
        }

        return channelIDsStr;
    }

    const char* LaserChannelStateStr(int state)
    {
        switch(state)
        {
        case Lightning::Channel::State::None:
        case Lightning::Channel::State::Opening0:
        case Lightning::Channel::State::Opening1:
        case Lightning::Channel::State::Opening2:
            return kLaserOpening;
        case Lightning::Channel::State::OpenFailed:
            return kLaserOpenFailed;
        case Lightning::Channel::State::Open:
            return kLaserOpen;
        case Lightning::Channel::State::Updating:
            return kLaserUpdating;
        case Lightning::Channel::State::Closing1:
        case Lightning::Channel::State::Closing2:
            return kLaserClosing;
        case Lightning::Channel::State::Closed:
            return kLaserClosed;
        default:
            return kLaserUnknown;
        }
    }

    bool LaserOpen(const unique_ptr<laser::Mediator>& laser,
                   const po::variables_map& vm)
    {
        io::Address receiverAddr;
        Amount aMy = 0, aTrg = 0, fee = cli::kMinimumFee;
        WalletID receiverWalletID(Zero);
        Height locktime = kDefaultTxLifetime;

        if (!LoadLaserParams(
                vm, &aMy, &aTrg, &fee, &receiverWalletID, &locktime))
        {
            LOG_ERROR() << kLaserErrorParamsRead;
            return false;
        }

        laser->OpenChannel(aMy, aTrg, fee, receiverWalletID, locktime);
        return true;
    }
    
    bool LaserWait(const unique_ptr<laser::Mediator>& laser,
                   const po::variables_map& vm)
    {
        Amount fee = cli::kMinimumFee, amountMy = 0;
        if (vm.count(cli::LASER_AMOUNT_MY))
        {
            auto amount = vm[cli::LASER_AMOUNT_MY].as<Positive<double>>().value;
            amount *= Rules::Coin;
            amountMy = static_cast<ECC::Amount>(std::round(amount));
        }
        else
        {
            LOG_INFO() << kLaserAmountZero;
        }
        if (vm.count(cli::LASER_FEE))
        {
            fee = vm[cli::FEE].as<Nonnegative<Amount>>().value;
            if (fee < cli::kMinimumFee)
            {
                LOG_ERROR() << kErrorFeeToLow;
                return false;
            }
        }

        Height locktime = kDefaultTxLifetime;
        if (vm.count(cli::LASER_LOCK_TIME))
        {
            locktime = vm[cli::LASER_LOCK_TIME].as<Positive<uint32_t>>().value;
        }

        laser->WaitIncoming(amountMy, fee, locktime);
        return true;
    }

    bool LaserServe(const unique_ptr<laser::Mediator>& laser,
                    const IWalletDB::Ptr& walletDB,
                    const po::variables_map& vm)
    {
        auto chIDsStr = vm[cli::LASER_SERVE].as<string>();
        auto channelIDsStr = LoadLaserChannelsIds(
            walletDB, chIDsStr, chIDsStr == "all");

        return laser->Serve(channelIDsStr);
    }

    bool LaserTransfer(const unique_ptr<laser::Mediator>& laser,
                       const po::variables_map& vm)
    {
        if (!vm.count(cli::LASER_AMOUNT_MY))
        {
            LOG_ERROR() << kErrorAmountMissing;
            return false;
        }

        if (!vm.count(cli::LASER_CHANNEL_ID))
        {
            LOG_ERROR() << kLaserErrorChannelIdMissing;
            return false;
        }

        bool gracefulClose = vm.count(cli::LASER_CLOSE_GRACEFUL) != 0;

        auto myAmount = vm[cli::LASER_AMOUNT_MY].as<Positive<double>>().value;
        myAmount *= Rules::Coin;
        Amount amount = static_cast<ECC::Amount>(std::round(myAmount));
        if (!amount)
        {
            LOG_ERROR() << kErrorZeroAmount;
            return false;
        }

        auto chIdStr = vm[cli::LASER_CHANNEL_ID].as<string>();

        return laser->Transfer(amount, chIdStr, gracefulClose);  
    }

    void LaserShowChannels(const IWalletDB::Ptr& walletDB)
    {
        array<uint8_t, 6> columnWidths{ { 32, 10, 10, 10, 10, 8 } };

        Block::SystemState::ID id;
        walletDB->getSystemStateID(id);

        // chId | aMy | aTrg | state | fee | locktime
        cout << boost::format(kLaserChannelListTableHead)
             % boost::io::group(left, setw(columnWidths[0]), kLaserChannelListChannelId)
             % boost::io::group(left, setw(columnWidths[1]), kLaserChannelListAMy)
             % boost::io::group(left, setw(columnWidths[2]), kLaserChannelListATrg)
             % boost::io::group(left, setw(columnWidths[3]), kLaserChannelListState)
             % boost::io::group(left, setw(columnWidths[4]), kLaserChannelListFee)
             % boost::io::group(left, setw(columnWidths[5]), kLaserChannelListLocktime)
             << std::endl;

        for (auto& ch : walletDB->loadLaserChannels())
        {
            const auto& chID = std::get<LaserFields::LASER_CH_ID>(ch);

            cout << boost::format(kLaserChannelTableBody)
                % boost::io::group(left, setw(columnWidths[0]), beam::to_hex(chID.m_pData, chID.nBytes))
                % boost::io::group(left, setw(columnWidths[1]), to_string(PrintableAmount(std::get<LaserFields::LASER_AMOUNT_CURRENT_MY>(ch), true)))
                % boost::io::group(left, setw(columnWidths[2]), to_string(PrintableAmount(std::get<LaserFields::LASER_AMOUNT_CURRENT_TRG>(ch), true)))
                % boost::io::group(left, setw(columnWidths[3]), LaserChannelStateStr(std::get<LaserFields::LASER_STATE>(ch)))
                % boost::io::group(left, setw(columnWidths[4]), to_string(PrintableAmount(std::get<LaserFields::LASER_FEE>(ch), true)))
                % boost::io::group(left, setw(columnWidths[5]), std::get<LaserFields::LASER_LOCK_HEIGHT>(ch))
                << std::endl;
        }
        cout << boost::format(kCurrentState) % id << std::endl;
    }

    bool LaserClose(const unique_ptr<laser::Mediator>& laser,
                    const IWalletDB::Ptr& walletDB,
                    const po::variables_map& vm)
    {
        auto chIDsStr = vm[cli::LASER_CLOSE].as<string>();
        bool loadAll = vm.count(cli::LASER_ALL);
        auto channelIDsStr = LoadLaserChannelsIds(walletDB, chIDsStr, loadAll);

        if (!channelIDsStr.empty())
        {
            return laser->Close(channelIDsStr);
        }
        return false;
    }

    void LaserDeleteChannel(const unique_ptr<laser::Mediator>& laser,
                            const IWalletDB::Ptr& walletDB,
                            const po::variables_map& vm)
    {
        auto chIDsStr = vm[cli::LASER_DELETE].as<string>();
        auto channelIDsStr = LoadLaserChannelsIds(walletDB, chIDsStr, false);

        if (!channelIDsStr.empty())
        {
            laser->Delete(channelIDsStr);
        }
    }

    bool IsLaserHandled(const unique_ptr<laser::Mediator>& laser,
                        const IWalletDB::Ptr& walletDB,
                        const po::variables_map& vm,
                        LaserObserver* observer)
    {
        laser->AddObserver(observer);
        laser->SetNetwork(CreateNetwork(*laser, vm));

        observer->onOpenFailed = [walletDB] (const laser::ChannelIDPtr& chID) {
            LOG_DEBUG() << boost::format(kLaserErrorOpenFailed)
                        % to_hex(chID->m_pData, chID->nBytes);
            io::Reactor::get_Current().stop();
            LaserShowChannels(walletDB);
        };
        observer->onClosed = [&laser, walletDB] (
                const laser::ChannelIDPtr& chID) {
            if (!laser->getChannelsCount())
            {
                io::Reactor::get_Current().stop();
            }
            LOG_DEBUG() << boost::format(kLaserMessageClosed)
                        % to_hex(chID->m_pData, chID->nBytes);
            LaserShowChannels(walletDB); 
        };
        if (vm.count(cli::LASER_OPEN))
        {
            observer->onOpened = [walletDB] (const laser::ChannelIDPtr& chID) {
                io::Reactor::get_Current().stop();
                LaserShowChannels(walletDB);
            };
            return LaserOpen(laser, vm);
        }
        else if (vm.count(cli::LASER_WAIT))
        {
            observer->onOpened = [walletDB] (const laser::ChannelIDPtr& chID) {
                LOG_INFO() << boost::format(kLaserMessageChannelServed)
                           % to_hex(chID->m_pData, chID->nBytes);
                LaserShowChannels(walletDB); 
            };
            return LaserWait(laser, vm);
        }
        else if (vm.count(cli::LASER_SERVE))
        {
            observer->onUpdateFinished = [walletDB] (
                    const laser::ChannelIDPtr& chID) {
                LOG_DEBUG() << boost::format(kLaserMessageUpdateFinished)
                            % to_hex(chID->m_pData, chID->nBytes);
                LaserShowChannels(walletDB);
            };
            return LaserServe(laser, walletDB, vm);
        }
        else if (vm.count(cli::LASER_TRANSFER))
        {
            observer->onUpdateFinished = [walletDB] (
                    const laser::ChannelIDPtr& chID) {
                io::Reactor::get_Current().stop();
                LOG_DEBUG() << boost::format(kLaserMessageUpdateFinished)
                            % to_hex(chID->m_pData, chID->nBytes);
                LaserShowChannels(walletDB);
            };
            return LaserTransfer(laser, vm);
        }
        else if (vm.count(cli::LASER_CLOSE))
        {
            return LaserClose(laser, walletDB, vm);
        }
        else if (vm.count(cli::LASER_DELETE))
        {
            LaserDeleteChannel(laser, walletDB, vm);
            LaserShowChannels(walletDB);
            return false;
        }
        else if (vm.count(cli::LASER_LIST))
        {
            LaserShowChannels(walletDB);
            return false;
        }

        return false;
    }
}

io::Reactor::Ptr reactor;

static const unsigned LOG_ROTATION_PERIOD_SEC = 3*60*60; // 3 hours

int main_impl(int argc, char* argv[])
{
    beam::Crash::InstallHandler(NULL);

    try
    {
        auto [options, visibleOptions] = createOptionsDescription(GENERAL_OPTIONS | WALLET_OPTIONS);

        po::variables_map vm;
        try
        {
            vm = getOptions(argc, argv, kDefaultConfigFile, options, true);
        }
        catch (const po::invalid_option_value& e)
        {
            cout << e.what() << std::endl;
            return 0;
        }
        catch (const NonnegativeOptionException& e)
        {
            cout << e.what() << std::endl;
            return 0;
        }
        catch (const PositiveOptionException& e)
        {
            cout << e.what() << std::endl;
            return 0;
        }
        catch (const po::error& e)
        {
            cout << e.what() << std::endl;
            printHelp(visibleOptions);

            return 0;
        }

        if (vm.count(cli::HELP))
        {
            printHelp(visibleOptions);

            return 0;
        }

        if (vm.count(cli::VERSION))
        {
            cout << PROJECT_VERSION << endl;
            return 0;
        }

        if (vm.count(cli::GIT_COMMIT_HASH))
        {
            cout << GIT_COMMIT_HASH << endl;
            return 0;
        }

        int logLevel = getLogLevel(cli::LOG_LEVEL, vm, LOG_LEVEL_DEBUG);
        int fileLogLevel = getLogLevel(cli::FILE_LOG_LEVEL, vm, LOG_LEVEL_DEBUG);

#define LOG_FILES_DIR "logs"
#define LOG_FILES_PREFIX "wallet_"

        const auto path = boost::filesystem::system_complete(LOG_FILES_DIR);
        auto logger = beam::Logger::create(logLevel, logLevel, fileLogLevel, LOG_FILES_PREFIX, path.string());

        try
        {
            po::notify(vm);

            unsigned logCleanupPeriod = vm[cli::LOG_CLEANUP_DAYS].as<uint32_t>() * 24 * 3600;

            clean_old_logfiles(LOG_FILES_DIR, LOG_FILES_PREFIX, logCleanupPeriod);

            Rules::get().UpdateChecksum();

            {
                reactor = io::Reactor::create();
                io::Reactor::Scope scope(*reactor);

                io::Reactor::GracefulIntHandler gih(*reactor);

                LogRotation logRotation(*reactor, LOG_ROTATION_PERIOD_SEC, logCleanupPeriod);

                {
                    if (vm.count(cli::COMMAND) == 0)
                    {
                        LOG_ERROR() << kErrorCommandNotSpecified;
                        printHelp(visibleOptions);
                        return 0;
                    }

                    auto command = vm[cli::COMMAND].as<string>();

                    {
                        const string commands[] =
                        {
                            cli::INIT,
                            cli::RESTORE,
                            cli::SEND,
                            cli::LISTEN,
                            cli::TREASURY,
                            cli::INFO,
                            cli::EXPORT_MINER_KEY,
                            cli::EXPORT_OWNER_KEY,
                            cli::NEW_ADDRESS,
                            cli::CANCEL_TX,
                            cli::DELETE_TX,
                            cli::CHANGE_ADDRESS_EXPIRATION,
                            cli::TX_DETAILS,
                            cli::PAYMENT_PROOF_EXPORT,
                            cli::PAYMENT_PROOF_VERIFY,
                            cli::GENERATE_PHRASE,
                            cli::WALLET_ADDRESS_LIST,
                            cli::WALLET_RESCAN,
                            cli::IMPORT_DATA,
                            cli::EXPORT_DATA,
                            cli::SWAP_INIT,
<<<<<<< HEAD
                            cli::SWAP_LISTEN,
                            cli::LASER
=======
                            cli::SWAP_ACCEPT,
                            cli::BTC_SETTINGS,
                            cli::LTC_SETTINGS,
                            cli::QTUM_SETTINGS
>>>>>>> b672814d
                        };

                        if (find(begin(commands), end(commands), command) == end(commands))
                        {
                            LOG_ERROR() << boost::format(kErrorCommandUnknown) % command;
                            return -1;
                        }
                    }

                    if (command == cli::GENERATE_PHRASE)
                    {
                        GeneratePhrase();
                        return 0;
                    }

                    LOG_INFO() << boost::format(kVersionInfo) % PROJECT_VERSION % BRANCH_NAME;
                    LOG_INFO() << boost::format(kRulesSignatureInfo) % Rules::get().get_SignatureStr();

                    bool coldWallet = vm.count(cli::COLD_WALLET) > 0;

                    if (coldWallet && command == cli::RESTORE)
                    {
                        LOG_ERROR() << kErrorCantRestoreColdWallet;
                        return -1;
                    }

                    BOOST_ASSERT(vm.count(cli::WALLET_STORAGE) > 0);
                    auto walletPath = vm[cli::WALLET_STORAGE].as<string>();

                    if (!WalletDB::isInitialized(walletPath) && (command != cli::INIT && command != cli::RESTORE))
                    {
                        LOG_ERROR() << kErrorWalletNotInitialized;
                        return -1;
                    }
                    else if (WalletDB::isInitialized(walletPath) && (command == cli::INIT || command == cli::RESTORE))
                    {
                        bool isDirectory = false;
                        #ifdef WIN32
                                isDirectory = boost::filesystem::is_directory(Utf8toUtf16(walletPath.c_str()));
                        #else
                                isDirectory = boost::filesystem::is_directory(walletPath);
                        #endif

                        if (isDirectory)
                        {
                            walletPath.append("/wallet.db");
                        }
                        else
                        {
                            LOG_ERROR() << kErrorWalletAlreadyInitialized;
                            return -1;
                        }                  
                    }

                    LOG_INFO() << kStartMessage;

                    SecString pass;
                    if (!beam::read_wallet_pass(pass, vm))
                    {
                        LOG_ERROR() << kErrorWalletPwdNotProvided;
                        return -1;
                    }

                    if ((command == cli::INIT || command == cli::RESTORE) && vm.count(cli::PASS) == 0)
                    {
                        if (!beam::confirm_wallet_pass(pass))
                        {
                            LOG_ERROR() << kErrorWalletPwdNotMatch;
                            return -1;
                        }
                    }

                    if (command == cli::INIT || command == cli::RESTORE)
                    {
                        NoLeak<uintBig> walletSeed;
                        walletSeed.V = Zero;
                        if (!ReadWalletSeed(walletSeed, vm, command == cli::INIT))
                        {
                            LOG_ERROR() << kErrorSeedPhraseFail;
                            return -1;
                        }
                        auto walletDB = WalletDB::init(walletPath, pass, walletSeed, reactor, coldWallet);
                        IPrivateKeyKeeper::Ptr keyKeeper = make_shared<LocalPrivateKeyKeeper>(walletDB);
                        if (walletDB)
                        {
                            LOG_INFO() << kWalletCreatedMessage;
                            CreateNewAddress(vm, walletDB, keyKeeper);
                            return 0;
                        }
                        else
                        {
                            LOG_ERROR() << kErrorWalletNotCreated;
                            return -1;
                        }
                    }

                    auto walletDB = WalletDB::open(walletPath, pass, reactor);
                    if (!walletDB)
                    {
                        LOG_ERROR() << kErrorCantOpenWallet;
                        return -1;
                    }

                    IPrivateKeyKeeper::Ptr keyKeeper = make_shared<LocalPrivateKeyKeeper>(walletDB);

                    const auto& currHeight = walletDB->getCurrentHeight();
                    const auto& fork1Height = Rules::get().pForks[1].m_Height;
                    const bool isFork1 = currHeight >= fork1Height;

                    if (command == cli::CHANGE_ADDRESS_EXPIRATION)
                    {
                        return ChangeAddressExpiration(vm, walletDB);
                    }

                    if (command == cli::EXPORT_MINER_KEY)
                    {
                        return ExportMinerKey(vm, walletDB, pass);
                    }

                    if (command == cli::EXPORT_OWNER_KEY)
                    {
                        return ExportOwnerKey(walletDB, pass);
                    }

                    if (command == cli::EXPORT_DATA)
                    {
                        return ExportWalletData(vm, walletDB);
                    }

                    if (command == cli::IMPORT_DATA)
                    {
                        return ImportWalletData(vm, walletDB);
                    }

                    {
                        const auto& var = vm[cli::PAYMENT_PROOF_REQUIRED];
                        if (!var.empty())
                        {
                            bool b = var.as<bool>();
                            uint8_t n = b ? 1 : 0;
                            storage::setVar(*walletDB, storage::g_szPaymentProofRequired, n);

                            cout << boost::format(kPpRequired) % static_cast<uint32_t>(n) << std::endl;
                            return 0;
                        }
                    }

                    if (command == cli::NEW_ADDRESS)
                    {
                        if (!CreateNewAddress(vm, walletDB, keyKeeper))
                        {
                            return -1;
                        }

                        if (!vm.count(cli::LISTEN))
                        {
                            return 0;
                        }
                    }

                    LOG_INFO() << kWalletOpenedMessage;

                    if (command == cli::TREASURY)
                    {
                        return HandleTreasury(vm, *walletDB->get_MasterKdf());
                    }

                    if (command == cli::INFO)
                    {
                        return ShowWalletInfo(walletDB, vm);
                    }

                    if (command == cli::TX_DETAILS)
                    {
                        return TxDetails(walletDB, vm);
                    }

                    if (command == cli::PAYMENT_PROOF_EXPORT)
                    {
                        return ExportPaymentProof(walletDB, vm);
                    }

                    if (command == cli::PAYMENT_PROOF_VERIFY)
                    {
                        return VerifyPaymentProof(vm);
                    }

                    if (command == cli::WALLET_ADDRESS_LIST)
                    {
                        return ShowAddressList(walletDB);
                    }

<<<<<<< HEAD
                    if (command == cli::LASER || vm.count(cli::LASER))
                    {
                        auto laser =
                            std::make_unique<laser::Mediator>(walletDB, keyKeeper);

                        LaserObserver laserObserver;
                        if (IsLaserHandled(laser, walletDB, vm, &laserObserver))
                        {
                            io::Reactor::get_Current().run();
                        }
                        return 0;
                    }
                    boost::optional<BitcoinOptions> btcOptions = ParseBitcoinOptions(vm);
                    boost::optional<LitecoinOptions> ltcOptions = ParseLitecoinOptions(vm);
                    boost::optional<QtumOptions> qtumOptions = ParseQtumOptions(vm);
=======
                    if (command == cli::BTC_SETTINGS)
                    {
                        return HandleSwapCoin<bitcoin::SettingsProvider, bitcoin::Settings, bitcoin::BitcoinCoreSettings, bitcoin::ElectrumSettings>
                            (vm, walletDB, bitcoin::getAddressVersion(), "bitcoin");
                    }

                    if (command == cli::LTC_SETTINGS)
                    {
                        return HandleSwapCoin<litecoin::SettingsProvider, litecoin::Settings, litecoin::LitecoinCoreSettings, litecoin::ElectrumSettings>
                            (vm, walletDB, litecoin::getAddressVersion(), "litecoin");
                    }

                    if (command == cli::QTUM_SETTINGS)
                    {
                        return HandleSwapCoin<qtum::SettingsProvider, qtum::Settings, qtum::QtumCoreSettings, qtum::ElectrumSettings>
                            (vm, walletDB, qtum::getAddressVersion(), "qtum");
                    }
>>>>>>> b672814d

                    /// HERE!!
                    io::Address receiverAddr;
                    Amount amount = 0;
                    Amount fee = 0;
                    WalletID receiverWalletID(Zero);
                    bool isTxInitiator = (command == cli::SEND);
                    if (isTxInitiator && !LoadBaseParamsForTX(vm, amount, fee, receiverWalletID, isFork1))
                    {
                        return -1;
                    }

                    bool is_server =
                        command == cli::LISTEN || vm.count(cli::LISTEN);
                   
                    boost::optional<TxID> currentTxID;
                    auto onTxCompleteAction = [&currentTxID](const TxID& txID)
                    {
                        if (currentTxID.is_initialized() &&
                            currentTxID.get() != txID)
                        {
                            return;
                        }
                        io::Reactor::get_Current().stop();
                    };

                    auto onColdWalletUpdateCompleted = [] ()
                    {
                        io::Reactor::get_Current().stop();
                    };

                    auto txCompletedAction = is_server
                        ? Wallet::TxCompletedAction()
                        : onTxCompleteAction;

                    auto updateCompletedAction = !coldWallet
                        ? Wallet::UpdateCompletedAction()
                        : onColdWalletUpdateCompleted;

                    Wallet wallet{ walletDB,
                                   keyKeeper,
                                   std::move(txCompletedAction),
                                   std::move(updateCompletedAction) };
                    {
                        wallet::AsyncContextHolder holder(wallet);

                        TryToRegisterSwapTxCreators(wallet, walletDB);
                        wallet.ResumeAllTransactions();

                        if (!coldWallet)
                        {
                            auto nnet = CreateNetwork(wallet, vm);

                            wallet.AddMessageEndpoint(
                                make_shared<WalletNetworkViaBbs>(wallet, nnet, walletDB, keyKeeper));
                            wallet.SetNodeEndpoint(nnet);
                        }
                        else
                        {
                            wallet.AddMessageEndpoint(
                                make_shared<ColdWalletMessageEndpoint>(wallet, walletDB, keyKeeper));
                        }

                        if (command == cli::SWAP_INIT)
                        {
                            currentTxID = InitSwap(vm, walletDB, keyKeeper, wallet, isFork1);
                            if (!currentTxID)
                            {
                                return -1;
                            }
                        }

                        if (command == cli::SWAP_ACCEPT)
                        {
                            currentTxID = AcceptSwap(vm, walletDB, keyKeeper, wallet, isFork1);
                            if (!currentTxID)
                            {
                                return -1;
                            }
                        }

                        if (isTxInitiator)
                        {
                            WalletAddress senderAddress = GenerateNewAddress(walletDB, "", keyKeeper);
                            currentTxID = wallet.StartTransaction(CreateSimpleTransactionParameters()
                                .SetParameter(TxParameterID::MyID, senderAddress.m_walletID)
                                .SetParameter(TxParameterID::PeerID, receiverWalletID)
                                .SetParameter(TxParameterID::Amount, amount)
                                .SetParameter(TxParameterID::Fee, fee)
                                .SetParameter(TxParameterID::PreselectedCoins, GetPreselectedCoinIDs(vm)));
                        }

                        bool deleteTx = (command == cli::DELETE_TX);
                        if (command == cli::CANCEL_TX || deleteTx)
                        {
                            auto txIdVec = from_hex(vm[cli::TX_ID].as<string>());
                            TxID txId;
                            std::copy_n(txIdVec.begin(), 16, txId.begin());
                            auto tx = walletDB->getTx(txId);

                            if (tx)
                            {
                                if (deleteTx)
                                {
                                    if (tx->canDelete())
                                    {
                                        wallet.DeleteTransaction(txId);
                                        return 0;
                                    }
                                    else
                                    {
                                        LOG_ERROR() << kErrorTxStatusInvalid;
                                        return -1;
                                    }
                                }
                                else
                                {
                                    if (tx->canCancel())
                                    {
                                        currentTxID = txId;
                                        wallet.CancelTransaction(txId);
                                    }
                                    else
                                    {
                                        LOG_ERROR() << kErrorTxStatusInvalid;
                                        return -1;
                                    }
                                }
                            }
                            else
                            {
                                LOG_ERROR() << kErrorTxIdUnknown;
                                return -1;
                            }
                        }

                        if (command == cli::WALLET_RESCAN)
                        {
                            wallet.Refresh();
                        }
                    }
                    io::Reactor::get_Current().run();
                }
            }
        }
        catch (const AddressExpiredException&)
        {
        }
        catch (const FailToStartSwapException&)
        {
        }
        catch (const po::invalid_option_value& e)
        {
            cout << e.what() << std::endl;
            return 0;
        }
        catch (const NonnegativeOptionException& e)
        {
            cout << e.what() << std::endl;
            return 0;
        }
        catch (const PositiveOptionException& e)
        {
            cout << e.what() << std::endl;
            return 0;
        }
        catch (const po::error& e)
        {
            LOG_ERROR() << e.what();
            printHelp(visibleOptions);
        }
        catch (const std::runtime_error& e)
        {
            LOG_ERROR() << e.what();
        }
    }
    catch (const std::exception& e)
    {
        std::cout << e.what() << std::endl;
    }

    return 0;
}

int main(int argc, char* argv[]) {
#ifdef _WIN32
    return main_impl(argc, argv);
#else
    block_sigpipe();
    auto f = std::async(
        std::launch::async,
        [argc, argv]() -> int {
            // TODO: this hungs app on OSX
            //lock_signals_in_this_thread();
            int ret = main_impl(argc, argv);
            kill(0, SIGINT);
            return ret;
        }
    );

    wait_for_termination(0);

    if (reactor) reactor->stop();

    return f.get();
#endif
}<|MERGE_RESOLUTION|>--- conflicted
+++ resolved
@@ -20,17 +20,7 @@
 #include "wallet/wallet_db.h"
 #include "wallet/wallet_network.h"
 #include "wallet/secstring.h"
-<<<<<<< HEAD
-#include "wallet/qtum/options.h"
 #include "wallet/laser/mediator.h"
-#include "wallet/litecoin/options.h"
-#include "wallet/bitcoin/options.h"
-#include "wallet/bitcoin/bitcoin_side.h"
-#include "wallet/litecoin/litecoin_side.h"
-#include "wallet/qtum/qtum_side.h"
-=======
-
->>>>>>> b672814d
 #include "wallet/strings_resources.h"
 #include "wallet/bitcoin/bitcoin.h"
 #include "wallet/litecoin/electrum.h"
@@ -878,11 +868,11 @@
         if (!skipReceiverWalletID)
         {
 
-            if (vm.count(cli::RECEIVER_ADDR) == 0)
-            {
-                LOG_ERROR() << kErrorReceiverAddrMissing;
-                return false;
-            }
+        if (vm.count(cli::RECEIVER_ADDR) == 0)
+        {
+            LOG_ERROR() << kErrorReceiverAddrMissing;
+            return false;
+        }
             receiverWalletID.FromHex(vm[cli::RECEIVER_ADDR].as<string>());
         }
 
@@ -940,8 +930,8 @@
                 if (!bitcoin::validateElectrumMnemonic(electrumSettings.m_secretWords))
                 {
                     throw std::runtime_error("seed is not valid");
-                }
-            }
+        }
+    }
             else if (vm.count(cli::GENERATE_ELECTRUM_SEED))
             {
                 electrumSettings.m_secretWords = bitcoin::createElectrumMnemonic(getEntropy());
@@ -949,14 +939,14 @@
                 auto strSeed = std::accumulate(
                     std::next(electrumSettings.m_secretWords.begin()), electrumSettings.m_secretWords.end(), *electrumSettings.m_secretWords.begin(),
                     [](std::string a, std::string b)
-                {
+    {
                     return a + ";" + b;
                 });
 
                 LOG_INFO() << "seed = " << strSeed;
             }
             else
-            {
+        {
                 throw std::runtime_error("electrum seed should be specified");
             }
 
@@ -981,7 +971,7 @@
     std::shared_ptr<Settings> ParseSwapSettings(const po::variables_map& vm)
     {
         if (vm.count(cli::SWAP_WALLET_ADDR) > 0 || vm.count(cli::SWAP_WALLET_USER) > 0 || vm.count(cli::SWAP_WALLET_PASS) > 0)
-        {
+            {
             CoreSettings coreSettings;
 
             string nodeUri = vm[cli::SWAP_WALLET_ADDR].as<string>();
@@ -1088,9 +1078,9 @@
         wallet::AtomicSwapCoin swapCoin = wallet::AtomicSwapCoin::Bitcoin;
 
         if (vm.count(cli::SWAP_COIN) > 0)
-        {
+            {
             swapCoin = wallet::from_string(vm[cli::SWAP_COIN].as<string>());
-        }
+            }
 
         switch (swapCoin)
         {
@@ -1101,9 +1091,9 @@
 
                 auto btcSettings = btcSettingsProvider->GetSettings();
                 if (!btcSettings.IsInitialized())
-                {
+            {
                     throw std::runtime_error("BTC settings should be initialized.");
-                }
+            }
 
                 if (!BitcoinSide::CheckAmount(swapAmount, btcSettings.GetFeeRate()))
                 {
@@ -1138,7 +1128,7 @@
                     throw std::runtime_error("Qtum settings should be initialized.");
                 }
                 if (!QtumSide::CheckAmount(swapAmount, qtumSettings.GetFeeRate()))
-                {
+            {
                     throw std::runtime_error("The swap amount must be greater than the redemption fee.");
                 }
                 break;
@@ -1148,7 +1138,7 @@
                 throw std::runtime_error("Unsupported coin for swap");
                 break;
             }
-        }
+            }
 
         bool isBeamSide = (vm.count(cli::SWAP_BEAM_SIDE) != 0);
 
@@ -1157,14 +1147,14 @@
         WalletID receiverWalletID(Zero);
 
         if (!LoadBaseParamsForTX(vm, amount, fee, receiverWalletID, checkFee, true))
-        {
+            {
             return boost::none;
-        }
+            }
 
         if (vm.count(cli::SWAP_AMOUNT) == 0)
-        {
+            {
             throw std::runtime_error(kErrorSwapAmountMissing);
-        }
+            }
 
         if (amount <= kMinFeeInGroth)
         {
@@ -1216,14 +1206,14 @@
         bool isValidToken = isBeamSide && swapCoin && beamAmount && swapAmount && peerID && peerResponseHeight;
 
         if (!transactionType || *transactionType != TxType::AtomicSwap || !isValidToken)
-        {
+            {
             throw std::runtime_error("swap transaction token is invalid.");
-        }
+            }
 
         Amount swapFeeRate = 0;
 
         if (swapCoin == wallet::AtomicSwapCoin::Bitcoin)
-        {
+            {
             auto btcSettingsProvider = std::make_shared<bitcoin::SettingsProvider>(walletDB);
             btcSettingsProvider->Initialize();
             auto btcSettings = btcSettingsProvider->GetSettings();
@@ -1271,9 +1261,9 @@
             swapFeeRate = qtumSettings.GetFeeRate();
         }
         else
-        {
+            {
             throw std::runtime_error("Unsupported swap coin.");
-        }
+            }
 
         // display swap details to user
         cout << " Swap conditions: " << "\n"
@@ -1300,7 +1290,7 @@
         }
 
         if (!isAccepted)
-        {
+            {
             LOG_INFO() << "Swap rejected!";
             return boost::none;
         }
@@ -1316,14 +1306,14 @@
         swapTxParameters->SetParameter(beam::wallet::TxParameterID::Fee, swapFeeRate, subTxID);
 
         return wallet.StartTransaction(*swapTxParameters);
-    }
+            }
 
     void TryToRegisterSwapTxCreators(Wallet& wallet, IWalletDB::Ptr walletDB)
     {
         auto swapTransactionCreator = std::make_shared<AtomicSwapTransaction::Creator>();
         wallet.RegisterTransactionType(TxType::AtomicSwap, std::static_pointer_cast<BaseTransaction::Creator>(swapTransactionCreator));
 
-        {
+            {
             auto btcSettingsProvider = std::make_shared<bitcoin::SettingsProvider>(walletDB);
             btcSettingsProvider->Initialize();
 
@@ -1339,7 +1329,7 @@
                 auto btcSecondSideFactory = wallet::MakeSecondSideFactory<BitcoinSide, bitcoin::BitcoinCore017, bitcoin::ISettingsProvider>(bitcoinBridge, btcSettingsProvider);
                 swapTransactionCreator->RegisterFactory(AtomicSwapCoin::Bitcoin, btcSecondSideFactory);
             }
-        }
+            }
 
         {
             auto ltcSettingsProvider = std::make_shared<litecoin::SettingsProvider>(walletDB);
@@ -1350,7 +1340,7 @@
                 auto litecoinBridge = std::make_shared<litecoin::Electrum>(io::Reactor::get_Current(), ltcSettingsProvider);
                 auto ltcSecondSideFactory = wallet::MakeSecondSideFactory<LitecoinSide, litecoin::Electrum, litecoin::ISettingsProvider>(litecoinBridge, ltcSettingsProvider);
                 swapTransactionCreator->RegisterFactory(AtomicSwapCoin::Litecoin, ltcSecondSideFactory);
-            }
+        }
             else if (ltcSettingsProvider->GetSettings().GetConnectionOptions().IsInitialized())
             {
                 auto litecoinBridge = std::make_shared<litecoin::LitecoinCore017>(io::Reactor::get_Current(), ltcSettingsProvider);
@@ -1924,15 +1914,11 @@
                             cli::IMPORT_DATA,
                             cli::EXPORT_DATA,
                             cli::SWAP_INIT,
-<<<<<<< HEAD
-                            cli::SWAP_LISTEN,
-                            cli::LASER
-=======
                             cli::SWAP_ACCEPT,
                             cli::BTC_SETTINGS,
                             cli::LTC_SETTINGS,
-                            cli::QTUM_SETTINGS
->>>>>>> b672814d
+                            cli::QTUM_SETTINGS,
+                            cli::LASER
                         };
 
                         if (find(begin(commands), end(commands), command) == end(commands))
@@ -2125,7 +2111,24 @@
                         return ShowAddressList(walletDB);
                     }
 
-<<<<<<< HEAD
+                    if (command == cli::BTC_SETTINGS)
+                    {
+                        return HandleSwapCoin<bitcoin::SettingsProvider, bitcoin::Settings, bitcoin::BitcoinCoreSettings, bitcoin::ElectrumSettings>
+                            (vm, walletDB, bitcoin::getAddressVersion(), "bitcoin");
+                    }
+
+                    if (command == cli::LTC_SETTINGS)
+                    {
+                        return HandleSwapCoin<litecoin::SettingsProvider, litecoin::Settings, litecoin::LitecoinCoreSettings, litecoin::ElectrumSettings>
+                            (vm, walletDB, litecoin::getAddressVersion(), "litecoin");
+                    }
+
+                    if (command == cli::QTUM_SETTINGS)
+                    {
+                        return HandleSwapCoin<qtum::SettingsProvider, qtum::Settings, qtum::QtumCoreSettings, qtum::ElectrumSettings>
+                            (vm, walletDB, qtum::getAddressVersion(), "qtum");
+                    }
+
                     if (command == cli::LASER || vm.count(cli::LASER))
                     {
                         auto laser =
@@ -2138,28 +2141,6 @@
                         }
                         return 0;
                     }
-                    boost::optional<BitcoinOptions> btcOptions = ParseBitcoinOptions(vm);
-                    boost::optional<LitecoinOptions> ltcOptions = ParseLitecoinOptions(vm);
-                    boost::optional<QtumOptions> qtumOptions = ParseQtumOptions(vm);
-=======
-                    if (command == cli::BTC_SETTINGS)
-                    {
-                        return HandleSwapCoin<bitcoin::SettingsProvider, bitcoin::Settings, bitcoin::BitcoinCoreSettings, bitcoin::ElectrumSettings>
-                            (vm, walletDB, bitcoin::getAddressVersion(), "bitcoin");
-                    }
-
-                    if (command == cli::LTC_SETTINGS)
-                    {
-                        return HandleSwapCoin<litecoin::SettingsProvider, litecoin::Settings, litecoin::LitecoinCoreSettings, litecoin::ElectrumSettings>
-                            (vm, walletDB, litecoin::getAddressVersion(), "litecoin");
-                    }
-
-                    if (command == cli::QTUM_SETTINGS)
-                    {
-                        return HandleSwapCoin<qtum::SettingsProvider, qtum::Settings, qtum::QtumCoreSettings, qtum::ElectrumSettings>
-                            (vm, walletDB, qtum::getAddressVersion(), "qtum");
-                    }
->>>>>>> b672814d
 
                     /// HERE!!
                     io::Address receiverAddr;
@@ -2223,22 +2204,22 @@
                                 make_shared<ColdWalletMessageEndpoint>(wallet, walletDB, keyKeeper));
                         }
 
-                        if (command == cli::SWAP_INIT)
-                        {
+                            if (command == cli::SWAP_INIT)
+                            {
                             currentTxID = InitSwap(vm, walletDB, keyKeeper, wallet, isFork1);
                             if (!currentTxID)
-                            {
-                                return -1;
-                            }
-                        }
+                                {
+                                    return -1;
+                                }
+                                }
 
                         if (command == cli::SWAP_ACCEPT)
-                        {
+                                {
                             currentTxID = AcceptSwap(vm, walletDB, keyKeeper, wallet, isFork1);
                             if (!currentTxID)
-                            {
-                                return -1;
-                            }
+                                {
+                                    return -1;
+                                }
                         }
 
                         if (isTxInitiator)
