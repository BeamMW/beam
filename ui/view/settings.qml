--- conflicted
+++ resolved
@@ -156,23 +156,10 @@
                 Layout.leftMargin: 7
                 label: qsTrId("general-bitcoin")
                 onClicked: swapLayout.state = "swap-btc"
-<<<<<<< HEAD
-=======
                 capitalization: Font.AllUppercase
             }
 
             TxFilter {
-                id: ltcTabSelector
-                Layout.alignment: Qt.AlignTop
-                Layout.leftMargin: 17
-                label: qsTrId("general-litecoin")
-                onClicked: swapLayout.state = "swap-ltc"
->>>>>>> 525b3b5e
-                capitalization: Font.AllUppercase
-            }
-
-            TxFilter {
-<<<<<<< HEAD
                 id: ltcTabSelector
                 Layout.alignment: Qt.AlignTop
                 Layout.leftMargin: 17
@@ -190,16 +177,6 @@
                 capitalization: Font.AllUppercase
             }
 
-=======
-                id: qtumTabSelector
-                Layout.alignment: Qt.AlignTop
-                Layout.leftMargin: 17
-                label: qsTrId("general-qtum")
-                onClicked: swapLayout.state = "swap-qtum"
-                capitalization: Font.AllUppercase
-            }
-
->>>>>>> 525b3b5e
             visible: swapMode
         }
 
@@ -296,10 +273,7 @@
 
             ElectrumSettings {
                 id:               btcSettingsEL
-<<<<<<< HEAD
-=======
                 //% "Electrum"
->>>>>>> 525b3b5e
                 title:            qsTrId("general-electrum") + " - " + qsTrId("general-bitcoin")
                 address:          viewModel.btcNodeAddressEL
                 seed:             viewModel.btcSeedEL
@@ -408,10 +382,7 @@
 
             ElectrumSettings {
                 id:                  ltcSettingsEL
-<<<<<<< HEAD
-=======
                 //% "Electrum"
->>>>>>> 525b3b5e
                 title:               qsTrId("general-electrum") + " - " + qsTrId("general-litecoin")
                 address:             viewModel.ltcNodeAddressEL
                 seed:                viewModel.ltcSeedEL
@@ -520,10 +491,7 @@
 
             ElectrumSettings {
                 id:                  qtumSettingsEL
-<<<<<<< HEAD
-=======
                 //% "Electrum"
->>>>>>> 525b3b5e
                 title:               qsTrId("general-electrum") + " - " + qsTrId("general-qtum")
                 address:             viewModel.qtumNodeAddressEL
                 seed:                viewModel.qtumSeedEL
