// Copyright 2018 The Beam Team
//
// Licensed under the Apache License, Version 2.0 (the "License");
// you may not use this file except in compliance with the License.
// You may obtain a copy of the License at
//
//    http://www.apache.org/licenses/LICENSE-2.0
//
// Unless required by applicable law or agreed to in writing, software
// distributed under the License is distributed on an "AS IS" BASIS,
// WITHOUT WARRANTIES OR CONDITIONS OF ANY KIND, either express or implied.
// See the License for the specific language governing permissions and
// limitations under the License.

#define _CRT_SECURE_NO_WARNINGS // sprintf
#include "wasm_interpreter.h"
#include "../core/uintBig.h"
#include <sstream>

#define MY_TOKENIZE2(a, b) a##b
#define MY_TOKENIZE1(a, b) MY_TOKENIZE2(a, b)

namespace beam {
namespace Wasm {

	thread_local Checkpoint* Checkpoint::s_pTop = nullptr;

	Checkpoint::Checkpoint()
	{
		m_pNext = s_pTop;
		s_pTop = this;
	}

	Checkpoint::~Checkpoint()
	{
		s_pTop = m_pNext;
	}

	uint32_t Checkpoint::DumpAll(std::ostream& os)
	{
		uint32_t ret = 0;
		for (Checkpoint* p = s_pTop; p; p = p->m_pNext)
		{
			os << " <- ";
			p->Dump(os);

			if (!ret)
				ret = p->get_Type();
		}
		return ret;
	}

	void CheckpointTxt::Dump(std::ostream& os) {
		os << m_sz;
	}

	void Fail()
	{
		Fail("Error");
	}

	void Fail(const char* sz)
	{
		std::ostringstream os;
		os << sz << ": ";

		uint32_t nType = Checkpoint::DumpAll(os);

		Exc exc(os.str());
		exc.m_Type = nType;

		throw exc;
	}

	void Test(bool b) {
		if (!b)
			Fail();
	}

	/////////////////////////////////////////////
	// Reader

	void Reader::Ensure(uint32_t n) const
	{
		Test(static_cast<size_t>(m_p1 - m_p0) >= n);
	}

	const uint8_t* Reader::Consume(uint32_t n)
	{
		Ensure(n);

		const uint8_t* pRet = m_p0;
		m_p0 += n;

		return pRet;
	}

	template <typename T, bool bSigned>
	T Reader::ReadInternal()
	{
		static_assert(!std::numeric_limits<T>::is_signed); // the sign flag must be specified separately

		T ret = 0;
		constexpr unsigned int nBitsMax = sizeof(ret) * 8;

		for (unsigned int nShift = 0; ; )
		{
			uint8_t n = Read1();
			bool bEnd = !(0x80 & n);
			if (!bEnd)
				n &= ~0x80;

			ret |= T(n) << nShift;
			nShift += 7;

			if (bEnd)
			{
				if constexpr (bSigned)
				{
					if (0x40 & n)
					{
						// Attention: Bug workaround.
						// According to the standard we must pad the remaining bits of the result with 1's.
						// However this should only be done if there are bits left. That is, only if nShift is lesser than the number of result bits.
						// Original code didn't take care of this.

						if (nShift >= nBitsMax)
						{
							m_ModeTriggered = true;

							constexpr uint32_t nBitsJustFed = ((nBitsMax - 1) % 7) + 1; // how many bits were just fed into result
							static_assert(nBitsJustFed < 6); // the 0x40 bit was not fed. It's unnecessary

							switch (m_Mode)
							{
							case Mode::AutoWorkAround:
								n &= ~0x40; // safe to remove this flag, it's redundant and didn't have to appear at all
								Cast::NotConst(m_p0[-1]) = n; // replace it back!
								break;

							case Mode::Emulate_x86:
								// emulate the unfixed behavior. On x86 bitshift is effective modulo size of operand
								ret |= (~static_cast<T>(0) << (nShift % nBitsMax));
								break;

							case Mode::Standard:
								// Standard behavior, ignore padding
								break;

							default:
								assert(false);
								// no break;
							case Mode::Restrict:
								Fail("Conflicting flags");
							}
						}
						else
							// standard padding
							ret |= (~static_cast<T>(0) << nShift);
					}
				}
				break;
			}

			Test(nShift < nBitsMax);
		}

		return ret;
	}

	/////////////////////////////////////////////
	// Common

	struct Type
		:public TypeCode
	{
		static const uint8_t s_Base = 0x7C; // for the 2-bit type encoding

		static uint8_t Words(uint8_t t) {
			switch (t) {
			default:
				Fail();
			case i32:
			case f32:
				return 1;
			case i64:
			case f64:
				return 2;
			}
		}

		template <uint8_t nType> struct Code2Type;
		template <typename T, bool bSigned> struct ToFlexible;

		template <typename TIn>
		static typename ToFlexible<TIn, true>::T SignedFrom(TIn x) { return x; }

		template <typename TOut, typename TIn>
		static TOut Extend(TIn x)
		{
			// promote w.r.t. sign
			static_assert(sizeof(TOut) >= sizeof(TIn));
			return (typename ToFlexible<TOut, std::numeric_limits<TIn>::is_signed>::T) x;
		}
	};

	template <> struct Type::Code2Type<Type::i32> { typedef uint32_t T; };
	template <> struct Type::Code2Type<Type::i64> { typedef uint64_t T; };

	template <> struct Type::ToFlexible<uint8_t, true> { typedef int8_t T; };
	template <> struct Type::ToFlexible<int8_t, true> { typedef int8_t T; };
	template <> struct Type::ToFlexible<uint8_t, false> { typedef uint8_t T; };
	template <> struct Type::ToFlexible<int8_t, false> { typedef uint8_t T; };

	template <> struct Type::ToFlexible<uint16_t, true> { typedef int16_t T; };
	template <> struct Type::ToFlexible<int16_t, true> { typedef int16_t T; };
	template <> struct Type::ToFlexible<uint16_t, false> { typedef uint16_t T; };
	template <> struct Type::ToFlexible<int16_t, false> { typedef uint16_t T; };

	template <> struct Type::ToFlexible<uint32_t, true> { typedef int32_t T; };
	template <> struct Type::ToFlexible<int32_t, true> { typedef int32_t T; };
	template <> struct Type::ToFlexible<uint32_t, false> { typedef uint32_t T; };
	template <> struct Type::ToFlexible<int32_t, false> { typedef uint32_t T; };

	template <> struct Type::ToFlexible<uint64_t, true> { typedef int64_t T; };
	template <> struct Type::ToFlexible<int64_t, true> { typedef int64_t T; };
	template <> struct Type::ToFlexible<uint64_t, false> { typedef uint64_t T; };
	template <> struct Type::ToFlexible<int64_t, false> { typedef uint64_t T; };


	template <typename T>
	T Reader::Read()
	{
		return ReadInternal<typename Type::ToFlexible<T, false>::T, std::numeric_limits<T>::is_signed>();
	}


#define WasmInstructions_unop_Polymorphic_32(macro) \
	macro(eqz   , 0x45, 0x50) \

#define WasmInstructions_binop_Polymorphic_32(macro) \
	macro(eq    , 0x46, 0x51) \
	macro(ne    , 0x47, 0x52) \
	macro(lt_s  , 0x48, 0x53) \
	macro(lt_u  , 0x49, 0x54) \
	macro(gt_s  , 0x4A, 0x55) \
	macro(gt_u  , 0x4B, 0x56) \
	macro(le_s  , 0x4C, 0x57) \
	macro(le_u  , 0x4D, 0x58) \
	macro(ge_s  , 0x4E, 0x59) \
	macro(ge_u  , 0x4F, 0x5A) \

#define WasmInstructions_binop_Polymorphic_x(macro) \
	macro(add   , 0x6A, 0x7C) \
	macro(sub   , 0x6B, 0x7D) \
	macro(mul   , 0x6C, 0x7E) \
	macro(div_s , 0x6D, 0x7F) \
	macro(div_u , 0x6E, 0x80) \
	macro(rem_s , 0x6F, 0x81) \
	macro(rem_u , 0x70, 0x82) \
	macro(and   , 0x71, 0x83) \
	macro(or    , 0x72, 0x84) \
	macro(xor   , 0x73, 0x85) \
	macro(shl   , 0x74, 0x86) \
	macro(shr_s , 0x75, 0x87) \
	macro(shr_u , 0x76, 0x88) \
	macro(rotl  , 0x77, 0x89) \
	macro(rotr  , 0x78, 0x8A) \

#define WasmInstructions_Store(macro) \
	macro(0x36, i32, store  , uint32_t) \
	macro(0x37, i64, store  , uint64_t) \
	macro(0x3A, i32, store8 , uint8_t) \
	macro(0x3B, i32, store16, uint16_t) \
	macro(0x3C, i64, store8 , uint8_t) \
	macro(0x3D, i64, store16, uint16_t) \
	macro(0x3E, i64, store32, uint32_t) \

#define WasmInstructions_Load(macro) \
	macro(0x28, i32, load    , uint32_t) \
	macro(0x29, i64, load    , uint64_t) \
	macro(0x2C, i32, load8_s , int8_t) \
	macro(0x2D, i32, load8_u , uint8_t) \
	macro(0x2E, i32, load16_s, int16_t) \
	macro(0x2F, i32, load16_u, uint16_t) \
	macro(0x30, i64, load8_s , int8_t) \
	macro(0x31, i64, load8_u , uint8_t) \
	macro(0x32, i64, load16_s, int16_t) \
	macro(0x33, i64, load16_u, uint16_t) \
	macro(0x34, i64, load32_s, int32_t) \
	macro(0x35, i64, load32_u, uint32_t) \


#define WasmInstructions_CustomPorted(macro) \
	macro(0x1A, drop) \
	macro(0x1B, select) \
	macro(0x20, local_get) \
	macro(0x21, local_set) \
	macro(0x22, local_tee) \
	macro(0x23, global_get) \
	macro(0x24, global_set) \
	macro(0xA7, i32_wrap_i64) \
	macro(0xAC, i64_extend_i32_s) \
	macro(0xAD, i64_extend_i32_u) \
	macro(0x10, call) \
	macro(0x11, call_indirect) \
	macro(0x0C, br) \
	macro(0x0D, br_if) \
	macro(0x0E, br_table) \
	macro(0x0F, ret) \
	macro(0x41, i32_const) \
	macro(0x42, i64_const) \

#define WasmInstructions_Proprietary(macro) \
	macro(0xf1, prolog) \
	macro(0xf3, call_ext) \
	macro(0xf8, global_get_imp) \
	macro(0xf9, global_set_imp) \

#define WasmInstructions_NotPorted(macro) \
	macro(0x00, unreachable) \
	macro(0x01, nop) \
	macro(0x02, block) \
	macro(0x03, loop) \
	macro(0x0B, end_block) \

	enum Instruction : uint8_t
	{
#define THE_MACRO(id, name) name = id,
		WasmInstructions_CustomPorted(THE_MACRO) \
		WasmInstructions_NotPorted(THE_MACRO) \
		WasmInstructions_Proprietary(THE_MACRO)
#undef THE_MACRO

#define THE_MACRO(name, id32, id64) \
		i32_##name = id32, \
		i64_##name = id64,

		WasmInstructions_unop_Polymorphic_32(THE_MACRO)
		WasmInstructions_binop_Polymorphic_32(THE_MACRO)
		WasmInstructions_binop_Polymorphic_x(THE_MACRO)
#undef THE_MACRO

#define THE_MACRO(id, type, name, tmem) type##_##name = id,
		WasmInstructions_Store(THE_MACRO)
		WasmInstructions_Load(THE_MACRO)
#undef THE_MACRO
	};

	/////////////////////////////////////////////
	// Compiler
	uint32_t Compiler::PerFunction::Locals::get_SizeWords() const
	{
		return m_v.empty() ? 0 : m_v.back().m_PosWords + m_v.back().m_SizeWords;
	}

	void Compiler::PerFunction::Locals::Add(uint8_t nType)
	{
		uint32_t nPosWords = get_SizeWords();

		auto& v = m_v.emplace_back();
		v.m_Type = nType;
		v.m_PosWords = nPosWords;
		v.m_SizeWords = Type::Words(nType);
	}

	struct CompilerPlus
		:public Compiler
	{
#define WasmParserSections(macro) \
		macro(0, Custom) \
		macro(1, Type) \
		macro(2, Import) \
		macro(3, Funcs) \
		macro(4, Table) \
		macro(6, Global) \
		macro(7, Export) \
		macro(9, Element) \
		macro(10, Code) \
		macro(11, Data) \
		macro(12, DataCount) \

#define THE_MACRO(id, name) void OnSection_##name(Reader&);
		WasmParserSections(THE_MACRO)
#undef THE_MACRO

		void ParsePlus(Reader);

		int32_t ReadI32Initializer(Reader& inp)
		{
			// initialization expression for the global variable. Ignore it, we don't really support globals, it's just needed for a non-imported stack pointer worakround.
			Test(Instruction::i32_const == inp.Read1());
			auto val = inp.Read<int32_t>();
			Test(Instruction::end_block == inp.Read1());
			return val;
		}
	};

	void Compiler::Parse(const Reader& inp)
	{
		auto& c = Cast::Up<CompilerPlus>(*this);
		static_assert(sizeof(c) == sizeof(*this));
		c.ParsePlus(inp);

	}

	void CompilerPlus::ParsePlus(Reader inp)
	{
		CheckpointTxt cp("wasm/parse");

		static const uint8_t pMagic[] = { 0, 'a', 's', 'm' };
		Test(!memcmp(pMagic, inp.Consume(sizeof(pMagic)), sizeof(pMagic)));

		static const uint8_t pVer[] = { 1, 0, 0, 0 };
		Test(!memcmp(pVer, inp.Consume(sizeof(pVer)), sizeof(pVer)));

		m_cmplData0 = 0;

		for (uint8_t nPrevSection = 0; inp.m_p0 < inp.m_p1; )
		{
			auto nSection = inp.Read1();
			bool bIgnoreOrder = !nSection || (12 == nSection);
			Test(!nPrevSection || bIgnoreOrder || (nSection > nPrevSection));

			auto nLen = inp.Read<uint32_t>();

			Reader inpSection;
			inpSection.m_p0 = inp.Consume(nLen);
			inpSection.m_p1 = inpSection.m_p0 + nLen;

			switch (nSection)
			{
#define THE_MACRO(id, name) case id: OnSection_##name(inpSection); Test(inpSection.m_p0 == inpSection.m_p1); break;
			WasmParserSections(THE_MACRO)
#undef THE_MACRO

			}

			if (!bIgnoreOrder)
				nPrevSection = nSection;
		}

		m_Labels.m_Items.resize(m_Functions.size()); // function labels
	}

	void CompilerPlus::OnSection_Custom(Reader& inp)
	{
		auto nCount = inp.Read<uint32_t>();
		auto start = inp.Consume(nCount);
		auto& s = m_CustomSections.emplace_back();
		s.m_Start = start + nCount;
		s.m_End = inp.m_p1;
		s.m_Name = { start, start + nCount };
		
		inp.m_p0 = inp.m_p1; // ignore for a while
	}

	void CompilerPlus::OnSection_Type(Reader& inp)
	{
		auto nCount = inp.Read<uint32_t>();
		m_Types.resize(nCount);

		for (uint32_t i = 0; i < nCount; i++)
		{
			auto& x = m_Types[i];

			Test(inp.Read1() == 0x60);

			x.m_Args.Read(inp);
			x.m_Rets.Read(inp);

			Test(x.m_Rets.n <= 1);
		}
	}

	void TestBinding(const Compiler::PerImport& x)
	{
		Test(x.m_Binding != static_cast<uint32_t>(-1));
	}

	void CompilerPlus::OnSection_Import(Reader& inp)
	{
		auto nCount = inp.Read<uint32_t>();

		for (uint32_t i = 0; i < nCount; i++)
		{
			PerImport pi;
			pi.m_sMod.Read(inp);
			pi.m_sName.Read(inp);
			pi.m_Binding = static_cast<uint32_t>(-1);

			uint8_t nKind = inp.Read1();
			switch (nKind)
			{
			case 0: {
				auto& x = m_ImportFuncs.emplace_back();
				Cast::Down<PerImport>(x) = pi;
				x.m_TypeIdx = inp.Read<uint32_t>();
				Test(x.m_TypeIdx < m_Types.size());
			}
			break;

			case 1: {
				// table. Ignore.
				[[maybe_unused]] uint32_t lim;
				lim = inp.Read<uint32_t>();
				lim = inp.Read<uint32_t>();
				//lim;

				[[maybe_unused]] uint8_t nElemType = inp.Read1();
				//nElemType;


			} break;

			case 2: {

				// mem type. Ignore.
				[[maybe_unused]] uint32_t lim;
				lim = inp.Read<uint32_t>();
				lim = inp.Read<uint32_t>();
				//lim;
			}
			break;

			case 3: {
				// global
				auto& x = m_ImportGlobals.emplace_back();
				Cast::Down<PerImport>(x) = pi;
				x.m_Type = inp.Read1();
				x.m_IsVariable = inp.Read1();
			}
			break;

			default:
				Fail();

			}

		}
	}

	void CompilerPlus::OnSection_Funcs(Reader& inp)
	{
		auto nCount = inp.Read<uint32_t>();
		m_Functions.resize(nCount);

		for (uint32_t i = 0; i < nCount; i++)
		{
			auto& x = m_Functions[i];
			ZeroObject(x.m_Expression);

			x.m_TypeIdx = inp.Read<uint32_t>();
			Test(x.m_TypeIdx < m_Types.size());
		}
	}

	void CompilerPlus::OnSection_Table(Reader& inp)
	{
		auto nCount = inp.Read<uint32_t>();

		for (uint32_t i = 0; i < nCount; i++)
		{
			auto tblType = inp.Read<uint32_t>(); 
			Test(0x70 == tblType); // must by anyfunc

			auto nFlags = inp.Read<uint32_t>();
			[[maybe_unused]] auto nLimitMin = inp.Read<uint32_t>();
			//nLimitMin;
			[[maybe_unused]] auto nLimitMax = nLimitMin;

			if (1 & nFlags)
				nLimitMax = inp.Read<uint32_t>(); // max

			//nLimitMax;
		}
	}

	void CompilerPlus::OnSection_Global(Reader& inp)
	{
		auto nCount = inp.Read<uint32_t>();
		m_Globals.resize(nCount);

		for (uint32_t i = 0; i < nCount; i++)
		{
			auto& x = m_Globals[i];

			x.m_Type = inp.Read1();
			x.m_IsVariable = inp.Read1();

			// initialization expression for the global variable. Ignore it, we don't really support globals, it's just needed for a non-imported stack pointer worakround.
			ReadI32Initializer(inp);
		}
	}

	void CompilerPlus::OnSection_Export(Reader& inp)
	{
		auto nCount = inp.Read<uint32_t>();
		m_Exports.resize(nCount);

		for (uint32_t i = 0; i < nCount; i++)
		{
			auto& x = m_Exports[i];
			x.m_sName.Read(inp);
			x.m_Kind = inp.Read1();
			x.m_Idx = inp.Read<uint32_t>();

			if (!x.m_Kind)
			{
				x.m_Idx -= static_cast<uint32_t>(m_ImportFuncs.size());
				Test(x.m_Idx < m_Functions.size());
			}
		}
	}

	void CompilerPlus::OnSection_Element(Reader& inp)
	{
		auto nCount = inp.Read<uint32_t>();
		Test(1 == nCount);

		for (uint32_t i = 0; i < nCount; i++)
		{
			auto iTable = inp.Read<uint32_t>();
			Test(0 == iTable);
			uint32_t nOffset = ReadI32Initializer(inp);
			Test(1 == nOffset); // seems irrelevant

			auto nFuncs = inp.Read<uint32_t>();
			m_IndirectFuncs.resize(nFuncs);

			for (uint32_t iFunc = 0; iFunc < nFuncs; iFunc++)
			{
				auto val = inp.Read<uint32_t>();
				val -= static_cast<uint32_t>(m_ImportFuncs.size());
				Test(val < m_Functions.size());

				m_IndirectFuncs[iFunc] = val;
			}
		}
	}

	void CompilerPlus::OnSection_Code(Reader& inp)
	{
		auto nCount = inp.Read<uint32_t>();
		Test(nCount == m_Functions.size());

		for (uint32_t i = 0; i < nCount; i++)
		{
			auto& x = m_Functions[i];

			auto nSize = inp.Read<uint32_t>();
			Reader inpFunc;
			inpFunc.m_p0 = inp.Consume(nSize);
			inpFunc.m_p1 = inpFunc.m_p0 + nSize;

			const auto& funcType = m_Types[x.m_TypeIdx];

			for (uint32_t iArg = 0; iArg < funcType.m_Args.n; iArg++)
				x.m_Locals.Add(funcType.m_Args.p[iArg]);

			auto nBlocks = inpFunc.Read<uint32_t>();
			for (uint32_t iBlock = 0; iBlock < nBlocks; iBlock++)
			{
				auto nVarsCount = inpFunc.Read<uint32_t>();
				uint8_t nType = inpFunc.Read1();

				while (nVarsCount--)
					x.m_Locals.Add(nType);
			}

			// the rest is the function body
			x.m_Expression = inpFunc;
		}
	}

	void CompilerPlus::OnSection_Data(Reader& inp)
	{
		uint32_t nCount = inp.Read<uint32_t>();

		for (uint32_t i = 0; i < nCount; i++)
		{
			uint32_t nAddr = inp.Read<uint32_t>();

			uint32_t nOffset = ReadI32Initializer(inp);
			nAddr += nOffset;

			Vec<uint8_t> data;
			data.Read(inp);

			if (i) {
				// assume data blocks are sorted w.r.t. their virtual offset, and no overlap
				Test(nAddr >= m_cmplData0 + m_Data.size());
			}
			else
				m_cmplData0 = nAddr;

			if (data.n)
			{
				nAddr -= m_cmplData0; // to rel

				size_t n = nAddr + data.n;
				if (m_Data.size() < n)
					m_Data.resize(n);

				memcpy(&m_Data.front() + nAddr, data.p, data.n);
			}
		}
	}

	void CompilerPlus::OnSection_DataCount(Reader& inp)
	{
		[[maybe_unused]] uint32_t nCount = inp.Read<uint32_t>();
		//nCount;
	}




	struct Compiler::Context
	{

		Compiler& m_This;
		const uint8_t* m_p0;
		uint32_t m_iFunc = 0;
		Reader m_Code;

		struct Block
		{
			PerType m_Type;
			size_t m_OperandsAtExit;
			uint32_t m_iLabel;
			bool m_Loop = false;
		};

		std::vector<Block> m_Blocks;
		std::vector<uint8_t> m_Operands;
		uint32_t m_WordsOperands = 0;
		bool m_Unreachable = false;

		Block& get_B() {
			Test(!m_Blocks.empty());
			return m_Blocks.back();
		}

		void Push(uint8_t x) {
			m_Operands.push_back(x);
			m_WordsOperands += Type::Words(x);
		}

		uint8_t Pop() {
			Test(!m_Operands.empty());
			uint8_t ret = m_Operands.back();
			m_Operands.pop_back();

			m_WordsOperands -= Type::Words(ret);
			return ret;
		}

		void Pop(uint8_t nType) {
			uint8_t x = Pop();
			Test(x == nType);
		}

		void Pop(const Vec<uint8_t>& vArgs)
		{
			for (uint32_t i = vArgs.n; i--; )
				Pop(vArgs.p[i]);
		}

		void TestOperands(const Vec<uint8_t>& v)
		{
			if (!v.n)
				return;

			Test(m_Operands.size() >= v.n);
			Test(!memcmp(&m_Operands.front() + m_Operands.size() - v.n, v.p, sizeof(*v.p) * v.n));
		}

		void BlockOpen(const PerType& tp)
		{
			auto& b = m_Blocks.emplace_back();
			b.m_OperandsAtExit = m_Operands.size();

			if (1 != m_Blocks.size())
			{
				TestOperands(tp.m_Args); // for most outer function block the args are not on the stack
				b.m_OperandsAtExit -= tp.m_Args.n;

				b.m_iLabel = static_cast<uint32_t>(m_This.m_Labels.m_Items.size());
				m_This.m_Labels.m_Items.push_back(0);
			}

			b.m_OperandsAtExit += tp.m_Rets.n;
			b.m_Type = tp;
		}

		void BlockOpen()
		{
			auto nType = m_Code.Read<uint32_t>();
			Test(0x40 == nType);
			PerType tp = { { 0 } };
			BlockOpen(tp);

			m_p0 = nullptr; // don't write
		}

		void TestBlockCanClose(const Block& b)
		{
			Test(m_Operands.size() == b.m_OperandsAtExit);
			TestOperands(b.m_Type.m_Rets);
		}

		void UpdTopBlockLabel()
		{
			m_This.m_Labels.m_Items[m_Blocks.back().m_iLabel] = static_cast<uint32_t>(m_This.m_Result.size());
		}

		static uint32_t WordsOfVars(const Vec<uint8_t>& v)
		{
			uint32_t nWords = 0;
			for (uint32_t i = 0; i < v.n; i++)
				nWords += Type::Words(v.p[i]);
			return nWords;
		}

		void WriteRet()
		{
			WriteRes(Instruction::ret);

			// stack layout
			// ...
			// args
			// retaddr (4 bytes)
			// locals
			// retval

			// to allow for correct return we need to provide the following:

			uint32_t nWordsLocal = m_This.m_Functions[m_iFunc].m_Locals.get_SizeWords(); // sizeof(args) + sizeof(locals)

			const auto& tp = m_Blocks.front().m_Type;
			uint32_t nWordsArgs = WordsOfVars(tp.m_Args);

			WriteResU(WordsOfVars(tp.m_Rets)); // sizeof(retval)
			WriteResU(nWordsLocal - nWordsArgs); // sizeof(locals), excluding args
			WriteResU(nWordsArgs);
		}

		void BlockClose()
		{
			auto& b = get_B();

			if (m_Unreachable)
			{
				// sometimes the compiler won't bother to restore stack operands past unconditional return. Ignore this.
				while (m_Operands.size() > b.m_OperandsAtExit)
					Pop();
			}

			TestBlockCanClose(b);

			if (1 == m_Blocks.size())
				WriteRet(); // end of function
			else
			{
				if (!b.m_Loop)
					UpdTopBlockLabel();
			}

			m_Blocks.pop_back();
			m_Unreachable = false;

			m_p0 = nullptr; // don't write
		}

		void PutLabelTrg(uint32_t iLabel)
		{
			auto& lbl = m_This.m_Labels.m_Targets.emplace_back();
			lbl.m_iItem = iLabel;
			lbl.m_Pos = static_cast<uint32_t>(m_This.m_Result.size());

			Word n = to_wasm(iLabel);
			WriteRes(reinterpret_cast<uint8_t*>(&n), sizeof(n));
		}

		void PutBranchLabel(uint32_t nLabel)
		{
			Test(nLabel + 1 < m_Blocks.size());
			assert(nLabel < m_This.m_Labels.m_Items.size());

			auto iBlock = m_Blocks.size() - (nLabel + 1);
			auto& b = m_Blocks[iBlock];

			size_t nOperands = b.m_OperandsAtExit;
			if (b.m_Loop)
			{
				assert(iBlock); // function block can't be loop
				nOperands += b.m_Type.m_Args.n - b.m_Type.m_Rets.n;
			}

			TestOperands(b.m_Type.m_Args);
			Test(m_Operands.size() == nOperands);

			PutLabelTrg(m_Blocks[m_Blocks.size() - (nLabel + 1)].m_iLabel);
		}

		void OnBranch()
		{
			WriteRes(*m_p0); // opcode
			m_p0 = nullptr;

			auto nLabel = m_Code.Read<uint32_t>();
			PutBranchLabel(nLabel);
		}

		uint8_t OnLocalVar()
		{
			WriteInstruction();

			const auto& f = m_This.m_Functions[m_iFunc];
			auto iVar = m_Code.Read<uint32_t>();

			Test(iVar < f.m_Locals.m_v.size());
			const auto var = f.m_Locals.m_v[iVar];


			// add type and position of the local wrt current stack

			// stack layout
			// ...
			// args
			// retaddr (4 bytes)
			// locals
			// current operand stack

			uint32_t nOffsWords = m_WordsOperands + f.m_Locals.get_SizeWords() - var.m_PosWords;

			const auto& fType = m_This.m_Types[f.m_TypeIdx];
			if (iVar < fType.m_Args.n)
				nOffsWords++; // retaddr

			assert(static_cast<size_t>(var.m_Type) - static_cast<size_t>(Type::s_Base) < sizeof(Word));

			uint32_t nValue = (nOffsWords * sizeof(Word)) | (var.m_Type - Type::s_Base);
			WriteResU(nValue);

			return var.m_Type;
		}

		void On_local_get() {
			Push(OnLocalVar());
		}
		void On_local_set() {
			Pop(OnLocalVar());
		}

		void On_local_tee() {
			auto nType = OnLocalVar();
			Pop(nType);
			Push(nType);
		}

		void On_drop() {
			WriteInstruction();
			WriteRes(Pop());
		}

		void On_select() {
			WriteInstruction();

			Pop(Type::i32);
			uint8_t nType = Pop();
			Pop(nType); // must be the same
			Push(nType); // result

			WriteRes(nType);
		}

		uint32_t ReadOffsAndPadding()
		{
			auto nAlign = m_Code.Read<uint32_t>();
			Processor::Stack::TestAlignmentPower(nAlign);
			return m_Code.Read<uint32_t>();
		}

		void On_i32_wrap_i64() {
			Pop(Type::i64);
			Push(Type::i32);
		}

		void On_i64_extend_i32_s() {
			Pop(Type::i32);
			Push(Type::i64);
		}

		void On_i64_extend_i32_u() {
			On_i64_extend_i32_s();
		}

		void On_block() {
			BlockOpen();
		}

		void On_loop() {
			BlockOpen();
			get_B().m_Loop = true;
			UpdTopBlockLabel();
		}

		void On_nop() {
			m_p0 = nullptr;
		}

		void On_unreachable() {
			m_p0 = nullptr;
		}

		void On_end_block() {
			BlockClose();
		}

		void On_br() {
			OnBranch();
		}

		void On_br_if() {
			Pop(Type::i32); // conditional
			OnBranch();
		}

		void On_br_table()
		{
			Pop(Type::i32); // operand

			WriteRes(*m_p0); // opcode
			m_p0 = nullptr;

			uint32_t nLabels;
			m_Code.Read(nLabels);
			WriteResU(nLabels);

			// the following loop includes the 'def' label too
			do
			{
				auto nLabel = m_Code.Read<uint32_t>();
				PutBranchLabel(nLabel);

			} while (nLabels--);

		}

		void On_ret()
		{
			TestBlockCanClose(m_Blocks.front()); // if the return is from a nested block - assume the necessary unwind has already been done
			WriteRet(); // end of function
			m_Unreachable = true; // ignore operand stack state until the next block closes.
		}

		void On_i32_const() {
			[[maybe_unused]] auto val = m_Code.Read<int32_t>();
			//val;
			Push(Type::i32);
		}

		void On_i64_const() {
			[[maybe_unused]] auto val = m_Code.Read<int64_t>();
			//val;
			Push(Type::i64);
		}

		void OnGlobal(bool bGet)
		{
			auto iVar = m_Code.Read<uint32_t>();
			bool bImported = (iVar < m_This.m_ImportGlobals.size());
			if (bImported)
			{
				const auto& x = m_This.m_ImportGlobals[iVar];

				if (bGet) {
					Push(x.m_Type);
					WriteRes(Instruction::global_get_imp);
				}
				else {
					Pop(x.m_Type);
					WriteRes(Instruction::global_set_imp);
				}

				TestBinding(x);
				WriteResU(x.m_Binding);
			}
			else
			{
				Fail(); // not supported atm
			}

			m_p0 = nullptr; // don't write
		}

		void On_global_get()
		{
			OnGlobal(true);
		}

		void On_global_set()
		{
			OnGlobal(false);
		}

		void OnCallType(uint32_t iTypeIdx)
		{
			const auto& tp = m_This.m_Types[iTypeIdx];

			Pop(tp.m_Args);

			for (uint32_t i = 0; i < tp.m_Rets.n; i++)
				Push(tp.m_Rets.p[i]);
		}

		void On_call()
		{
			auto iFunc = m_Code.Read<uint32_t>();

			bool bImported = (iFunc < m_This.m_ImportFuncs.size());
			if (!bImported)
			{
				iFunc -= static_cast<uint32_t>(m_This.m_ImportFuncs.size());
				Test(iFunc < m_This.m_Functions.size());
			}

			uint32_t iTypeIdx = bImported ? m_This.m_ImportFuncs[iFunc].m_TypeIdx : m_This.m_Functions[iFunc].m_TypeIdx;
			OnCallType(iTypeIdx);

			m_p0 = nullptr; // don't write

			if (bImported)
			{
				WriteRes(Instruction::call_ext);

				const auto& f = m_This.m_ImportFuncs[iFunc];
				TestBinding(f);
				WriteResU(f.m_Binding);
			}
			else
			{
				WriteRes(Instruction::call);
				PutLabelTrg(iFunc);
			}
		}

		void On_call_indirect()
		{
			auto iType = m_Code.Read<uint32_t>();
			Test(iType < m_This.m_Types.size());

			auto iTable = m_Code.Read<uint32_t>();
			Test(!iTable);

			Pop(Type::i32); // func index
			OnCallType(iType);

			m_p0 = nullptr; // don't write

			WriteRes(Instruction::call_indirect);
		}

		void CompileFunc();


		Context(Compiler& x) :m_This(x) {}

		void WriteRes(uint8_t x) {
			m_This.m_Result.push_back(x);
		}

		void Write(Instruction x) {
			WriteRes(static_cast<uint8_t>(x));
		}

		void WriteRes(const uint8_t* p, uint32_t n);
		void WriteResU(uint64_t);
		void WriteResS(int64_t);

		void WriteInstruction();
	};

	void Compiler::Context::WriteInstruction()
	{
		if (m_p0)
		{
			WriteRes(m_p0, static_cast<uint32_t>(m_Code.m_p0 - m_p0));
			m_p0 = nullptr;
		}
	}

	void Compiler::Context::WriteRes(const uint8_t* p, uint32_t n)
	{
		if (n)
		{
			size_t n0 = m_This.m_Result.size();
			m_This.m_Result.resize(n0 + n);
			memcpy(&m_This.m_Result.front() + n0, p, n);
		}
	}

	void Compiler::Context::WriteResU(uint64_t x)
	{
		while (true)
		{
			uint8_t n = static_cast<uint8_t>(x);
			x >>= 7;

			if (!x)
			{
				assert(!(n & 0x80));
				WriteRes(n);
				break;
			}

			WriteRes(n | 0x80);
		}
	}

	void Compiler::Context::WriteResS(int64_t x)
	{
		while (true)
		{
			uint8_t n = static_cast<uint8_t>(x);
			x >>= 6; // sign bit is propagated

			if (!x)
			{
				assert((n & 0xC0) == 0);
				WriteRes(n);
				break;
			}

			if (-1 == x)
			{
				assert((n & 0xC0) == 0xC0);
				WriteRes(n & ~0x80); // sign bit must remain
				break;
			}

			WriteRes(n | 0x80);
			x >>= 1;
		}
	}



	void Compiler::Build()
	{
		CheckpointTxt cp("wasm/Compiler/build");

		for (uint32_t i = 0; i < m_Functions.size(); i++)
		{
			Context ctx(*this);
			m_Labels.m_Items[i] = static_cast<uint32_t>(m_Result.size());
			ctx.m_iFunc = i;
			ctx.CompileFunc();
		}

		m_cmplTable0 = static_cast<uint32_t>(m_Result.size());

		for (uint32_t i = 0; i < m_IndirectFuncs.size(); i++)
		{
			m_Result.resize(m_Result.size() + sizeof(Word));
			to_wasm(&m_Result.back() - (sizeof(Word) - 1), m_Labels.m_Items[m_IndirectFuncs[i]]);
		}

		for (uint32_t i = 0; i < m_Labels.m_Targets.size(); i++)
		{
			auto& trg = m_Labels.m_Targets[i];

			to_wasm(&m_Result.front() + trg.m_Pos, m_Labels.m_Items[trg.m_iItem]);
		}
	}


	void Compiler::Context::CompileFunc()
	{
		struct MyCheckpoint :public Checkpoint {
			uint32_t m_iFunc;
			uint32_t m_Line = 0;
			virtual void Dump(std::ostream& os) override {
				os << "iFunc=" << m_iFunc << ", Line=" << m_Line;
			}

		} cp;
		cp.m_iFunc = m_iFunc;

		auto& func = m_This.m_Functions[m_iFunc];
		m_Code = func.m_Expression;

		if (m_iFunc == 0)
		{
			m_This.m_CodeStart = m_Code.m_p0;
		}

		const auto& tp = m_This.m_Types[func.m_TypeIdx];
		BlockOpen(tp);

		typedef Instruction I;

		const auto& v = func.m_Locals.m_v;
		assert(tp.m_Args.n <= v.size());
		if (tp.m_Args.n < v.size())
		{
			uint32_t nLocalVarsSize = func.m_Locals.get_SizeWords() - v[tp.m_Args.n].m_PosWords;

			WriteRes(I::prolog);
			WriteResU(nLocalVarsSize);
		}

		for ( ; !m_Blocks.empty(); cp.m_Line++)
		{
			m_p0 = m_Code.m_p0;

			size_t originalIp = m_Code.m_p0 - m_This.m_CodeStart;
			size_t newIp = m_This.m_Result.size();
			m_This.m_IpMap.emplace(newIp, originalIp);

			I nInstruction = (I) m_Code.Read1();

			switch (nInstruction)
			{
#define THE_MACRO(id, name) \
			case I::name: \
				On_##name(); \
				break;

			WasmInstructions_CustomPorted(THE_MACRO)
			WasmInstructions_NotPorted(THE_MACRO)
#undef THE_MACRO

#define THE_MACRO(id, type, name, tmem) \
			case I::type##_##name: { \
				ReadOffsAndPadding(); \
				Pop(Type::i32); \
				Push(Type::type); \
			} break;

			WasmInstructions_Load(THE_MACRO)
#undef THE_MACRO

#define THE_MACRO(id, type, name, tmem) \
			case I::type##_##name: { \
				ReadOffsAndPadding(); \
				Pop(Type::type); \
				Pop(Type::i32); \
			} break;

			WasmInstructions_Store(THE_MACRO)
#undef THE_MACRO

#define THE_MACRO_ID32(name, id32, id64) case id32:
#define THE_MACRO_ID64(name, id32, id64) case id64:

			WasmInstructions_unop_Polymorphic_32(THE_MACRO_ID32)
			{
				Pop(Type::i32);
				Push(Type::i32);

			} break;

			WasmInstructions_unop_Polymorphic_32(THE_MACRO_ID64)
			{
				Pop(Type::i64);
				Push(Type::i32);

			} break;

			WasmInstructions_binop_Polymorphic_32(THE_MACRO_ID32)
			WasmInstructions_binop_Polymorphic_x(THE_MACRO_ID32)
			{
				Pop(Type::i32);
				Pop(Type::i32);
				Push(Type::i32);

			} break;

			WasmInstructions_binop_Polymorphic_32(THE_MACRO_ID64)
			{
				Pop(Type::i64);
				Pop(Type::i64);
				Push(Type::i32);

			} break;

			WasmInstructions_binop_Polymorphic_x(THE_MACRO_ID64)
			{
				Pop(Type::i64);
				Pop(Type::i64);
				Push(Type::i64);

			} break;

#undef THE_MACRO_ID32
#undef THE_MACRO_ID64

			default:
				Fail();
			}

			WriteInstruction(); // unless already written
		}

		Test(m_Code.m_p0 == m_Code.m_p1);

	}




	/////////////////////////////////////////////
	// Processor
	Word Processor::Stack::Pop1()
	{
		Test(m_Pos > m_PosMin);
		return m_pPtr[--m_Pos];
	}

	void Processor::Stack::Push1(Word x)
	{
		Test(m_Pos < m_BytesCurrent / sizeof(Word));
		m_pPtr[m_Pos++] = x;
	}

	// for well-formed wasm program we don't need to care about multi-word types bits words order, since there should be no type mixing (i.e. push as uint64, pop as uint32).
	// But the attacker may violate this rule, and cause different behavior on different machines. So we do the proper conversion
	uint64_t Processor::Stack::Pop2()
	{
		uint64_t ret = Pop1(); // loword
		return ret | static_cast<uint64_t>(Pop1()) << 32; // hiword
	}

	void Processor::Stack::Push2(uint64_t x)
	{
		Push1(static_cast<Word>(x >> 32)); // hiword
		Push1(static_cast<Word>(x)); // loword
	}

#ifdef WASM_INTERPRETER_DEBUG
	template <typename T>
	void Processor::Stack::Log(T x, bool bPush)
	{
		if (get_ParentObj().m_Dbg.m_Stack)
			*get_ParentObj().m_Dbg.m_pOut << (bPush ? "  <- " : "  -> ") << uintBigFrom(x) << std::endl;
	}

	template void Processor::Stack::Log(uint32_t, bool);
	template void Processor::Stack::Log(uint64_t, bool);
#endif // WASM_INTERPRETER_DEBUG

	Word Processor::Stack::get_AlasSp() const
	{
		assert(AlignUp(m_BytesCurrent) == m_BytesCurrent);
		return MemoryType::Stack | m_BytesCurrent;
	}

	void Processor::Stack::set_AlasSp(Word x)
	{
		Test((MemoryType::Mask & x) == MemoryType::Stack);
		m_BytesCurrent = (x & ~MemoryType::Mask);
		TestSelf();
	}

	void Processor::Stack::AliasAlloc(Word nSize)
	{
		nSize = AlignUp(nSize);
		Test(nSize <= m_BytesCurrent);
		m_BytesCurrent -= nSize;
		TestSelf();
	}

	void Processor::Stack::AliasFree(Word nSize)
	{
		nSize = AlignUp(nSize);
		m_BytesCurrent += nSize;
		Test(nSize <= m_BytesCurrent); // no overflow
		TestSelf();
	}

	uint8_t* Processor::Stack::get_AliasPtr() const
	{
		return reinterpret_cast<uint8_t*>(m_pPtr) + m_BytesCurrent;
	}

	void Processor::Stack::PushAlias(const Blob& b)
	{
		AliasAlloc(b.n);
		memcpy(get_AliasPtr(), b.p, b.n);
	}

	void Processor::Stack::TestSelf() const
	{
		// Test(m_Pos >= m_PosMin); - this test is not needed
		Test(m_BytesCurrent <= m_BytesMax);
		Test(m_Pos <= m_BytesCurrent / sizeof(Word));
		assert(AlignUp(m_BytesCurrent) == m_BytesCurrent);
	}

	Word Processor::Stack::AlignUp(Word n)
	{
		return (n + s_Alignment-1) & ~(s_Alignment-1);
	}

	void Processor::Stack::TestAlignmentPower(uint32_t n)
	{
		static_assert(s_Alignment == (1 << 4));
		Test(n <= 4);
	}

	struct ProcessorPlus
		:public Processor
	{

#define THE_MACRO_unop(name) \
		template <typename TOut, typename TIn> \
		void On_##name() \
		{ \
			m_Stack.Push<TOut>(Eval_##name<TOut, TIn>(m_Stack.Pop<TIn>())); \
		}

#define THE_MACRO_binop(name) \
		template <typename TOut, typename TIn> \
		void On_##name() \
		{ \
			TIn b = m_Stack.Pop<TIn>(); \
			TIn a = m_Stack.Pop<TIn>(); \
			m_Stack.Push<TOut>(Eval_##name<TOut, TIn>(a, b)); \
		}


#define THE_MACRO(name, id32, id64) THE_MACRO_unop(name)
		WasmInstructions_unop_Polymorphic_32(THE_MACRO)
#undef THE_MACRO

#define THE_MACRO(name, id32, id64) THE_MACRO_binop(name)
		WasmInstructions_binop_Polymorphic_32(THE_MACRO)
		WasmInstructions_binop_Polymorphic_x(THE_MACRO)
#undef THE_MACRO

#define THE_MACRO(id, name) void On_##name();
		WasmInstructions_CustomPorted(THE_MACRO)
		WasmInstructions_Proprietary(THE_MACRO)
#undef THE_MACRO

#define UNOP(name) template <typename TOut, typename TIn> static TOut Eval_##name(TIn x)
#define BINOP(name) template <typename TOut, typename TIn> static TOut Eval_##name(TIn a, TIn b)

		UNOP(eqz) { return x == 0; }
		BINOP(eq) { return a == b; }
		BINOP(ne) { return a != b; }
		BINOP(lt_s) { return Type::SignedFrom(a) < Type::SignedFrom(b); }
		BINOP(gt_s) { return Type::SignedFrom(a) > Type::SignedFrom(b); }
		BINOP(le_s) { return Type::SignedFrom(a) <= Type::SignedFrom(b); }
		BINOP(ge_s) { return Type::SignedFrom(a) >= Type::SignedFrom(b); }
		BINOP(lt_u) { return a < b; }
		BINOP(gt_u) { return a > b; }
		BINOP(le_u) { return a <= b; }
		BINOP(ge_u) { return a >= b; }
		BINOP(add) { return a + b; }
		BINOP(sub) { return a - b; }
		BINOP(mul) { return a * b; }
		BINOP(div_s) { Test(b);  return Type::SignedFrom(a) / Type::SignedFrom(b); }
		BINOP(div_u) { Test(b);  return a / b; }
		BINOP(rem_s) { Test(b);  return Type::SignedFrom(a) % Type::SignedFrom(b); }
		BINOP(rem_u) { Test(b);  return a % b; }
		BINOP(and) { return a & b; }
		BINOP(or) { return a | b; }
		BINOP(xor) { return a ^ b; }
		BINOP(shl) { Test(b < (sizeof(a) * 8)); return a << b; }
		BINOP(shr_s) { Test(b < (sizeof(a) * 8)); return Type::SignedFrom(a) >> b; }
		BINOP(shr_u) { Test(b < (sizeof(a) * 8)); return a >> b; }
		BINOP(rotl) { Test(b < (sizeof(a) * 8)); if (!b) return a; return (a << b) | (a >> ((sizeof(a) * 8) - b)); }
		BINOP(rotr) { Test(b < (sizeof(a) * 8)); if (!b) return a; return (a >> b) | (a << ((sizeof(a) * 8) - b)); }


		Word ReadAddr()
		{
			return from_wasm<Word>(m_Instruction.Consume(sizeof(Word)));
		}

		void OnLocal(bool bSet, bool bGet)
		{
			uint32_t nOffset = m_Instruction.Read<uint32_t>();

			uint8_t nType = Type::s_Base + static_cast<uint8_t>((sizeof(Word) - 1) & (nOffset - Type::s_Base));
			uint8_t nWords = Type::Words(nType);

			nOffset /= sizeof(Word);

			Test((nOffset >= nWords) && (nOffset <= m_Stack.m_Pos - m_Stack.m_PosMin));

			uint32_t* pSrc = m_Stack.m_pPtr + m_Stack.m_Pos;
			uint32_t* pDst = pSrc - nOffset;

			if (!bSet)
			{
				std::swap(pDst, pSrc);
				m_Stack.m_Pos += nWords;
				Test(m_Stack.m_Pos <= m_Stack.m_BytesCurrent / sizeof(Word));
			}
			else
			{
				pSrc -= nWords;

				if (!bGet)
					m_Stack.m_Pos -= nWords;
			}

			for (uint32_t i = 0; i < nWords; i++)
				pDst[i] = pSrc[i];
		}

		void OnGlobal(bool bGet)
		{
			Fail();
		}

		void OnGlobalImp(bool bGet)
		{
			auto iVar = m_Instruction.Read<uint32_t>();
			OnGlobalVar(iVar, bGet);
		}

		uint8_t* MemArgEx(uint32_t nSize, bool bW)
		{
			auto nAlign = m_Instruction.Read<Word>();
			Stack::TestAlignmentPower(nAlign);

			auto nOffs = m_Instruction.Read<Word>();
			nOffs += m_Stack.Pop<Word>();

			return get_AddrEx(nOffs, nSize, bW);
		}

		uint8_t* MemArgW(uint32_t nSize) {
			return MemArgEx(nSize, true);
		}

		const uint8_t* MemArgR(uint32_t nSize) {
			return MemArgEx(nSize, false);
		}

		void RunOncePlus()
		{
			struct MyCheckpoint :public Checkpoint {
				Word m_Ip;
				virtual void Dump(std::ostream& os) override {
					os << "wasm/Run, Ip=" << uintBigFrom(m_Ip);
				}
			} cp;
			cp.m_Ip = get_Ip();

			if (m_Dbg.m_Hook)
				m_Dbg.m_Hook(*this);

			typedef Instruction I;
			I nInstruction = (I) m_Instruction.Read1();

<<<<<<< HEAD
			if (m_Dbg.m_Instructions)
				*m_Dbg.m_pOut << "ip=" << uintBigFrom(cp.m_Ip) << ", sp=" << uintBigFrom(m_Stack.m_Pos) << ' ';
=======
#ifdef WASM_INTERPRETER_DEBUG
			if (m_Dbg.m_Instructions)
				*m_Dbg.m_pOut << "ip=" << uintBigFrom(cp.m_Ip) << ", sp=" << uintBigFrom(m_Stack.m_Pos) << ' ';

#	define WASM_LOG_INSTRUCTION(name) if (m_Dbg.m_Instructions) (*m_Dbg.m_pOut) << #name << std::endl;
#else // WASM_INTERPRETER_DEBUG
#	define WASM_LOG_INSTRUCTION(name)
#endif // WASM_INTERPRETER_DEBUG
>>>>>>> 7114406e

			switch (nInstruction)
			{
#define THE_CASE(name) case I::name: WASM_LOG_INSTRUCTION(name)

#define THE_MACRO(id, name) THE_CASE(name) On_##name(); break;
			WasmInstructions_CustomPorted(THE_MACRO)
			WasmInstructions_Proprietary(THE_MACRO)
#undef THE_MACRO

#define THE_MACRO(name, id32, id64) \
			THE_CASE(i32_##name) On_##name<uint32_t, uint32_t>(); break; \
			THE_CASE(i64_##name) On_##name<uint32_t, uint64_t>(); break;

			WasmInstructions_unop_Polymorphic_32(THE_MACRO)
			WasmInstructions_binop_Polymorphic_32(THE_MACRO)
#undef THE_MACRO

#define THE_MACRO(name, id32, id64) \
			THE_CASE(i32_##name) On_##name<uint32_t, uint32_t>(); break; \
			THE_CASE(i64_##name) On_##name<uint64_t, uint64_t>(); break;

			WasmInstructions_binop_Polymorphic_x(THE_MACRO)
#undef THE_MACRO


#define THE_MACRO(id, type, name, tmem) \
			THE_CASE(type##_##name) { \
				tmem val1 = from_wasm<Type::ToFlexible<tmem, false>::T>(MemArgR(sizeof(tmem))); \
				auto valExt = Type::Extend<Type::Code2Type<Type::type>::T, tmem>(val1); \
				m_Stack.Push(valExt); \
			} break;

			WasmInstructions_Load(THE_MACRO)
#undef THE_MACRO

#define THE_MACRO(id, type, name, tmem) \
			THE_CASE(type##_##name) { \
				auto val = m_Stack.Pop<Type::Code2Type<Type::type>::T>(); \
				to_wasm(MemArgW(sizeof(tmem)), static_cast<tmem>(val)); \
			} break;

			WasmInstructions_Store(THE_MACRO)
#undef THE_MACRO

			default:
				Fail();
			}

		}
	};

	Word Processor::get_Ip() const
	{
		return static_cast<Word>(m_Instruction.m_p0 - (const uint8_t*)m_Code.p);
	}

	bool Processor::IsBeforeCall() const
	{
		auto i = *reinterpret_cast<const Instruction*>(m_Instruction.m_p0);
		return i == Instruction::call
			//|| i == Instruction::call_ext
			|| i == Instruction::call_indirect;
	}

	bool Processor::IsBeforeRet() const
	{
		auto i = *reinterpret_cast<const Instruction*>(m_Instruction.m_p0);
		return i == Instruction::ret;
	}

	Word Processor::get_MyIp() const
	{
		return static_cast<Word>(m_Instruction.m_p0 - (const uint8_t*)m_Data.p);
	}

	uint8_t* Processor::get_AddrExVar(uint32_t nOffset, uint32_t& nSizeOut, bool bW) const
	{
		CheckpointTxt cp("mem/probe");

		Blob blob;

		Word nMemType = MemoryType::Mask & nOffset;
		nOffset &= ~MemoryType::Mask;

		switch (nMemType)
		{
		case MemoryType::Global:
			blob = m_LinearMem;
			break;

		case MemoryType::Data:
			//Test(!bW); Enable write to data. This enables normal use of global variables.
			blob = m_Data;
			nOffset -= m_prData0; // data va start at specific offset
			break;

		case MemoryType::Stack:
			// should be no access below current stack pointer
			if (nOffset < m_Stack.m_BytesCurrent)
			{
				// sometimes the compiler may omit updating the stack pointer yet write below it (currently this happens in debug build empty function with a single parameter)
				// We allow it, as long as it's above wasm operand stack
				Test(m_Stack.m_Pos <= nOffset / sizeof(Word));
			}

			blob.p = m_Stack.m_pPtr;
			blob.n = m_Stack.m_BytesMax;
			break;

		default:
			Fail();
		}

		Test(nOffset <= blob.n);
		nSizeOut = blob.n - nOffset;
		return reinterpret_cast<uint8_t*>(Cast::NotConst(blob.p)) + nOffset;
	}

	uint8_t* Processor::get_AddrEx(uint32_t nOffset, uint32_t nSize, bool bW) const
	{
		if (!nSize)
			return nullptr;

		uint32_t nSizeOut;
		auto pRet = get_AddrExVar(nOffset, nSizeOut, bW);

		CheckpointTxt cp("mem/bounds");
		Test(nSize <= nSizeOut);

		return pRet;
	}

	void Processor::RunOnce()
	{
		auto& p = Cast::Up<ProcessorPlus>(*this);
		static_assert(sizeof(p) == sizeof(*this));
		p.RunOncePlus();
	}

	void Processor::InvokeExt(uint32_t)
	{
		Fail(); // unresolved binding
	}

	void Processor::OnGlobalVar(uint32_t iVar, bool bGet)
	{
		switch (static_cast<VariableType>(iVar))
		{
		case VariableType::StackPointer:
			if (bGet)
				m_Stack.Push(m_Stack.get_AlasSp());
			else
			{
				Word val = m_Stack.Pop<Word>();
				Test(m_Stack.AlignUp(val) == val);
				m_Stack.set_AlasSp(val);
			}
			break;

		default:
			Fail();
		}

	}

	void Processor::Jmp(uint32_t ip)
	{
		Test(ip < m_Code.n);

		m_Instruction.m_p0 = reinterpret_cast<const uint8_t*>(m_Code.p) + ip;
		m_Instruction.m_p1 = m_Instruction.m_p0 + m_Code.n - ip;
	}

	void ProcessorPlus::On_local_get()
	{
		OnLocal(false, true);
	}

	void ProcessorPlus::On_local_set()
	{
		OnLocal(true, false);
	}

	void ProcessorPlus::On_local_tee()
	{
		OnLocal(true, true);
	}

	void ProcessorPlus::On_global_get()
	{
		OnGlobal(true);
	}

	void ProcessorPlus::On_global_set()
	{
		OnGlobal(false);
	}

	void ProcessorPlus::On_global_get_imp()
	{
		OnGlobalImp(true);
	}

	void ProcessorPlus::On_global_set_imp()
	{
		OnGlobalImp(false);
	}

	void ProcessorPlus::On_drop()
	{
		uint32_t nWords = Type::Words(m_Instruction.Read1());
		Test(m_Stack.m_Pos - m_Stack.m_PosMin >= nWords);
		m_Stack.m_Pos -= nWords;
	}

	void ProcessorPlus::On_select()
	{
		uint32_t nWords = Type::Words(m_Instruction.Read1());
		auto nSel = m_Stack.Pop<Word>();

		Test(m_Stack.m_Pos - m_Stack.m_PosMin >= (nWords << 1)); // must be at least 2 such operands
		m_Stack.m_Pos -= nWords;

		if (!nSel)
		{
			for (uint32_t i = 0; i < nWords; i++)
				m_Stack.m_pPtr[m_Stack.m_Pos + i - nWords] = m_Stack.m_pPtr[m_Stack.m_Pos + i];
		}
	}

	void ProcessorPlus::On_i32_wrap_i64()
	{
		auto val = m_Stack.Pop<uint64_t>();
		m_Stack.Push(static_cast<uint32_t>(val));
	}

	void ProcessorPlus::On_i64_extend_i32_s()
	{
		m_Stack.Push(Type::Extend<uint64_t>(m_Stack.Pop<int32_t>()));
	}

	void ProcessorPlus::On_i64_extend_i32_u()
	{
		m_Stack.Push(Type::Extend<uint64_t>(m_Stack.Pop<uint32_t>()));
	}

	void ProcessorPlus::On_br()
	{
		Jmp(ReadAddr());
	}

	void ProcessorPlus::On_br_if()
	{
		Word addr = ReadAddr();
		if (m_Stack.Pop<Word>())
			Jmp(addr);
	}

	void ProcessorPlus::On_br_table()
	{
		uint32_t nLabels;
		m_Instruction.Read(nLabels);

		Word nOperand = m_Stack.Pop<Word>();
		std::setmin(nOperand, nLabels); // fallback to 'def' if out-of-range

		nLabels++;
		uint32_t nSize = sizeof(Word) * nLabels;
		Test(nSize / sizeof(Word) == nLabels); // overflow check

		auto* pAddrs = reinterpret_cast<const Word*>(m_Instruction.Consume(nSize));
		Jmp(from_wasm<Word>(pAddrs[nOperand]));
	}

	void ProcessorPlus::On_call()
	{
		Word nAddr = ReadAddr();
		Word nRetAddr = get_Ip();
		m_Stack.Push(nRetAddr);
		OnCall(nAddr);
	}

	void ProcessorPlus::On_call_ext()
	{
		uint32_t iExt = m_Instruction.Read<uint32_t>();

		struct MyCheckpoint :public Checkpoint {
			uint32_t m_iExt;
			virtual void Dump(std::ostream& os) override {
				os << "InvokeExt=" << m_iExt;
			}

		} cp;
		cp.m_iExt = iExt;

		InvokeExt(iExt);
	}

	Word Processor::ReadTable(Word iItem) const
	{
		iItem--; // it's 1-based
		assert(m_prTable0 <= m_Code.n); // must be checked during setup
		Test(iItem < (m_Code.n - m_prTable0) / sizeof(Word));
		return from_wasm<Word>(static_cast<const uint8_t*>(m_Code.p) + m_prTable0 + sizeof(Word) * iItem);
	}

	Word Processor::ReadVFunc(Word pObject, Word iFunc) const
	{
		Word pVTable = from_wasm<Word>(get_AddrR(pObject, sizeof(Word)));
		Word iFuncIdx = from_wasm<Word>(get_AddrR(pVTable + sizeof(Word) * iFunc, sizeof(Word)));

		return ReadTable(iFuncIdx);
	}

	void ProcessorPlus::On_call_indirect()
	{
		Word iFunc = m_Stack.Pop<Word>();
		Word nAddr = ReadTable(iFunc);

		Word nRetAddr = get_Ip();
		m_Stack.Push(nRetAddr);
		OnCall(nAddr);
	}

	void ProcessorPlus::On_i32_const()
	{
		m_Stack.Push<uint32_t>(m_Instruction.Read<int32_t>());
	}

	void ProcessorPlus::On_i64_const()
	{
		m_Stack.Push<uint64_t>(m_Instruction.Read<int64_t>());
	}

	void ProcessorPlus::On_prolog()
	{
		auto nWords = m_Instruction.Read<uint32_t>();
		while (nWords--)
			m_Stack.Push1(0); // for more safety - zero-init locals. This way we don't need initial stack initialization 
	}

	void ProcessorPlus::On_ret()
	{
		auto nRets = m_Instruction.Read<uint32_t>();
		auto nLocals = m_Instruction.Read<uint32_t>();
		auto nArgs = m_Instruction.Read<uint32_t>();

		// stack layout
		// ...
		// args
		// retaddr (4 bytes)
		// locals
		// retval

		uint32_t nPosRetSrc = m_Stack.m_Pos - nRets;
		Test(nPosRetSrc <= m_Stack.m_Pos);

		uint32_t nPosAddr = nPosRetSrc - (nLocals + 1);
		Test(nPosAddr < nPosRetSrc);

		uint32_t nPosRetDst = nPosAddr - nArgs;
		Test(nPosRetDst <= nPosAddr);
		Test(nPosRetDst >= m_Stack.m_PosMin);

		Word nRetAddr = m_Stack.m_pPtr[nPosAddr];

		for (uint32_t i = 0; i < nRets; i++)
			m_Stack.m_pPtr[nPosRetDst + i] = m_Stack.m_pPtr[nPosRetSrc + i];


		m_Stack.m_Pos = nPosRetDst + nRets;
		OnRet(nRetAddr);
	}

	void Processor::OnCall(Word nAddr)
	{
		Jmp(nAddr);
	}

	void Processor::OnRet(Word nRetAddr)
	{
		Jmp(nRetAddr);
	}




} // namespace Wasm
} // namespace beam<|MERGE_RESOLUTION|>--- conflicted
+++ resolved
@@ -1654,16 +1654,12 @@
 			} cp;
 			cp.m_Ip = get_Ip();
 
-			if (m_Dbg.m_Hook)
-				m_Dbg.m_Hook(*this);
+			if (m_DebuggerHook)
+				m_DebuggerHook(*this);
 
 			typedef Instruction I;
 			I nInstruction = (I) m_Instruction.Read1();
 
-<<<<<<< HEAD
-			if (m_Dbg.m_Instructions)
-				*m_Dbg.m_pOut << "ip=" << uintBigFrom(cp.m_Ip) << ", sp=" << uintBigFrom(m_Stack.m_Pos) << ' ';
-=======
 #ifdef WASM_INTERPRETER_DEBUG
 			if (m_Dbg.m_Instructions)
 				*m_Dbg.m_pOut << "ip=" << uintBigFrom(cp.m_Ip) << ", sp=" << uintBigFrom(m_Stack.m_Pos) << ' ';
@@ -1672,7 +1668,6 @@
 #else // WASM_INTERPRETER_DEBUG
 #	define WASM_LOG_INSTRUCTION(name)
 #endif // WASM_INTERPRETER_DEBUG
->>>>>>> 7114406e
 
 			switch (nInstruction)
 			{
