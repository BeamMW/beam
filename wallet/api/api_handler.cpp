// Copyright 2018-2020 The Beam Team
//
// Licensed under the Apache License, Version 2.0 (the "License");
// you may not use this file except in compliance with the License.
// You may obtain a copy of the License at
//
//    http://www.apache.org/licenses/LICENSE-2.0
//
// Unless required by applicable law or agreed to in writing, software
// distributed under the License is distributed on an "AS IS" BASIS,
// WITHOUT WARRANTIES OR CONDITIONS OF ANY KIND, either express or implied.
// See the License for the specific language governing permissions and
// limitations under the License.

#include "api_handler.h"
#include "wallet/core/common_utils.h"
#include "wallet/core/simple_transaction.h"
#include "wallet/core/strings_resources.h"
#include "wallet/transactions/assets/assets_kdf_utils.h"
#include "utility/logger.h"
#include "utility/test_helpers.h"

#ifdef BEAM_ATOMIC_SWAP_SUPPORT
#include "wallet/transactions/swaps/utils.h"
#include <regex>
#include "wallet/client/extensions/offers_board/swap_offers_board.h"
#endif  // BEAM_ATOMIC_SWAP_SUPPORT

using namespace beam;
using namespace std::placeholders;

namespace
{
    using namespace beam::wallet;
#ifdef BEAM_ATOMIC_SWAP_SUPPORT

    const char kSwapAmountToLowError[] = "The swap amount must be greater than the redemption fee.";
    const char kBeamAmountToLowError[] = "\'beam_amount\' must be greater than \"beam_fee\".";
    const char kSwapNotEnoughtSwapCoins[] = "There is not enough funds to complete the transaction.";
    const char kSwapFeeToLowRecommenededError[] = "\'fee_rate\' must be greater or equal than recommended fee rate.";
    const char kSwapFeeToLowError[] = "\'fee_rate\' must be greater or equal than ";

    void checkIsEnoughtBeamAmount(IWalletDB::Ptr walletDB, Amount beamAmount, Amount beamFee)
    {
        storage::Totals allTotals(*walletDB);
        const auto& totals = allTotals.GetBeamTotals();
        const auto available = AmountBig::get_Lo(totals.Avail);
        if (beamAmount + beamFee > available)
        {
            throw NotEnoughtBeams();
        }
    }

    bool checkIsEnoughtSwapAmount(
        const IAtomicSwapProvider& swapProvider, AtomicSwapCoin swapCoin,
        Amount swapAmount, Amount swapFeeRate)
    {
        beam::Amount total = swapAmount + swapFeeRate;
        return swapProvider.getCoinAvailable(swapCoin) > total;
    }

    void checkSwapConnection(const IAtomicSwapProvider& swapProvider, AtomicSwapCoin swapCoin)
    {
        if (!swapProvider.isCoinClientConnected(swapCoin))
        {
            throw FailToConnectSwap(std::to_string(swapCoin));
        }
    }

    boost::optional<SwapOffer> getOfferFromBoardByTxId(
        const std::vector<SwapOffer>& board, const TxID& txId)
    {
        auto it = std::find_if(
            board.begin(), board.end(),
            [txId](const SwapOffer& publicOffer)
            {
                auto publicTxId = publicOffer.GetTxID();
                if (publicTxId)
                    return txId == *publicTxId;
                return false;
            });
        if (it != board.end())
            return *it;

        return boost::optional<SwapOffer>();
    }

    WalletID createWID(IWalletDB* walletDb, const std::string& comment)
    {
        WalletAddress address;
        walletDb->createAddress(address);
        if (!comment.empty())
            address.m_label = comment;
        address.m_duration = WalletAddress::AddressExpiration24h;
        walletDb->saveAddress(address);

        return address.m_walletID;
    }

    bool checkAcceptableTxParams(const TxParameters& params, const OfferInput& data)
    {
        auto beamAmount = params.GetParameter<Amount>(TxParameterID::Amount);
        if (!beamAmount || *beamAmount != data.beamAmount)
            return false;

        auto swapAmount = params.GetParameter<Amount>(
            TxParameterID::AtomicSwapAmount);
        if (!swapAmount || *swapAmount != data.swapAmount)
            return false;

        auto swapCoin = params.GetParameter<AtomicSwapCoin>(
            TxParameterID::AtomicSwapCoin);
        if (!swapCoin || *swapCoin != data.swapCoin)
            return false;

        auto isBeamSide = params.GetParameter<bool>(
            TxParameterID::AtomicSwapIsBeamSide);
        if (!isBeamSide || *isBeamSide != data.isBeamSide)
            return false;

        return true;
    }

    // TODO roman.strilets: it's duplicate of checkAcceptableTxParams. should be refactored
    bool checkPublicOffer(const TxParameters& params, const SwapOffer& publicOffer)
    {
        auto beamAmount = params.GetParameter<Amount>(TxParameterID::Amount);
        if (!beamAmount || *beamAmount != publicOffer.amountBeam())
            return false;

        auto swapAmount = params.GetParameter<Amount>(
            TxParameterID::AtomicSwapAmount);
        if (!swapAmount || *swapAmount != publicOffer.amountSwapCoin())
            return false;

        auto swapCoin = params.GetParameter<AtomicSwapCoin>(
            TxParameterID::AtomicSwapCoin);
        if (!swapCoin || *swapCoin != publicOffer.swapCoinType())
            return false;

        auto isBeamSide = params.GetParameter<bool>(
            TxParameterID::AtomicSwapIsBeamSide);
        if (!isBeamSide || *isBeamSide != publicOffer.isBeamSide())
            return false;

        return true;
    }

#endif  // BEAM_ATOMIC_SWAP_SUPPORT

    std::map<std::string, std::function<bool(const Coin& a, const Coin& b)>> utxoSortMap = 
    {
        {"id", [] (const Coin& a, const Coin& b) { return a.toStringID() < b.toStringID();} },
        {"asset_id", [] (const Coin& a, const Coin& b) { return a.m_ID.m_AssetID < b.m_ID.m_AssetID;}},
        {"amount", [] (const Coin& a, const Coin& b) { return a.m_ID.m_Value < b.m_ID.m_Value;}},
        {"type", [] (const Coin& a, const Coin& b) { return a.m_ID.m_Type < b.m_ID.m_Type;}},
        {"maturity", [] (const Coin& a, const Coin& b) { return a.get_Maturity() < b.get_Maturity();}},
        {"createTxId", [] (const Coin& a, const Coin& b)
            {
                std::string createTxIdA = a.m_createTxId.is_initialized() ? TxIDToString(*a.m_createTxId) : "";
                std::string createTxIdB = b.m_createTxId.is_initialized() ? TxIDToString(*b.m_createTxId) : "";
                return createTxIdA < createTxIdB;
            }},
        {"spentTxId", [] (const Coin& a, const Coin& b)
            {
                std::string spentTxIdA = a.m_spentTxId.is_initialized() ? TxIDToString(*a.m_spentTxId) : "";
                std::string spentTxIdB = b.m_spentTxId.is_initialized() ? TxIDToString(*b.m_spentTxId) : "";
                return spentTxIdA < spentTxIdB;
            }},
        {"status", [] (const Coin& a, const Coin& b) { return a.m_status < b.m_status;}},
        {"status_string", [] (const Coin& a, const Coin& b) { return a.getStatusString() < b.getStatusString();}}
    };

    WalletAddress::ExpirationStatus MapExpirationStatus(AddressData::Expiration exp)
    {
        switch (exp)
        {
        case EditAddress::OneDay:
            return WalletAddress::ExpirationStatus::OneDay;

        case EditAddress::Expired:
            return WalletAddress::ExpirationStatus::Expired;

        case EditAddress::Never:
            return WalletAddress::ExpirationStatus::Never;
        default:
            return WalletAddress::ExpirationStatus::OneDay;
        }
    }

}  // namespace

namespace beam::wallet
{
    WalletApiHandler::WalletApiHandler(
        IWalletData& walletData
        , WalletApi::ACL acl)
        : _walletData(walletData)
        , _api(*this, acl)
    {
    }

    WalletApiHandler::~WalletApiHandler()
    {
    }

    void WalletApiHandler::doError(const JsonRpcId& id, ApiError code, const std::string& data)
    {
        json msg
        {
            {"jsonrpc", "2.0"},
            {"id", id},
            {"error",
                {
                    {"code", code},
                    {"message", WalletApi::getErrorMessage(code)}
                }
            }
        };

        if (!data.empty())
        {
            msg["error"]["data"] = data;
        }

        serializeMsg(msg);
    }

    void WalletApiHandler::onInvalidJsonRpc(const json& msg)
    {
        LOG_DEBUG() << "onInvalidJsonRpc: " << msg;

        serializeMsg(msg);
    }

    void WalletApiHandler::FillAddressData(const AddressData& data, WalletAddress& address)
    {
        if (data.comment)
        {
            address.setLabel(*data.comment);
        }

        if (data.expiration)
        {
            switch (*data.expiration)
            {
            case EditAddress::OneDay:
                address.setExpiration(WalletAddress::ExpirationStatus::OneDay);
                break;
            case EditAddress::Expired:
                address.setExpiration(WalletAddress::ExpirationStatus::Expired);
                break;
            case EditAddress::Never:
                address.setExpiration(WalletAddress::ExpirationStatus::Never);
                break;
            }
        }
    }

    void WalletApiHandler::onMessage(const JsonRpcId& id, const CreateAddress& data)
    {
        LOG_DEBUG() << "CreateAddress(id = " << id << ")";

        if (!_walletData.getWalletPtr()->IsConnectedToOwnNode() 
           && (data.type == TxAddressType::MaxPrivacy
            || data.type == TxAddressType::PublicOffline
            || data.type == TxAddressType::Offline))
        {
            return doError(id, ApiError::NotSupported);
        }

        auto walletDB = _walletData.getWalletDBPtr();
        if (!walletDB)
        {
            return doError(id, ApiError::NotOpenedError);
        }

        std::string newAddress = GenerateAddress(walletDB
            , data.type
            , data.newStyleRegular
            , data.comment ? *data.comment : ""
            , data.expiration ? MapExpirationStatus(*data.expiration) : WalletAddress::ExpirationStatus::OneDay
            , ""
            , data.offlinePayments);

        doResponse(id, CreateAddress::Response{ newAddress });
    }

    void WalletApiHandler::onMessage(const JsonRpcId& id, const DeleteAddress& data)
    {
        LOG_DEBUG() << "DeleteAddress(id = " << id << " address = " << std::to_string(data.address) << ")";

        auto walletDB = _walletData.getWalletDBPtr();
        if (!walletDB) {
            return doError(id, ApiError::NotOpenedError);
        }

        auto addr = walletDB->getAddress(data.address);

        if (addr)
        {
            walletDB->deleteAddress(data.address);

            doResponse(id, DeleteAddress::Response{});
        }
        else
        {
            doError(id, ApiError::InvalidAddress, "Provided address doesn't exist.");
        }
    }

    void WalletApiHandler::onMessage(const JsonRpcId& id, const EditAddress& data)
    {
        LOG_DEBUG() << "EditAddress(id = " << id << " address = " << std::to_string(data.address) << ")";

        auto walletDB = _walletData.getWalletDBPtr();
        if (!walletDB) {
            return doError(id, ApiError::NotOpenedError);
        }

        auto addr = walletDB->getAddress(data.address);

        if (addr)
        {
            if (addr->isOwn())
            {
                FillAddressData(data, *addr);
                walletDB->saveAddress(*addr);

                doResponse(id, EditAddress::Response{});
            }
            else
            {
                doError(id, ApiError::InvalidAddress, "You can edit only own address.");
            }
        }
        else
        {
            doError(id, ApiError::InvalidAddress, "Provided address doesn't exist.");
        }
    }

    void WalletApiHandler::onMessage(const JsonRpcId& id, const AddrList& data)
    {
        LOG_DEBUG() << "AddrList(id = " << id << ")";

        auto walletDB = _walletData.getWalletDBPtr();
        if (!walletDB) {
            return doError(id, ApiError::NotOpenedError);
        }

        doResponse(id, AddrList::Response{walletDB->getAddresses(data.own)});
    }

    void WalletApiHandler::onMessage(const JsonRpcId& id, const ValidateAddress& data)
    {
        LOG_DEBUG() << "ValidateAddress( address = " << data.address << ")";

        auto p = ParseParameters(data.address);

        bool isValid = !!p;
        bool isMine = false;

        if (p)
        {
            if (auto v = p->GetParameter<WalletID>(TxParameterID::PeerID); v)
            {
                isValid &= v->IsValid();

                auto walletDB = _walletData.getWalletDBPtr();
                if (!walletDB)
                {
                    return doError(id, ApiError::NotOpenedError);
                }

                auto addr = walletDB->getAddress(*v);
                if (addr)
                {
                    isMine = addr->isOwn();
                    if (isMine)
                    {
                        isValid = isValid && !addr->isExpired();
                    }
                }
            }
        }
        doResponse(id, ValidateAddress::Response{ isValid, isMine });
    }

    void WalletApiHandler::doTxAlreadyExistsError(const JsonRpcId& id)
    {
        doError(id, ApiError::InvalidTxId, "Provided transaction ID already exists in the wallet.");
    }

    void WalletApiHandler::onMessage(const JsonRpcId& id, const Send& data)
    {
        LOG_DEBUG() << "Send(id = " << id
                    << " asset_id = " << (data.assetId ? *data.assetId : 0)
                    << " amount = " << data.value << " fee = " << data.fee << " address = " << std::to_string(data.address) << ")";

        try
        {
            WalletID from(Zero);

            auto walletDB = _walletData.getWalletDBPtr();
            auto wallet = _walletData.getWalletPtr();

            if (!walletDB || !wallet) {
                return doError(id, ApiError::NotOpenedError);
            }

            if (data.from)
            {
                if (!data.from->IsValid())
                {
                    doError(id, ApiError::InvalidAddress, "Invalid sender address.");
                    return;
                }

                auto addr = walletDB->getAddress(*data.from);
                if (!addr || !addr->isOwn())
                {
                    doError(id, ApiError::InvalidAddress, "It's not your own address.");
                    return;
                }

                if (addr->isExpired())
                {
                    doError(id, ApiError::InvalidAddress, "Sender address is expired.");
                    return;
                }

                from = *data.from;
            }
            else
            {
                WalletAddress senderAddress;
                walletDB->createAddress(senderAddress);
                walletDB->saveAddress(senderAddress);

                from = senderAddress.m_walletID;
            }

            ByteBuffer message(data.comment.begin(), data.comment.end());

            CoinIDList coins;

            if (data.session)
            {
                coins = walletDB->getLockedCoins(*data.session);

                if (coins.empty())
                {
                    doError(id, ApiError::InternalErrorJsonRpc, "Requested session is empty.");
                    return;
                }
            }
            else
            {
                coins = data.coins ? *data.coins : CoinIDList();
            }

            if (data.txId && walletDB->getTx(*data.txId))
            {
                doTxAlreadyExistsError(id);
                return;
            }

            auto params = CreateSimpleTransactionParameters(data.txId);
            LoadReceiverParams(data.txParameters, params);

            if (auto token = data.txParameters.GetParameter<std::string>(beam::wallet::TxParameterID::OriginalToken); token)
            {
                params.SetParameter(beam::wallet::TxParameterID::OriginalToken, *token);
            }

            if(data.assetId)
            {
                params.SetParameter(TxParameterID::AssetID, *data.assetId);
            }

            params.SetParameter(TxParameterID::MyID, from)
                .SetParameter(TxParameterID::Amount, data.value)
                .SetParameter(TxParameterID::Fee, data.fee)
                .SetParameter(TxParameterID::PreselectedCoins, coins)
                .SetParameter(TxParameterID::Message, message);

            auto txId = wallet->StartTransaction(params);

            doResponse(id, Send::Response{ txId });
        }
        catch (...)
        {
            doError(id, ApiError::InternalErrorJsonRpc, "Transaction could not be created. Please look at logs.");
        }
    }

    template<typename T>
    bool WalletApiHandler::setTxAssetParams(const JsonRpcId& id, TxParameters& params, const T& data)
    {
        auto walletDB = _walletData.getWalletDBPtr();
        if (!walletDB) {
            doError(id, ApiError::NotOpenedError);
            return false;
        }

        if (data.assetMeta)
        {
            params.SetParameter(TxParameterID::AssetMetadata, *data.assetMeta);
            return true;
        }
        else if (data.assetId)
        {
            if (const auto asset = walletDB->findAsset(*data.assetId))
            {
                std::string strmeta;
                if(!fromByteBuffer(asset->m_Metadata.m_Value, strmeta))
                {
                    doError(id, ApiError::InternalErrorJsonRpc, "Failed to load asset metadata.");
                    return false;
                }

                params.SetParameter(TxParameterID::AssetMetadata, strmeta);
                return true;
            }
            else
            {
                doError(id, ApiError::InternalErrorJsonRpc, "Asset not found in a local database. Update asset info (tx_asset_info) or provide asset metdata.");
                return false;
            }
        }

        assert(!"presence of params should be checked already");
        doError(id, ApiError::InternalErrorJsonRpc, "asset_id or meta is required");
        return false;
    }

    template bool WalletApiHandler::setTxAssetParams(const JsonRpcId& id, TxParameters& params, const Issue& data);
    template bool WalletApiHandler::setTxAssetParams(const JsonRpcId& id, TxParameters& params, const Consume& data);

    void WalletApiHandler::onMessage(const JsonRpcId& id, const Issue& data)
    {
        onIssueConsumeMessage(true, id, data);
    }

    void WalletApiHandler::onMessage(const JsonRpcId& id, const Consume& data)
    {
        onIssueConsumeMessage(false, id, data);
    }

    template<typename T>
    void WalletApiHandler::onIssueConsumeMessage(bool issue, const JsonRpcId& id, const T& data)
    {
        LOG_DEBUG() << (issue ? " Issue" : " Consume") << "(id = " << id << " asset_id = "
                    << (data.assetId ? *data.assetId : 0)
                    << " asset_meta = " << (data.assetMeta ? *data.assetMeta : "\"\"")
                    << " amount = " << data.value << " fee = " << data.fee
                    << ")";
        try
        {
            CoinIDList coins;
            auto walletDB = _walletData.getWalletDBPtr();
            auto wallet = _walletData.getWalletPtr();
            if (!walletDB || !wallet) {
                return doError(id, ApiError::NotOpenedError);
            }

            if (data.session)
            {
                if ((coins = walletDB->getLockedCoins(*data.session)).empty())
                {
                    doError(id, ApiError::InternalErrorJsonRpc, "Requested session is empty.");
                    return;
                }
            } else
            {
                coins = data.coins ? *data.coins : CoinIDList();
            }

            if (data.txId && walletDB->getTx(*data.txId))
            {
                doTxAlreadyExistsError(id);
                return;
            }

            auto params = CreateTransactionParameters(issue ? TxType::AssetIssue : TxType::AssetConsume, data.txId)
                    .SetParameter(TxParameterID::Amount, data.value)
                    .SetParameter(TxParameterID::Fee, data.fee)
                    .SetParameter(TxParameterID::PreselectedCoins, coins);

            if(!setTxAssetParams(id, params, data))
            {
                return;
            }

            const auto txId = wallet->StartTransaction(params);
            doResponse(id, Issue::Response{ txId });
        }
        catch (...)
        {
            doError(id, ApiError::InternalErrorJsonRpc, "Transaction could not be created. Please look at logs.");
        }
    }

    template void WalletApiHandler::onIssueConsumeMessage<Issue>(bool issue, const JsonRpcId& id, const Issue& data);
    template void WalletApiHandler::onIssueConsumeMessage<Consume>(bool issue, const JsonRpcId& id, const Consume& data);

    void WalletApiHandler::onMessage(const JsonRpcId& id, const GetAssetInfo& data)
    {
        LOG_DEBUG() << " GetAssetInfo" << "(id = " << id << " asset_id = "
                    << (data.assetId ? *data.assetId : 0)
                    << " asset_meta = " << (data.assetMeta ? *data.assetMeta : "\"\"")
                    << ")";

        auto walletDB = _walletData.getWalletDBPtr();
        if (!walletDB) {
            return doError(id, ApiError::NotOpenedError);
        }

        boost::optional<WalletAsset> info;

        if (data.assetId)
        {
            info = walletDB->findAsset(*data.assetId);
        }
        else if (data.assetMeta)
        {
            const auto kdf = walletDB->get_MasterKdf();
            const auto ownerID = GetAssetOwnerID(kdf, *data.assetMeta);
            info = walletDB->findAsset(ownerID);
        }

        if(!info.is_initialized())
        {
            doError(id, ApiError::InternalErrorJsonRpc, "Asset not found in a local database. Update asset info (tx_asset_info) and try again.");
            return;
        }

        GetAssetInfo::Response resp;
        resp.AssetInfo = *info;

        doResponse(id, resp);
    }

    void WalletApiHandler::onMessage(const JsonRpcId& id, const SetConfirmationsCount& data)
    {
        auto walletDB = _walletData.getWalletDBPtr();
        walletDB->setCoinConfirmationsOffset(data.count);
        doResponse(id, GetConfirmationsCount::Response{ walletDB->getCoinConfirmationsOffset() });
    }

    void WalletApiHandler::onMessage(const JsonRpcId& id, const GetConfirmationsCount& data)
    {
        auto walletDB = _walletData.getWalletDBPtr();
        doResponse(id, GetConfirmationsCount::Response{ walletDB->getCoinConfirmationsOffset() });
    }

    void WalletApiHandler::onMessage(const JsonRpcId& id, const TxAssetInfo& data)
    {
        LOG_DEBUG() << " AssetInfo" << "(id = " << id << " asset_id = "
                    << (data.assetId ? *data.assetId : 0)
                    << " asset_meta = " << (data.assetMeta ? *data.assetMeta : "\"\"")
                    << ")";
        try
        {
            auto walletDB = _walletData.getWalletDBPtr();
            auto wallet = _walletData.getWalletPtr();
            if (!walletDB || !wallet) {
                return doError(id, ApiError::NotOpenedError);
            }

            if (data.txId && walletDB->getTx(*data.txId))
            {
                doTxAlreadyExistsError(id);
                return;
            }

            auto params = CreateTransactionParameters(TxType::AssetInfo, data.txId);
            if (data.assetMeta)
            {
                params.SetParameter(TxParameterID::AssetMetadata, *data.assetMeta);
            }
            else if (data.assetId)
            {
                params.SetParameter(TxParameterID::AssetID, *data.assetId);
            }
            else
            {
                doError(id, ApiError::InternalErrorJsonRpc, "asset_id or meta is required");
                return;
            }

            const auto txId = wallet->StartTransaction(params);
            doResponse(id, Issue::Response{ txId });
        }
        catch (...)
        {
            doError(id, ApiError::InternalErrorJsonRpc, "Transaction could not be created. Please look at logs.");
        }
    }

    void WalletApiHandler::onMessage(const JsonRpcId& id, const Status& data)
    {
        LOG_DEBUG() << "Status(txId = " << to_hex(data.txId.data(), data.txId.size()) << ")";

        auto walletDB = _walletData.getWalletDBPtr();
        if (!walletDB) {
            return doError(id, ApiError::NotOpenedError);
        }

        auto tx = walletDB->getTx(data.txId);

        if (tx)
        {
            Block::SystemState::ID stateID = {};
            walletDB->getSystemStateID(stateID);

            Status::Response result;
            result.tx            = *tx;
            result.systemHeight  = stateID.m_Height;
            result.confirmations = 0;
            result.txHeight      = storage::DeduceTxProofHeight(*walletDB, *tx);

            doResponse(id, result);
        }
        else
        {
            doError(id, ApiError::InvalidParamsJsonRpc, "Unknown transaction ID.");
        }
    }

    void WalletApiHandler::onMessage(const JsonRpcId& id, const Split& data)
    {
        LOG_DEBUG() << "Split(id = " << id
                    << " asset_id " << (data.assetId ? *data.assetId : 0)
                    << " coins = [";
        for (auto& coin : data.coins) LOG_DEBUG() << coin << ",";
        LOG_DEBUG() << "], fee = " << data.fee;
        try
        {
            auto walletDB = _walletData.getWalletDBPtr();
            auto wallet = _walletData.getWalletPtr();
            if (!walletDB) {
                return doError(id, ApiError::NotOpenedError);
            }

            WalletAddress senderAddress;
            walletDB->createAddress(senderAddress);
            walletDB->saveAddress(senderAddress);

            if (data.txId && walletDB->getTx(*data.txId))
            {
                doTxAlreadyExistsError(id);
                return;
            }

            auto params = CreateSplitTransactionParameters(senderAddress.m_walletID, data.coins, data.txId)
                    .SetParameter(TxParameterID::Fee, data.fee);

            if (data.assetId)
            {
                params.SetParameter(TxParameterID::AssetID, *data.assetId);
            }

            auto txId = wallet->StartTransaction(params);
            doResponse(id, Send::Response{ txId });
        }
        catch (...)
        {
            doError(id, ApiError::InternalErrorJsonRpc, "Transaction could not be created. Please look at logs.");
        }
    }

    void WalletApiHandler::onMessage(const JsonRpcId& id, const TxCancel& data)
    {
        LOG_DEBUG() << "TxCancel(txId = " << to_hex(data.txId.data(), data.txId.size()) << ")";

        auto walletDB = _walletData.getWalletDBPtr();
        auto wallet = _walletData.getWalletPtr();
        if (!walletDB || !wallet) {
            return doError(id, ApiError::NotOpenedError);
        }

        auto tx = walletDB->getTx(data.txId);

        if (tx)
        {
            if (wallet->CanCancelTransaction(tx->m_txId))
            {
                wallet->CancelTransaction(tx->m_txId);
                TxCancel::Response result{ true };
                doResponse(id, result);
            }
            else
            {
                doError(id, ApiError::InvalidTxStatus, "Transaction could not be cancelled. Invalid transaction status.");
            }
        }
        else
        {
            doError(id, ApiError::InvalidParamsJsonRpc, "Unknown transaction ID.");
        }
    }

    void WalletApiHandler::onMessage(const JsonRpcId& id, const TxDelete& data)
    {
        LOG_DEBUG() << "TxDelete(txId = " << to_hex(data.txId.data(), data.txId.size()) << ")";

        auto walletDB = _walletData.getWalletDBPtr();
        if (!walletDB) {
            return doError(id, ApiError::NotOpenedError);
        }

        auto tx = walletDB->getTx(data.txId);

        if (tx)
        {
            if (tx->canDelete())
            {
                walletDB->deleteTx(data.txId);

                if (walletDB->getTx(data.txId))
                {
                    doError(id, ApiError::InternalErrorJsonRpc, "Transaction not deleted.");
                }
                else
                {
                    doResponse(id, TxDelete::Response{ true });
                }
            }
            else
            {
                doError(id, ApiError::InternalErrorJsonRpc, "Transaction can't be deleted.");
            }
        }
        else
        {
            doError(id, ApiError::InvalidParamsJsonRpc, "Unknown transaction ID.");
        }
    }

    void WalletApiHandler::onMessage(const JsonRpcId& id, const GetUtxo& data)
    {
        LOG_DEBUG() << "GetUtxo(id = " << id << " assets = " << data.withAssets
                    << " asset_id = " << (data.filter.assetId ? *data.filter.assetId : 0)
                    << ")";

        auto walletDB = _walletData.getWalletDBPtr();
        if (!walletDB) {
            return doError(id, ApiError::NotOpenedError);
        }

        GetUtxo::Response response;
        response.confirmations_count = walletDB->getCoinConfirmationsOffset();
        walletDB->visitCoins([&response, &data](const Coin& c)->bool {
            if(!data.withAssets && c.isAsset())
            {
                return true;
            }
            if (data.filter.assetId && !c.isAsset(*data.filter.assetId))
            {
                return true;
            }
            response.utxos.push_back(c);
            return true;
        });

        if (data.sort.field != "default")
        {
            if (const auto& it = utxoSortMap.find(data.sort.field); it != utxoSortMap.end())
            {
                std::sort(response.utxos.begin(), response.utxos.end(),
                        data.sort.desc ? std::bind(it->second, _2, _1) : it->second);
            }
            else
            {
                return doError(id, ApiError::InvalidParamsJsonRpc, "Can't sort by \"" + data.sort.field + "\" field");
            }
        }
        else if (data.sort.desc)
        {
            std::reverse(response.utxos.begin(), response.utxos.end());
        }

        doPagination(data.skip, data.count, response.utxos);
        doResponse(id, response);
    }

    void WalletApiHandler::onMessage(const JsonRpcId& id, const GetWalletStatus& data)
    {
        LOG_DEBUG() << "WalletStatus(id = " << id << ")";

        GetWalletStatus::Response response;
        auto walletDB = _walletData.getWalletDBPtr();
        if (!walletDB) {
            return doError(id, ApiError::NotOpenedError);
        }

        {
            Block::SystemState::ID stateID = {};
            walletDB->getSystemStateID(stateID);

            response.currentHeight = stateID.m_Height;
            response.currentStateHash = stateID.m_Hash;
        }

        {
            Block::SystemState::Full state;
            walletDB->get_History().get_Tip(state);
            response.prevStateHash = state.m_Prev;
            response.difficulty = state.m_PoW.m_Difficulty.ToFloat();
        }

        storage::Totals allTotals(*walletDB);
        const auto& totals = allTotals.GetBeamTotals();

        response.available = AmountBig::get_Lo(totals.Avail);
        response.receiving = AmountBig::get_Lo(totals.Incoming);
        response.sending   = AmountBig::get_Lo(totals.Outgoing);
        response.maturing  = AmountBig::get_Lo(totals.Maturing);

        if (data.withAssets)
        {
            response.totals = allTotals;
        }

        doResponse(id, response);
    }

    void WalletApiHandler::onMessage(const JsonRpcId& id, const GenerateTxId& data)
    {
        LOG_DEBUG() << "GenerateTxId(id = " << id << ")";

        doResponse(id, GenerateTxId::Response{ wallet::GenerateTxID() });
    }

    void WalletApiHandler::onMessage(const JsonRpcId& id, const Lock& data)
    {
        LOG_DEBUG() << "Lock(id = " << id << ")";

        Lock::Response response;

        auto walletDB = _walletData.getWalletDBPtr();
        if (!walletDB) {
            return doError(id, ApiError::NotOpenedError);
        }

        response.result = walletDB->lockCoins(data.coins, data.session);

        doResponse(id, response);
    }

    void WalletApiHandler::onMessage(const JsonRpcId& id, const Unlock& data)
    {
        LOG_DEBUG() << "Unlock(id = " << id << " session = " << data.session << ")";

        Unlock::Response response;

        auto walletDB = _walletData.getWalletDBPtr();
        if (!walletDB) {
            return doError(id, ApiError::NotOpenedError);
        }

        response.result = walletDB->unlockCoins(data.session);

        doResponse(id, response);
    }

    void WalletApiHandler::onMessage(const JsonRpcId& id, const TxList& data)
    {
        LOG_DEBUG() << "List(filter.status = " << (data.filter.status ? std::to_string((uint32_t)*data.filter.status) : "nul") << ")";
        helpers::StopWatch sw;
        sw.start();
        TxList::Response res;

        {
            auto walletDB = _walletData.getWalletDBPtr();
            if (!walletDB) {
                return doError(id, ApiError::NotOpenedError);
            }

            Block::SystemState::ID stateID = {};
            _walletData.getWalletDBPtr()->getSystemStateID(stateID);
            res.resultList.reserve(data.count);
            int offset = 0;
            int counter = 0;
<<<<<<< HEAD
            walletDB->visitTx([&](TxType type, TxStatus status, Asset::ID assetID, Height height)
=======

            TxListFilter filter;
            filter.m_AssetID = data.filter.assetId;
            filter.m_Status = data.filter.status;
            filter.m_AssetConfirmedHeight = data.filter.height;
            filter.m_KernelProofHeight = data.filter.height;
            walletDB->visitTx(
                [&](const TxDescription& tx)
>>>>>>> 35044672
            {
                if (tx.m_txType != TxType::Simple
                    && tx.m_txType != TxType::AssetIssue
                    && tx.m_txType != TxType::AssetConsume
                    && tx.m_txType != TxType::AssetInfo)
                {
                    return true;
                }
<<<<<<< HEAD

                if (!data.withAssets && (assetID != Asset::s_InvalidID || type != TxType::Simple))
                {
                    return false;
                }

                if (data.filter.assetId && assetID != *data.filter.assetId)
                {
                    return false;
                }

                if (data.filter.status && status != *data.filter.status)
                {
                    return false;
                }

                if (data.filter.height && height != *data.filter.height)
                {
                    return false;
                }

                return data.count == 0 || counter < data.count;
            }, 
            [&](const auto& tx)
            {
                ++offset;
                if (offset <= data.skip)
                {
                    return;
                }
=======
                if (!data.withAssets && (tx.m_assetId != Asset::s_InvalidID || tx.m_txType != TxType::Simple))
                {
                    return false;
                }
                ++offset;
                if (offset <= data.skip)
                {
                    return true;
                }
>>>>>>> 35044672
                const auto height = storage::DeduceTxProofHeight(*walletDB, tx);
                Status::Response& item = res.resultList.emplace_back();
                item.tx = tx;
                item.txHeight = height;
                item.systemHeight = stateID.m_Height;
                item.confirmations = 0;

                ++counter;
<<<<<<< HEAD
            });
            assert(data.count == 0 || res.resultList.size() <= data.count);
=======
                return data.count == 0 || counter < data.count;
            }, filter);
            assert(data.count == 0 || (int)res.resultList.size() <= data.count);
>>>>>>> 35044672
            std::sort(res.resultList.begin(), res.resultList.end(), [](const auto& a, const auto& b)
            {
                return a.tx.m_minHeight > b.tx.m_minHeight;
            });
        }
        
        doResponse(id, res);
        sw.stop();
        LOG_DEBUG() << "TxList  elapsed time: " << sw.milliseconds() << " ms\n";
    }

    void WalletApiHandler::onMessage(const JsonRpcId& id, const ExportPaymentProof& data)
    {
        LOG_DEBUG() << "ExportPaymentProof(id = " << id << ")";

        auto walletDB = _walletData.getWalletDBPtr();
        if (!walletDB) {
            return doError(id, ApiError::NotOpenedError);
        }

        auto tx = walletDB->getTx(data.txId);
        if (!tx)
        {
            doError(id, ApiError::PaymentProofExportError, kErrorPpExportFailed);
        }
        else if (!tx->m_sender || tx->m_selfTx)
        {
            doError(id, ApiError::PaymentProofExportError, kErrorPpCannotExportForReceiver);
        }
        else if (tx->m_status != TxStatus::Completed)
        {
            doError(id, ApiError::PaymentProofExportError, kErrorPpExportFailedTxNotCompleted);
        }
        else
        {
            doResponse(id, ExportPaymentProof::Response{ wallet::storage::ExportPaymentProof(*walletDB, data.txId) });
        }
    }

    void WalletApiHandler::onMessage(const JsonRpcId& id, const VerifyPaymentProof& data)
    {
        LOG_DEBUG() << "VerifyPaymentProof(id = " << id << ")";
        try
        {
            doResponse(id, VerifyPaymentProof::Response{ storage::PaymentInfo::FromByteBuffer(data.paymentProof) });
        }
        catch (...)
        {

        }
        doError(id, ApiError::InvalidPaymentProof, "Failed to parse");
    }

#ifdef BEAM_ATOMIC_SWAP_SUPPORT
    void WalletApiHandler::onMessage(const JsonRpcId& id, const OffersList& data)
    {
        std::vector<SwapOffer> publicOffers = _walletData.getAtomicSwapProvider().getSwapOffersBoard().getOffersList();
        auto walletDB = _walletData.getWalletDBPtr();
        if (!walletDB) {
            return doError(id, ApiError::NotOpenedError);
        }

        auto swapTxs = walletDB->getTxHistory(TxType::AtomicSwap);
        std::vector<SwapOffer> offers;

        offers.reserve(swapTxs.size());

        for (const auto& tx : swapTxs)
        {
            SwapOffer offer(tx);

            if ((data.filter.status && (*data.filter.status != offer.m_status)) ||
                (data.filter.swapCoin && (*data.filter.swapCoin != offer.m_coin)))
            {
                continue;
            }

            const auto it = std::find_if(publicOffers.begin(), publicOffers.end(),
                [&offer](const SwapOffer& offerFromBoard) {
                    return offer.m_txId == offerFromBoard.m_txId;
                });

            if (it != publicOffers.end())
            {
                offer = MirrorSwapTxParams(offer);
                offer.m_publisherId = it->m_publisherId;
            }
            offers.push_back(offer);
        }

        doResponse(
            id,
            OffersList::Response
            {
                walletDB->getAddresses(true),
                walletDB->getCurrentHeight(),
                offers,
            });
    }

    void WalletApiHandler::onMessage(const JsonRpcId& id, const OffersBoard& data)
    {
        std::vector<SwapOffer> offers = _walletData.getAtomicSwapProvider().getSwapOffersBoard().getOffersList();
        auto walletDB = _walletData.getWalletDBPtr();
        if (!walletDB) {
            return doError(id, ApiError::NotOpenedError);
        }

        if (data.filter.swapCoin)
        {
            std::vector<SwapOffer> filteredOffers;
            filteredOffers.reserve(offers.size());

            std::copy_if(offers.begin(), offers.end(), std::back_inserter(filteredOffers),
                [&data](const auto& offer) { return offer.m_coin == *data.filter.swapCoin; });

            offers.swap(filteredOffers);
        }

        doResponse(
            id,
            OffersBoard::Response
            {
                walletDB->getAddresses(true),
                walletDB->getCurrentHeight(),
                offers,
            });
    }

    void WalletApiHandler::onMessage(const JsonRpcId& id, const CreateOffer& data)
    {
        try
        {
            checkSwapConnection(_walletData.getAtomicSwapProvider(), data.swapCoin);

            auto walletDB = _walletData.getWalletDBPtr();
            auto wallet = _walletData.getWalletPtr();
            if (!walletDB || !wallet) {
                return doError(id, ApiError::NotOpenedError);
            }

            // TODO need to unite with AcceptOffer
            Amount recommendedFeeRate = _walletData.getAtomicSwapProvider().getRecommendedFeeRate(data.swapCoin);

            if (recommendedFeeRate > 0 && data.swapFeeRate < recommendedFeeRate)
            {
                doError(id, ApiError::InvalidJsonRpc, kSwapFeeToLowRecommenededError);
                return;
            }

            Amount minFeeRate = _walletData.getAtomicSwapProvider().getMinFeeRate(data.swapCoin);

            if (minFeeRate > 0 && data.swapFeeRate < minFeeRate)
            {
                std::stringstream msg;
                msg << kSwapFeeToLowError << minFeeRate;
                doError(id, ApiError::InvalidJsonRpc, msg.str());
                return;
            }

            if (data.beamAmount <= data.beamFee)
            {
                doError(id, ApiError::InvalidJsonRpc, kBeamAmountToLowError);
                return;
            }

            if (!IsSwapAmountValid(data.swapCoin, data.swapAmount, data.swapFeeRate))
            {
                doError(id, ApiError::InvalidJsonRpc, kSwapAmountToLowError);
                return;
            }
            
            if (data.isBeamSide)
            {
                checkIsEnoughtBeamAmount(walletDB, data.beamAmount, data.beamFee);
            }
            else
            {
                bool isEnought = checkIsEnoughtSwapAmount(
                    _walletData.getAtomicSwapProvider(), data.swapCoin, data.swapAmount, data.swapFeeRate);
                if (!isEnought)
                {
                    doError(id, ApiError::InvalidJsonRpc, kSwapNotEnoughtSwapCoins);
                    return;
                }
            }

            auto txParameters = CreateSwapTransactionParameters();
            auto wid = createWID(walletDB.get(), data.comment);
            auto currentHeight = walletDB->getCurrentHeight();
            FillSwapTxParams(
                &txParameters,
                wid,
                currentHeight,
                data.beamAmount,
                data.beamFee,
                data.swapCoin,
                data.swapAmount,
                data.swapFeeRate,
                data.isBeamSide,
                data.offerLifetime);

            if (!data.comment.empty())
            {
                txParameters.SetParameter(TxParameterID::Message,
                    beam::ByteBuffer(data.comment.begin(), data.comment.end()));
            }

            auto txId = wallet->StartTransaction(txParameters);
            LOG_DEBUG() << "transaction created: " << txId;

            const auto& mirroredTxParams = MirrorSwapTxParams(txParameters);
            const auto& readyForTokenizeTxParams = PrepareSwapTxParamsForTokenization(mirroredTxParams);
            auto token = std::to_string(readyForTokenizeTxParams);

            doResponse(
                id,
                CreateOffer::Response
                {
                    walletDB->getAddresses(true),
                    currentHeight,
                    token,
                    txId
                });
        }
        catch (const NotEnoughtBeams & e)
        {
            doError(id, ApiError::SwapNotEnoughtBeams, e.what());
        }
        catch (const FailToConnectSwap & e)
        {
            doError(id, ApiError::SwapFailToConnect, e.what());
        }
        catch (...)
        {
            doError(id, ApiError::InternalErrorJsonRpc, "Transaction could not be created. Please look at logs.");
        }
    }

    void WalletApiHandler::onMessage(const JsonRpcId& id, const PublishOffer& data)
    {
        try
        {
            auto txParams = ParseParameters(data.token);
            if (!txParams)
                throw FailToParseToken();

            auto txId = txParams->GetTxID();
            if (!txId)
                throw FailToParseToken();

            auto walletDB = _walletData.getWalletDBPtr();
            if (!walletDB) {
                return doError(id, ApiError::NotOpenedError);
            }

            auto tx = walletDB->getTx(*txId);

            if (!tx)
            {
                doError(id, ApiError::InternalErrorJsonRpc, "Transaction not found.");
                return;
            }

            const auto& mirroredTxParams = MirrorSwapTxParams(*tx);
            const auto& readyForTokenizeTxParams = PrepareSwapTxParamsForTokenization(mirroredTxParams);
            SwapOffer offer(readyForTokenizeTxParams);

            if (offer.m_status == SwapOfferStatus::Pending)
            {
                offer.m_publisherId = *offer.GetParameter<WalletID>(TxParameterID::PeerID);
                _walletData.getAtomicSwapProvider().getSwapOffersBoard().publishOffer(offer);

                doResponse(id, PublishOffer::Response
                    {
                        walletDB->getAddresses(true),
                        walletDB->getCurrentHeight(),
                        offer
                    });
            }
        }
        catch (const FailToParseToken & e)
        {
            doError(id, ApiError::SwapFailToParseToken, e.what());
        }
        // handled: InvalidOfferException, ForeignOfferException, 
        //        OfferAlreadyPublishedException, ExpiredOfferException
        catch (const std::runtime_error & e)
        {
            std::stringstream ss;
            ss << "Failed to publish offer:" << e.what();

            doError(id, ApiError::InvalidJsonRpc, ss.str());
        }
    }

    void WalletApiHandler::onMessage(const JsonRpcId& id, const AcceptOffer& data)
    {
        try
        {
            auto txParams = ParseParameters(data.token);
            if (!txParams)
                throw FailToParseToken();

            ProcessLibraryVersion(*txParams);

            auto txId = txParams->GetTxID();
            if (!txId)
                throw FailToParseToken();

            auto publicOffer = getOfferFromBoardByTxId(
                _walletData.getAtomicSwapProvider().getSwapOffersBoard().getOffersList(), *txId);

            auto walletDB = _walletData.getWalletDBPtr();
            auto wallet = _walletData.getWalletPtr();
            if (!walletDB) {
                return doError(id, ApiError::NotOpenedError);
            }

            auto myAddresses = walletDB->getAddresses(true);

            if (publicOffer)
            {
                // compare public offer and token
                if (!checkPublicOffer(*txParams, *publicOffer))
                {
                    doError(id, ApiError::InvalidJsonRpc, "Wrong offer params.");
                }

                if (storage::isMyAddress(myAddresses, publicOffer->m_publisherId))
                    throw FailToAcceptOwnOffer();
            }
            else
            {
                auto peerId = txParams->GetParameter<WalletID>(TxParameterID::PeerID);

                if (!peerId)
                    throw FailToParseToken();

                if (storage::isMyAddress(myAddresses, *peerId))
                    throw FailToAcceptOwnOffer();
            }

            if (auto tx = walletDB->getTx(*txId); tx)
            {
                doError(id, ApiError::InvalidJsonRpc, "Offer already accepted.");
                return;
            }

            auto beamAmount = txParams->GetParameter<Amount>(TxParameterID::Amount);
            auto swapAmount = txParams->GetParameter<Amount>(TxParameterID::AtomicSwapAmount);
            auto swapCoin = txParams->GetParameter<AtomicSwapCoin>(TxParameterID::AtomicSwapCoin);
            auto isBeamSide = txParams->GetParameter<bool>(TxParameterID::AtomicSwapIsBeamSide);
            if (!beamAmount || !swapAmount || !swapCoin || !isBeamSide)
            {
                throw FailToParseToken();
            }

            Amount recommendedFeeRate = _walletData.getAtomicSwapProvider().getRecommendedFeeRate(*swapCoin);

            if (recommendedFeeRate > 0 && data.swapFeeRate < recommendedFeeRate)
            {
                doError(id, ApiError::InvalidJsonRpc, kSwapFeeToLowRecommenededError);
                return;
            }

            Amount minFeeRate = _walletData.getAtomicSwapProvider().getMinFeeRate(*swapCoin);

            if (minFeeRate > 0 && data.swapFeeRate < minFeeRate)
            {
                std::stringstream msg;
                msg << kSwapFeeToLowError << minFeeRate;
                doError(id, ApiError::InvalidJsonRpc, msg.str());
                return;
            }

            if (*beamAmount <= data.beamFee)
            {
                doError(id, ApiError::InvalidJsonRpc, kBeamAmountToLowError);
                return;
            }

            if (!IsSwapAmountValid(*swapCoin, *swapAmount, data.swapFeeRate))
            {
                doError(id, ApiError::InvalidJsonRpc, kSwapAmountToLowError);
                return;
            }

            checkSwapConnection(_walletData.getAtomicSwapProvider(), *swapCoin);

            if (*isBeamSide)
            {
                checkIsEnoughtBeamAmount(walletDB, *beamAmount, data.beamFee);
            }
            else
            {
                bool isEnought = checkIsEnoughtSwapAmount(
                    _walletData.getAtomicSwapProvider(), *swapCoin, *swapAmount, data.swapFeeRate);
                if (!isEnought)
                {
                    doError(id, InvalidJsonRpc, kSwapNotEnoughtSwapCoins);
                    return;
                }
            }

            auto wid = createWID(walletDB.get(), data.comment);
            SwapOffer offer = SwapOffer(*txParams);
            offer.SetParameter(TxParameterID::MyID, wid);
            if (!data.comment.empty())
            {
                offer.SetParameter(TxParameterID::Message,
                    beam::ByteBuffer(data.comment.begin(),
                        data.comment.end()));
            }

            FillSwapFee(&offer, data.beamFee, data.swapFeeRate, *isBeamSide);

            wallet->StartTransaction(offer);
            offer.m_status = SwapOfferStatus::InProgress;
            if (!publicOffer)
                offer.DeleteParameter(TxParameterID::MyID);

            doResponse(
                id,
                AcceptOffer::Response
                {
                    myAddresses,
                    walletDB->getCurrentHeight(),
                    offer
                });
        }
        catch (const FailToParseToken & e)
        {
            doError(id, ApiError::SwapFailToParseToken, e.what());
        }
        catch (const FailToAcceptOwnOffer & e)
        {
            doError(id, ApiError::SwapFailToAcceptOwnOffer, e.what());
        }
        catch (const NotEnoughtBeams & e)
        {
            doError(id, ApiError::SwapNotEnoughtBeams, e.what());
        }
        catch (const FailToConnectSwap & e)
        {
            doError(id, ApiError::SwapFailToConnect, e.what());
        }
        catch (const std::runtime_error & e)
        {
            doError(id, ApiError::InvalidJsonRpc, e.what());
        }
    }

    void WalletApiHandler::onMessage(const JsonRpcId& id, const OfferStatus& data)
    {
        auto walletDB = _walletData.getWalletDBPtr();
        if (!walletDB) {
            return doError(id, ApiError::NotOpenedError);
        }

        auto publicOffer = getOfferFromBoardByTxId(
            _walletData.getAtomicSwapProvider().getSwapOffersBoard().getOffersList(), data.txId);
        SwapOffer offer;
        if (auto tx = walletDB->getTx(data.txId); tx)
        {
            offer = SwapOffer(*tx);
        }
        else if (publicOffer)
        {
            offer = *publicOffer;
        }
        else
        {
            doError(id, ApiError::InvalidJsonRpc, "It is not my offer.");
            return;
        }

        doResponse(id, OfferStatus::Response{ walletDB->getCurrentHeight(), offer });
    }

    void WalletApiHandler::onMessage(const JsonRpcId& id, const DecodeToken& data)
    {
        try
        {
            auto txParams = ParseParameters(data.token);
            if (!txParams)
                throw FailToParseToken();

            auto txId = txParams->GetTxID();
            if (!txId)
                throw FailToParseToken();

            auto walletDB = _walletData.getWalletDBPtr();
            if (!walletDB) {
                return doError(id, ApiError::NotOpenedError);
            }

            auto peerId = txParams->GetParameter<WalletID>(TxParameterID::PeerID);
            if (!peerId)
                throw FailToParseToken();

            SwapOffer offer;
            bool isMyOffer = false;
            auto myAddresses = walletDB->getAddresses(true);
            if (!storage::isMyAddress(myAddresses, *peerId))
            {
                offer = SwapOffer(*txParams);
            }
            else
            {
                isMyOffer = true;
                // TODO roman.strilets: maybe it is superfluous
                auto mirroredTxParams = MirrorSwapTxParams(*txParams, false);
                offer = SwapOffer(mirroredTxParams);
            }

            auto publicOffer = getOfferFromBoardByTxId(
                _walletData.getAtomicSwapProvider().getSwapOffersBoard().getOffersList(), *txId);

            bool isPublic = !!publicOffer;

            doResponse(
                id,
                DecodeToken::Response
                {
                    offer,
                    isMyOffer,
                    isPublic
                });
        }
        catch (const FailToParseToken & e)
        {
            doError(id, ApiError::SwapFailToParseToken, e.what());
        }
    }

    void WalletApiHandler::onMessage(const JsonRpcId& id, const GetBalance& data)
    {
        try
        {
            checkSwapConnection(_walletData.getAtomicSwapProvider(), data.coin);

            Amount available = _walletData.getAtomicSwapProvider().getCoinAvailable(data.coin);

            doResponse(id, GetBalance::Response{ available });
        }
        catch (const FailToConnectSwap & e)
        {
            doError(id, ApiError::SwapFailToConnect, e.what());
        }
    }

    void WalletApiHandler::onMessage(const JsonRpcId& id, const RecommendedFeeRate& data)
    {
        try
        {
            checkSwapConnection(_walletData.getAtomicSwapProvider(), data.coin);

            Amount feeRate = _walletData.getAtomicSwapProvider().getRecommendedFeeRate(data.coin);

            doResponse(id, RecommendedFeeRate::Response{ feeRate });
        }
        catch (const FailToConnectSwap& e)
        {
            doError(id, ApiError::SwapFailToConnect, e.what());
        }
    }
#endif  // BEAM_ATOMIC_SWAP_SUPPORT

} // namespace beam::wallet<|MERGE_RESOLUTION|>--- conflicted
+++ resolved
@@ -984,9 +984,6 @@
             res.resultList.reserve(data.count);
             int offset = 0;
             int counter = 0;
-<<<<<<< HEAD
-            walletDB->visitTx([&](TxType type, TxStatus status, Asset::ID assetID, Height height)
-=======
 
             TxListFilter filter;
             filter.m_AssetID = data.filter.assetId;
@@ -995,7 +992,6 @@
             filter.m_KernelProofHeight = data.filter.height;
             walletDB->visitTx(
                 [&](const TxDescription& tx)
->>>>>>> 35044672
             {
                 if (tx.m_txType != TxType::Simple
                     && tx.m_txType != TxType::AssetIssue
@@ -1004,48 +1000,15 @@
                 {
                     return true;
                 }
-<<<<<<< HEAD
-
-                if (!data.withAssets && (assetID != Asset::s_InvalidID || type != TxType::Simple))
+                if (!data.withAssets && (tx.m_assetId != Asset::s_InvalidID || tx.m_txType != TxType::Simple))
                 {
                     return false;
                 }
-
-                if (data.filter.assetId && assetID != *data.filter.assetId)
-                {
-                    return false;
-                }
-
-                if (data.filter.status && status != *data.filter.status)
-                {
-                    return false;
-                }
-
-                if (data.filter.height && height != *data.filter.height)
-                {
-                    return false;
-                }
-
-                return data.count == 0 || counter < data.count;
-            }, 
-            [&](const auto& tx)
-            {
                 ++offset;
                 if (offset <= data.skip)
                 {
-                    return;
-                }
-=======
-                if (!data.withAssets && (tx.m_assetId != Asset::s_InvalidID || tx.m_txType != TxType::Simple))
-                {
-                    return false;
-                }
-                ++offset;
-                if (offset <= data.skip)
-                {
                     return true;
                 }
->>>>>>> 35044672
                 const auto height = storage::DeduceTxProofHeight(*walletDB, tx);
                 Status::Response& item = res.resultList.emplace_back();
                 item.tx = tx;
@@ -1054,14 +1017,9 @@
                 item.confirmations = 0;
 
                 ++counter;
-<<<<<<< HEAD
-            });
-            assert(data.count == 0 || res.resultList.size() <= data.count);
-=======
                 return data.count == 0 || counter < data.count;
             }, filter);
             assert(data.count == 0 || (int)res.resultList.size() <= data.count);
->>>>>>> 35044672
             std::sort(res.resultList.begin(), res.resultList.end(), [](const auto& a, const auto& b)
             {
                 return a.tx.m_minHeight > b.tx.m_minHeight;
