// Copyright 2019 The Beam Team
//
// Licensed under the Apache License, Version 2.0 (the "License");
// you may not use this file except in compliance with the License.
// You may obtain a copy of the License at
//
//    http://www.apache.org/licenses/LICENSE-2.0
//
// Unless required by applicable law or agreed to in writing, software
// distributed under the License is distributed on an "AS IS" BASIS,
// WITHOUT WARRANTIES OR CONDITIONS OF ANY KIND, either express or implied.
// See the License for the specific language governing permissions and
// limitations under the License.

#pragma once

namespace beam
{
    extern const char kDefaultConfigFile[];

    extern const char kBEAM[];
    extern const char kGROTH[];
    extern const char kASSET[];
    extern const char kAGROTH[];
    extern const char kAmountASSET[];
    extern const char kAmountAGROTH[];
    extern const char kNA[];
    // Coin statuses
    extern const char kCoinStatusAvailable[];
    extern const char kCoinStatusUnavailable[];
    extern const char kCoinStatusSpent[];
    extern const char kCoinStatusMaturing[];
    extern const char kCoinStatusOutgoing[];
    extern const char kCoinStatusIncoming[];
    extern const char kCoinStatusConsumed[];

    // Errors
    extern const char kErrorUnknownCoinStatus[];
    extern const char kErrorUnknownTxStatus[];
    extern const char kErrorUnknownTxType[];
    extern const char kErrorUnknownSwapCoin[];
    extern const char kErrorInvalidWID[];
    extern const char kErrorTreasuryBadN[];
    extern const char kErrorTreasuryBadM[];
    extern const char kErrorTreasuryNothingRemains[];
    extern const char kErrorTreasuryPlanNotFound[];
    extern const char kErrorTreasuryInvalidResponse[];
    extern const char kErrorAddrExprTimeInvalid[];
    extern const char kErrorSeedPhraseInvalid[];
    extern const char kErrorSeedPhraseNotProvided[];
    extern const char kErrorTxIdParamReqired[];
    extern const char kErrorTxWithIdNotFound[];
    extern const char kErrorTxIdParamInvalid[];
    extern const char kErrorPpExportFailed[];
    extern const char kErrorPpCannotExportForReceiver[];
    extern const char kErrorPpExportFailedTxNotCompleted[];
    extern const char kErrorPpNotProvided[];
    extern const char kErrorPpInvalid[];
    extern const char kErrorSubkeyNotSpecified[];
    extern const char kErrorExportDataFail[];
    extern const char kErrorReceiverAddrMissing[];
    extern const char kErrorAmountMissing[];
    extern const char kErrorNegativeAmount[];
    extern const char kErrorTooBigAmount[];
    extern const char kErrorZeroAmount[];
    extern const char kErrorFeeToLow[];
    extern const char kErrorSwapFeeRateMissing[];
    extern const char kErrorSwapWalletAddrNotResolved[];
    extern const char kErrorSwapWalletAddrUnspecified[];
    extern const char kErrorSwapWalletUserNameUnspecified[];
    extern const char kErrorSwapWalletPwdNotProvided[];
    extern const char kErrorCommandNotSpecified[];
    extern const char kErrorCommandUnknown[];
    extern const char kErrorWalletNotInitialized[];
    extern const char kErrorWalletAlreadyInitialized[];
    extern const char kErrorWalletPwdNotProvided[];
    extern const char kErrorWalletPwdNotMatch[];
    extern const char kErrorSeedPhraseFail[];
    extern const char kErrorWalletNotCreated[];
    extern const char kErrorCantOpenWallet[];
    extern const char kErrorNodeAddrNotSpecified[];
    extern const char kErrorNodeAddrUnresolved[];
    extern const char kErrorNodePoolPeriodTooMuch[];
    extern const char kErrorSwapAmountMissing[];
    extern const char kErrorSwapCoinUnknown[];
    extern const char kErrorCantSwapAsset[];
    extern const char kErrorNoBTCNodeCredentials[];
    extern const char kErrorSwapAmountTooLow[];
    extern const char kErrorNoLTCNodeCredentials[];
    extern const char kErrorNoQTUMNodeCredentials[];
    extern const char kErrorAmountTooLow[];
    extern const char kErrorUnableSendZeroCoin[];
    extern const char kErrorTxStatusInvalid[];
    extern const char kErrorCancelTxInInvalidStatus[];
    extern const char kErrorTxIdUnknown[];
    extern const char kErrorImportPathInvalid[];
    extern const char kErrorFileLocationParamReqired[];
    extern const char kErrorConnectionFailed[];

    // Swap Tx statuses
    extern const char kSwapTxStatusInitial[];
    extern const char kSwapTxStatusInvitation[];
    extern const char kSwapTxStatusBuildingBeamLockTX[];
    extern const char kSwapTxStatusBuildingBeamRefundTX[];
    extern const char kSwapTxStatusBuildingBeamRedeemTX[];
    extern const char kSwapTxStatusHandlingContractTX[];
    extern const char kSwapTxStatusSendingRefundTX[];
    extern const char kSwapTxStatusSendingRedeemTX[];
    extern const char kSwapTxStatusSendingBeamLockTX[];
    extern const char kSwapTxStatusSendingBeamRefundTX[];
    extern const char kSwapTxStatusSendingBeamRedeemTX[];
    extern const char kSwapTxStatusCompleted[];
    extern const char kSwapTxStatusCancelled[];
    extern const char kSwapTxStatusAborted[];
    extern const char kSwapTxStatusFailed[];
    extern const char kSwapTxStatusExpired[];
    // Coins available for swap
    extern const char kSwapCoinBTC[];
    extern const char kSwapCoinLTC[];
    extern const char kSwapCoinQTUM[];
<<<<<<< HEAD
    extern const char kSwapCoinBCH[];
    extern const char kSwapCoinBSV[];
    extern const char kSwapCoinDOGE[];
=======
    extern const char kSwapCoinDASH[];
>>>>>>> 35e95f2b
    // Treasury messages
    extern const char kTreasuryConsumeRemaining[];
    extern const char kTreasuryDataHash[];
    extern const char kTreasuryRecoveredCoinsTitle[];
    extern const char kTreasuryRecoveredCoin[];
    extern const char kTreasuryBurstsTitle[];
    extern const char kTreasuryBurst[];
    extern const char kTreasuryID[];
    // Address
    extern const char kAllAddrExprChanged[];
    extern const char kAddrExprChanged[];
    extern const char kAddrNewGenerated[];
    extern const char kAddrNewGeneratedLabel[];
    extern const char kAddrListTableHead[];
    extern const char kAddrListColumnComment[];
    extern const char kAddrListColumnAddress[];
    extern const char kAddrListColumnIdentity[];
    extern const char kAddrListColumnActive[];
    extern const char kAddrListColumnExprDate[];
    extern const char kAddrListColumnCreated[];
    extern const char kAddrListTableBody[];
    // Seed phrase
    extern const char kSeedPhraseGeneratedTitle[];
    extern const char kSeedPhraseGeneratedMessage[];
    extern const char kSeedPhraseReadTitle[];
    // Wallet info
    extern const char kWalletSummaryFormat[];
    extern const char kWalletAssetSummaryFormat[];
    extern const char kWalletUnreliableAsset[];
    extern const char kWalletNoInfo[];
    extern const char kBeamFee[];
    extern const char kBeamRefund[];
    extern const char kWalletAssetIDFormat[];
    extern const char kWalletAssetNameFormat[];
    extern const char kWalletAssetLockHeightFormat[];
    extern const char kWalletAssetRefreshHeightFormat[];
    extern const char kWalletAssetEmissionFormat[];
    extern const char kWalletAssetOwnerFormat[];
    extern const char kWalletSummaryFieldCurHeight[];
    extern const char kWalletSummaryFieldCurStateID[];
    extern const char kWalletSummaryFieldAvailable[];
    extern const char kWalletSummaryFieldMaturing[];
    extern const char kWalletSummaryFieldInProgress[];
    extern const char kWalletSummaryFieldUnavailable[];
    extern const char kWalletSummaryFieldAvailableCoinbase[];
    extern const char kWalletSummaryFieldTotalCoinbase[];
    extern const char kWalletSummaryFieldAvaliableFee[];
    extern const char kWalletSummaryFieldTotalFee[];
    extern const char kWalletSummaryFieldTotalUnspent[];
    extern const char kCoinsTableHeadFormat[];
    extern const char kCoinColumnId[];
    extern const char kCoinColumnMaturity[];
    extern const char kCoinColumnStatus[];
    extern const char kCoinColumnType[];
    extern const char kCoinsTableFormat[];
    extern const char kCoinConfirmationsCount[];
    // Tx history
    extern const char kTxHistoryTableHead[];
    extern const char kTxHistoryTableFormat[];
    extern const char kTxHistoryColumnDatetTime[];
    extern const char kTxHistoryColumnHeight[];
    extern const char kTxHistoryColumnDirection[];
    extern const char kTxHistoryColumnAmount[];
    extern const char kAssetTxHistoryColumnAmount[];
    extern const char kTxHistoryColumnStatus[];
    extern const char kTxHistoryColumnId[];
    extern const char kTxHistoryColumnKernelId[];
    extern const char kTxDirectionSelf[];
    extern const char kTxDirectionOut[];
    extern const char kTxDirectionIn[];
    extern const char kTxHistoryEmpty[];
    extern const char kTxHistoryUnreliableTxs[];
    extern const char kTxHistoryUnreliableCoins[];
    extern const char kTxToken[];
    extern const char kNoCoins[];
    extern const char kNoShieldedCoins[];
    extern const char kSwapTxHistoryEmpty[];
    extern const char kSwapTxHistoryTableHead[];
    extern const char kSwapTxHistoryTableFormat[];
    extern const char kTxHistoryColumnSwapAmount[];
    extern const char kTxHistoryColumnSwapType[];
    extern const char kOrphanedAseetTxs[];
    extern const char kNoAssetsInWallet[];
    extern const char kNoAssetTxsInWallet[];

    // Tx Details
    extern const char kTxDetailsFormat[];
    extern const char kTxDetailsFailReason[];

    extern const char kPpExportedFrom[];
    extern const char kSubKeyInfo[];
    extern const char kOwnerKeyInfo[];
    extern const char kDataExportedMessage[];

    extern const char kVersionInfo[];
    extern const char kRulesSignatureInfo[];
    extern const char kStartMessage[];
    extern const char kWalletCreatedMessage[];
    extern const char kDefaultAddrLabel[];
    extern const char kDefaultAddrExpiration[];
    extern const char kWalletOpenedMessage[];

    extern const char kNodePoolPeriod[];
    extern const char kNodePoolPeriodRounded[];

    extern const char kPpRequired[];

    // Assets
    extern const char kErrorAssetIdOrMetaRequired[];
    extern const char kErrorAssetMetadataRequired[];
    extern const char kErrorAssetIDRequired[];
    extern const char kErrorAssetNonSTDMeta[];
    extern const char kErrorAssetNotFound[];
    extern const char kErrorAssetNotOwned[];
    extern const char kErrorAssetLoadMeta[];
    extern const char kErrorAssetsFork2[];
    extern const char kErrorAssetsDisabled[];

    // Laser
#ifdef BEAM_LASER_SUPPORT
    extern const char kLaserWaitPeer[];
    extern const char kLaserOpening[];
    extern const char kLaserOpenFailed[];
    extern const char kLaserOpen[];
    extern const char kLaserUpdating[];
    extern const char kLaserClosing[];
    extern const char kLaserClosed[];
    extern const char kLaserExpired[];
    extern const char kLaserUnknown[];
    extern const char kLaserErrorParamsRead[];
    extern const char kLaserErrorMyAmountMissing[];
    extern const char kLaserErrorTrgAmountMissing[];
    extern const char kLaserErrorChannelIdMissing[];
    extern const char kLaserChannelListTableHead[];
    extern const char kLaserChannelListChannelId[];
    extern const char kLaserChannelListAMy[];
    extern const char kLaserChannelListATrg[];
    extern const char kLaserChannelListState[];
    extern const char kLaserChannelListFee[];
    extern const char kLaserChannelListValidTill[];
    extern const char kLaserChannelTableBody[];
    extern const char kLaserErrorOpenFailed[];
    extern const char kLaserMessageClosed[];
    extern const char kLaserMessageExpired[];
    extern const char kLaserErrorTransferFailed[];
    extern const char kLaserMessageChannelServed[];
    extern const char kLaserMessageUpdateFinished[];
    extern const char kLaserMessageCloseFailed[];

    extern const char kLaserCurrentState[];
#endif  // BEAM_LASER_SUPPORT

    // lelantus
    extern const char kErrorShieldedIDMissing[];
    extern const char kErrorWindowBeginMissing[];
}<|MERGE_RESOLUTION|>--- conflicted
+++ resolved
@@ -118,13 +118,10 @@
     extern const char kSwapCoinBTC[];
     extern const char kSwapCoinLTC[];
     extern const char kSwapCoinQTUM[];
-<<<<<<< HEAD
     extern const char kSwapCoinBCH[];
     extern const char kSwapCoinBSV[];
     extern const char kSwapCoinDOGE[];
-=======
     extern const char kSwapCoinDASH[];
->>>>>>> 35e95f2b
     // Treasury messages
     extern const char kTreasuryConsumeRemaining[];
     extern const char kTreasuryDataHash[];
