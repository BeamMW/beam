// Copyright 2018 The Beam Team
//
// Licensed under the Apache License, Version 2.0 (the "License");
// you may not use this file except in compliance with the License.
// You may obtain a copy of the License at
//
//    http://www.apache.org/licenses/LICENSE-2.0
//
// Unless required by applicable law or agreed to in writing, software
// distributed under the License is distributed on an "AS IS" BASIS,
// WITHOUT WARRANTIES OR CONDITIONS OF ANY KIND, either express or implied.
// See the License for the specific language governing permissions and
// limitations under the License.

#ifndef LOG_VERBOSE_ENABLED
    #define LOG_VERBOSE_ENABLED 0
#endif

#include "wallet/core/common.h"
#include "wallet/core/common_utils.h"
#include "wallet/core/wallet_network.h"
#include "wallet/core/wallet.h"
#include "wallet/core/secstring.h"
#include "wallet/core/base58.h"
#include "wallet/client/wallet_client.h"
#include "utility/test_helpers.h"
#include "core/radixtree.h"
#include "core/unittest/mini_blockchain.h"
#include "core/negotiator.h"
#include "node/node.h"
#include "wallet/core/private_key_keeper.h"
#include "keykeeper/local_private_key_keeper.h"
#include "utility/hex.h"
#include "bvm/ManagerStd.h"

#include "test_helpers.h"

#include <string_view>
#include <assert.h>
#include <iostream>
#include <thread>
#include <mutex>
#include <atomic>
#include <condition_variable>

#include "core/proto.h"
#include <boost/intrusive/list.hpp>

#if defined(BEAM_HW_WALLET)
#include "keykeeper/hw_wallet.h"
#endif

using namespace beam;
using namespace std;
using namespace ECC;

WALLET_TEST_INIT

#include "wallet_test_environment.cpp"
#include "wallet/api/wallet_api.h"

namespace
{
    struct AtomicSwapProvider : ISwapsProvider
    {
    public:
        Amount getCoinAvailable(AtomicSwapCoin swapCoin) const override { throw std::runtime_error("not impl"); }
        Amount getRecommendedFeeRate(AtomicSwapCoin swapCoin) const override { throw std::runtime_error("not impl"); }
        Amount getMinFeeRate(AtomicSwapCoin swapCoin) const override { throw std::runtime_error("not impl"); }
        Amount getMaxFeeRate(AtomicSwapCoin swapCoin) const override { throw std::runtime_error("not impl"); }
        const SwapOffersBoard& getSwapOffersBoard() const override { throw std::runtime_error("not impl"); }
        bool isCoinClientConnected(AtomicSwapCoin swapCoin) const override { throw std::runtime_error("not impl"); }
    };

    struct ApiTest: beam::wallet::WalletApi
    {
        using WalletApi::WalletApi;
        void sendMessage(const json& msg) override
        {
<<<<<<< HEAD
=======
            throw std::runtime_error("not impl");
        }

#ifdef BEAM_ATOMIC_SWAP_SUPPORT
        const IAtomicSwapProvider& getAtomicSwapProvider() const override
        {
            return m_atomicSwapProvider;
        }
#endif  // BEAM_ATOMIC_SWAP_SUPPORT

        IWalletDB::Ptr m_walletDB;
        Wallet& m_wallet;
        IAtomicSwapProvider& m_atomicSwapProvider;
    };

    struct ApiHandler : beam::wallet::WalletApiHandler
    {
        using beam::wallet::WalletApiHandler::WalletApiHandler;
        
        std::vector<json> m_Messages;
        void serializeMsg(const json& msg) override
        {
            m_Messages.push_back(msg);
        }

        void TestTxListResSize(size_t s)
        {
            WALLET_CHECK(m_Messages.size() == 1);
            WALLET_CHECK(m_Messages[0]["result"].size() == s);
        }

        void TestTxListResHeight(Height h)
        {
            WALLET_CHECK(m_Messages.size() == 1);
            WALLET_CHECK(m_Messages[0]["result"][0]["height"] == h);
>>>>>>> 66a0d9b2
        }

    };

    

    void TestTxList()
    {
        cout << "\nTesting Tx list...\n";

        {
            std::vector<int> v = { 1, 2, 3, 4 };
            WalletApi::doPagination(0, 0, v);
            WALLET_CHECK(v.empty()); 
        }
        {
            std::vector<int> v = { 1, 2, 3, 4 };
            WalletApi::doPagination(0, 3, v);
            WALLET_CHECK(v == std::vector<int>({1,2,3}));
        }
        {
            std::vector<int> v = { 1, 2, 3, 4 };
            WalletApi::doPagination(1, 3, v);
            WALLET_CHECK(v == std::vector<int>({ 2,3,4 }));
        }
        {
            std::vector<int> v = { 1, 2, 3, 4 };
            WalletApi::doPagination(2, 3, v);
            WALLET_CHECK(v == std::vector<int>({ 3,4 }));
        }
        {
            std::vector<int> v = { 1, 2, 3, 4 };
            WalletApi::doPagination(1, 2, v);
            WALLET_CHECK(v == std::vector<int>({ 2,3 }));
        }
        {
            std::vector<int> v = { 1, 2, 3, 4 };
            WalletApi::doPagination(4, 3, v);
            WALLET_CHECK(v.empty());
        }
        io::Reactor::Ptr mainReactor{ io::Reactor::create() };
        io::Reactor::Scope scope(*mainReactor);
        constexpr int Count = 64;
        int completedCount = 2 * Count;
        auto f = [&](auto)
        {
            --completedCount;
            if (completedCount == 0)
            {
                mainReactor->stop();
                completedCount = 2 * Count;
            }
        };

        TestNode node;
        TestWalletRig sender(createSenderWalletDB(Count, 5), f, TestWalletRig::Type::Regular, false, 0);
        TestWalletRig receiver(createReceiverWalletDB(), f);

        helpers::StopWatch sw;
        sw.start();

        Timestamp createTime = getTimestamp();
        for (int i = 0; i < Count; ++i)
        {
            sender.m_Wallet->StartTransaction(CreateSimpleTransactionParameters()
                .SetParameter(TxParameterID::MyID, sender.m_WalletID)
                .SetParameter(TxParameterID::PeerID, receiver.m_WalletID)
                .SetParameter(TxParameterID::Amount, Amount(1))
                .SetParameter(TxParameterID::Fee, Amount(2))
                .SetParameter(TxParameterID::Lifetime, Height(200))
                .SetParameter(TxParameterID::CreateTime, createTime));
            createTime += 1000;
        }

        mainReactor->run();
        sw.stop();


        // check coins
        vector<Coin> newSenderCoins = sender.GetCoins();
        vector<Coin> newReceiverCoins = receiver.GetCoins();

        //WALLET_CHECK(newSenderCoins.size() == Count);
        WALLET_CHECK(newReceiverCoins.size() == Count);

        // Tx history check
        auto sh = sender.m_WalletDB->getTxHistory();
        WALLET_CHECK(sh.size() == Count);
        auto rh = receiver.m_WalletDB->getTxHistory();
        WALLET_CHECK(rh.size() == Count);

        auto asp = std::make_shared<AtomicSwapProvider>();
        WalletApi::ACL acl;
        ApiTest api(sender.m_WalletDB, sender.m_Wallet, asp, acl);
        TxList message;
        message.count = 10;
        message.skip = 30;
        message.filter.status = wallet::TxStatus::Completed;
        message.withAssets = false;
        sw.start();
        for (int i = 0; i < 100; ++i)
        {
<<<<<<< HEAD
            api.onMessage(1, message);
=======
            handler.onMessage(1, message);
            handler.TestTxListResSize(10);
            handler.m_Messages.clear();
        }
        sw.stop();
        cout << "TxList  elapsed time: " << sw.milliseconds() << " ms\n";

        message.count = 10;
        message.skip = 0;
        handler.onMessage(1, message);
        handler.TestTxListResSize(10);
        handler.m_Messages.clear();

        message.count = 100;
        message.skip = 0;
        handler.onMessage(1, message);
        handler.TestTxListResSize(64);
        handler.m_Messages.clear();

        message.count = 100;
        message.skip = 10;
        handler.onMessage(1, message);
        handler.TestTxListResSize(54);
        handler.m_Messages.clear();

        message.count = 10;
        message.skip = 10;
        handler.onMessage(1, message);
        handler.TestTxListResSize(10);
        handler.m_Messages.clear();

        message.count = 10;
        message.skip = 63;
        handler.onMessage(1, message);
        handler.TestTxListResSize(1);
        handler.m_Messages.clear();

        message.count = 10;
        message.skip = 64;
        handler.onMessage(1, message);
        handler.TestTxListResSize(0);
        handler.m_Messages.clear();

        message.count = 10;
        message.skip = 65;
        handler.onMessage(1, message);
        handler.TestTxListResSize(0); 
        handler.m_Messages.clear();

        Timestamp t = std::numeric_limits<Timestamp>::max();
        int count = 0;

        std::map<TxID, Height> storedTx;
        sender.m_WalletDB->visitTx([&](const auto& tx)
        {
            const auto height = storage::DeduceTxProofHeight(*sender.m_WalletDB, tx);
            storedTx.emplace(tx.m_txId, height);
            WALLET_CHECK(tx.m_createTime > 0);
            WALLET_CHECK(tx.m_createTime < t);
            t = tx.m_createTime;
            ++count;
            return true;
        }, {});
        WALLET_CHECK(count == Count);
        WALLET_CHECK(count == (int)storedTx.size());
        for (auto p : storedTx)
        {

            TxList message2;
            message2.count = 0;
            message2.skip = 0;
            message2.filter.status = wallet::TxStatus::Completed;
            message2.withAssets = false;
            message2.filter.height = p.second;

            handler.onMessage(1, message2);
            handler.TestTxListResSize(1);
            handler.TestTxListResHeight(p.second);

            handler.m_Messages.clear();
>>>>>>> 66a0d9b2
        }
    }

    void TestEventTypeSerialization()
    {
        std::string serializedStr;
        {
            proto::Event::Type::Enum event = proto::Event::Type::Shielded;

            Serializer ser;
            ser& event;

            ByteBuffer buf;
            ser.swap_buf(buf);

            serializedStr = beam::to_hex(&buf[0], buf.size());
            LOG_DEBUG() << "serialized proto::Event::Type::Shielded = 0x" << serializedStr;
        }
        
        auto f = [](const std::string& s, bool shouldThrow)
        {
            ByteBuffer buf2 = from_hex(s);

            Deserializer der;
            der.reset(buf2.data(), buf2.size());

            proto::Event::Type::Enum event;
            if (shouldThrow)
            {
                WALLET_CHECK_THROW(der & event);
            }
            else
            {
                WALLET_CHECK_NO_THROW(der & event);
                WALLET_CHECK(proto::Event::Type::Shielded == event);
            }

            der.reset(buf2.data(), buf2.size());
            proto::Event::Type::Enum event2 = proto::Event::Type::Utxo0;
            WALLET_CHECK_NO_THROW(event2 = proto::Event::Type::Load(der));
            WALLET_CHECK(event2 == proto::Event::Type::Shielded);
        };

        // legacy case
        f("42", true);
        // Normal case
        f("82", false);
    }

    void TestWalletNegotiation(IWalletDB::Ptr senderWalletDB, IWalletDB::Ptr receiverWalletDB)
    {
        cout << "\nTesting wallets negotiation...\n";

        io::Reactor::Ptr mainReactor{ io::Reactor::create() };
        io::Reactor::Scope scope(*mainReactor);

        WalletAddress wa;
        receiverWalletDB->createAddress(wa);
        receiverWalletDB->saveAddress(wa);
        WalletID receiver_id = wa.m_walletID;

        senderWalletDB->createAddress(wa);
        senderWalletDB->saveAddress(wa);
        WalletID sender_id = wa.m_walletID;

        int count = 0;
        auto f = [&count](const auto& /*id*/)
        {
            if (++count >= 2)
                io::Reactor::get_Current().stop();
        };

        TestNodeNetwork::Shared tnns;

        Wallet sender(senderWalletDB, f);
        Wallet receiver(receiverWalletDB, f);

        auto twn = make_shared<TestWalletNetwork>();
        auto netNodeS = make_shared<TestNodeNetwork>(tnns, sender);
        auto netNodeR = make_shared<TestNodeNetwork>(tnns, receiver);

        sender.AddMessageEndpoint(twn);
        sender.SetNodeEndpoint(netNodeS);

        receiver.AddMessageEndpoint(twn);
        receiver.SetNodeEndpoint(netNodeR);

        twn->m_Map[sender_id].m_pSink = &sender;
        twn->m_Map[receiver_id].m_pSink = &receiver;

        tnns.AddBlock();

        sender.StartTransaction(CreateSimpleTransactionParameters()
            .SetParameter(TxParameterID::MyID, sender_id)
            .SetParameter(TxParameterID::PeerID, receiver_id)
            .SetParameter(TxParameterID::Amount, Amount(6))
            .SetParameter(TxParameterID::Fee, Amount(1))
            .SetParameter(TxParameterID::Lifetime, Height(200)));
        mainReactor->run();

        WALLET_CHECK(count == 2);
    }

    void TestTxToHimself()
    {
        cout << "\nTesting Tx to himself...\n";

        io::Reactor::Ptr mainReactor{ io::Reactor::create() };
        io::Reactor::Scope scope(*mainReactor);

        auto senderWalletDB = createSqliteWalletDB("sender_wallet.db", false, false);

        // add coin with keyType - Coinbase
        beam::Amount coin_amount = 40;
        Coin coin = CreateAvailCoin(coin_amount, 0);
        coin.m_ID.m_Type = Key::Type::Coinbase;
        senderWalletDB->storeCoin(coin);

        auto coins = senderWalletDB->selectCoins(24, Zero);
        WALLET_CHECK(coins.size() == 1);
        WALLET_CHECK(coins[0].m_ID.m_Type == Key::Type::Coinbase);
        WALLET_CHECK(coins[0].m_status == Coin::Available);
        WALLET_CHECK(senderWalletDB->getTxHistory().empty());

        TestNode node;
        TestWalletRig sender(senderWalletDB, [](auto) { io::Reactor::get_Current().stop(); });
        helpers::StopWatch sw;

        sw.start();

        auto txId = sender.m_Wallet->StartTransaction(CreateSimpleTransactionParameters()
                    .SetParameter(TxParameterID::MyID, sender.m_WalletID)
                    .SetParameter(TxParameterID::PeerID, sender.m_WalletID)
                    .SetParameter(TxParameterID::Amount, Amount(24))
                    .SetParameter(TxParameterID::Fee, Amount(2))
                    .SetParameter(TxParameterID::Lifetime, Height(200)));

        mainReactor->run();
        sw.stop();

        cout << "Transfer elapsed time: " << sw.milliseconds() << " ms\n";

        // check Tx
        auto txHistory = senderWalletDB->getTxHistory();
        WALLET_CHECK(txHistory.size() == 1);
        WALLET_CHECK(txHistory[0].m_txId == txId);
        WALLET_CHECK(txHistory[0].m_amount == 24);
        WALLET_CHECK(txHistory[0].m_fee == 2);
        WALLET_CHECK(txHistory[0].m_status == wallet::TxStatus::Completed);

        // check coins
        vector<Coin> newSenderCoins;
        senderWalletDB->visitCoins([&newSenderCoins](const Coin& c)->bool
        {
            newSenderCoins.push_back(c);
            return true;
        });

        WALLET_CHECK(newSenderCoins.size() == 3);

        WALLET_CHECK(newSenderCoins[0].m_ID.m_Type == Key::Type::Coinbase);
        WALLET_CHECK(newSenderCoins[0].m_status == Coin::Spent);
        WALLET_CHECK(newSenderCoins[0].m_ID.m_Value == 40);

        WALLET_CHECK(newSenderCoins[1].m_ID.m_Type == Key::Type::Regular);
        WALLET_CHECK(newSenderCoins[1].m_status == Coin::Available);
        WALLET_CHECK(newSenderCoins[1].m_ID.m_Value == 24);

        WALLET_CHECK(newSenderCoins[2].m_ID.m_Type == Key::Type::Change);
        WALLET_CHECK(newSenderCoins[2].m_status == Coin::Available);
        WALLET_CHECK(newSenderCoins[2].m_ID.m_Value == 14);

        cout << "\nFinish of testing Tx to himself...\n";
    }

    void TestP2PWalletNegotiationST()
    {
        cout << "\nTesting p2p wallets negotiation single thread...\n";

        io::Reactor::Ptr mainReactor{ io::Reactor::create() };
        io::Reactor::Scope scope(*mainReactor);

        int completedCount = 2;
        auto f = [&completedCount, mainReactor](auto)
        {
            --completedCount;
            if (completedCount == 0)
            {
                mainReactor->stop();
                completedCount = 2;
            }
        };

        TestNode node;
        TestWalletRig sender(createSenderWalletDB(), f, TestWalletRig::Type::Regular, false, 0);
        TestWalletRig receiver(createReceiverWalletDB(), f);

        WALLET_CHECK(sender.m_WalletDB->selectCoins(6, Zero).size() == 2);
        WALLET_CHECK(sender.m_WalletDB->getTxHistory().empty());
        WALLET_CHECK(receiver.m_WalletDB->getTxHistory().empty());

        helpers::StopWatch sw;
        sw.start();

        auto txId = sender.m_Wallet->StartTransaction(CreateSimpleTransactionParameters()
            .SetParameter(TxParameterID::MyID, sender.m_WalletID)
            .SetParameter(TxParameterID::PeerID, receiver.m_WalletID)
            .SetParameter(TxParameterID::Amount, Amount(4))
            .SetParameter(TxParameterID::Fee, Amount(2))
            .SetParameter(TxParameterID::Lifetime, Height(200))
            .SetParameter(TxParameterID::PeerResponseTime, Height(20)));

        mainReactor->run();
        sw.stop();
        cout << "First transfer elapsed time: " << sw.milliseconds() << " ms\n";

        // check coins
        vector<Coin> newSenderCoins = sender.GetCoins();
        vector<Coin> newReceiverCoins = receiver.GetCoins();

        WALLET_CHECK(newSenderCoins.size() == 4);
        WALLET_CHECK(newReceiverCoins.size() == 1);
        WALLET_CHECK(newReceiverCoins[0].m_ID.m_Value == 4);
        WALLET_CHECK(newReceiverCoins[0].m_status == Coin::Available);
        WALLET_CHECK(newReceiverCoins[0].m_ID.m_Type == Key::Type::Regular);

        WALLET_CHECK(newSenderCoins[0].m_ID.m_Value == 5);
        WALLET_CHECK(newSenderCoins[0].m_status == Coin::Spent);
        WALLET_CHECK(newSenderCoins[0].m_ID.m_Type == Key::Type::Regular);

        WALLET_CHECK(newSenderCoins[1].m_ID.m_Value == 2);
        WALLET_CHECK(newSenderCoins[1].m_status == Coin::Available);
        WALLET_CHECK(newSenderCoins[1].m_ID.m_Type == Key::Type::Regular);

        WALLET_CHECK(newSenderCoins[2].m_ID.m_Value == 1);
        WALLET_CHECK(newSenderCoins[2].m_status == Coin::Spent);
        WALLET_CHECK(newSenderCoins[2].m_ID.m_Type == Key::Type::Regular);

        WALLET_CHECK(newSenderCoins[3].m_ID.m_Value == 9);
        WALLET_CHECK(newSenderCoins[3].m_status == Coin::Available);
        WALLET_CHECK(newSenderCoins[3].m_ID.m_Type == Key::Type::Regular);

        // Tx history check
        auto sh = sender.m_WalletDB->getTxHistory();
        WALLET_CHECK(sh.size() == 1);
        auto rh = receiver.m_WalletDB->getTxHistory();
        WALLET_CHECK(rh.size() == 1);
        auto stx = sender.m_WalletDB->getTx(txId);
        WALLET_CHECK(stx.is_initialized());
        auto rtx = receiver.m_WalletDB->getTx(txId);
        WALLET_CHECK(rtx.is_initialized());

        WALLET_CHECK(stx->m_txId == rtx->m_txId);
        WALLET_CHECK(stx->m_amount == rtx->m_amount);
        WALLET_CHECK(stx->m_status == wallet::TxStatus::Completed);
        WALLET_CHECK(stx->m_fee == rtx->m_fee);
        WALLET_CHECK(stx->m_message == rtx->m_message);
        WALLET_CHECK(stx->m_createTime <= rtx->m_createTime);
        WALLET_CHECK(stx->m_status == rtx->m_status);
        WALLET_CHECK(stx->m_sender == true);
        WALLET_CHECK(rtx->m_sender == false);

        // rollback test
        {

            Block::SystemState::Full sTip;
            receiver.m_WalletDB->get_History().get_Tip(sTip);

            receiver.m_WalletDB->get_History().DeleteFrom(sTip.m_Height); // delete latest block

            proto::FlyClient& flyClient = *receiver.m_Wallet;
            //imitate rollback
            flyClient.OnRolledBack();
            receiver.m_WalletDB->get_History().AddStates(&sTip, 1);
            flyClient.OnNewTip();
            completedCount = 1; // sender's transaction is completed
            mainReactor->run();

            newReceiverCoins = receiver.GetCoins();

            WALLET_CHECK(newReceiverCoins[0].m_ID.m_Value == 4);
            WALLET_CHECK(newReceiverCoins[0].m_status == Coin::Available);
            WALLET_CHECK(newReceiverCoins[0].m_ID.m_Type == Key::Type::Regular);

            // Tx history check
            rh = receiver.m_WalletDB->getTxHistory();
            WALLET_CHECK(rh.size() == 1);
            rtx = receiver.m_WalletDB->getTx(txId);
            WALLET_CHECK(rtx.is_initialized());

            WALLET_CHECK(rtx->m_status == wallet::TxStatus::Completed);
            WALLET_CHECK(rtx->m_sender == false);
        }

        // second transfer
        auto preselectedCoins = sender.m_WalletDB->selectCoins(6, Zero);
        CoinIDList preselectedIDs;
        for (const auto& c : preselectedCoins)
        {
            preselectedIDs.push_back(c.m_ID);
        }
        

        cout << "An attempt to send from invalid address\n";
        WALLET_CHECK_THROW(txId = sender.m_Wallet->StartTransaction(CreateSimpleTransactionParameters()
            .SetParameter(TxParameterID::MyID, receiver.m_WalletID)
            .SetParameter(TxParameterID::PeerID, receiver.m_WalletID)
            .SetParameter(TxParameterID::Amount, Amount(6))
            .SetParameter(TxParameterID::Fee, Amount(0))
            .SetParameter(TxParameterID::Lifetime, Height(200))
            .SetParameter(TxParameterID::PreselectedCoins, preselectedIDs)));

        sw.start();

        txId = sender.m_Wallet->StartTransaction(CreateSimpleTransactionParameters()
            .SetParameter(TxParameterID::MyID, sender.m_WalletID)
            .SetParameter(TxParameterID::PeerID, receiver.m_WalletID)
            .SetParameter(TxParameterID::Amount, Amount(6))
            .SetParameter(TxParameterID::Fee, Amount(0))
            .SetParameter(TxParameterID::Lifetime, Height(200))
            .SetParameter(TxParameterID::PreselectedCoins, preselectedIDs));

        mainReactor->run();
        sw.stop();
        cout << "Second transfer elapsed time: " << sw.milliseconds() << " ms\n";

        // check coins
        newSenderCoins = sender.GetCoins();
        newReceiverCoins = receiver.GetCoins();

        WALLET_CHECK(newSenderCoins.size() == 5);
        WALLET_CHECK(newReceiverCoins.size() == 2);

        WALLET_CHECK(newReceiverCoins[0].m_ID.m_Value == 4);
        WALLET_CHECK(newReceiverCoins[0].m_status == Coin::Available);
        WALLET_CHECK(newReceiverCoins[0].m_ID.m_Type == Key::Type::Regular);

        WALLET_CHECK(newReceiverCoins[1].m_ID.m_Value == 6);
        WALLET_CHECK(newReceiverCoins[1].m_status == Coin::Available);
        WALLET_CHECK(newReceiverCoins[1].m_ID.m_Type == Key::Type::Regular);


        WALLET_CHECK(newSenderCoins[0].m_ID.m_Value == 5);
        WALLET_CHECK(newSenderCoins[0].m_status == Coin::Spent);
        WALLET_CHECK(newSenderCoins[0].m_ID.m_Type == Key::Type::Regular);

        WALLET_CHECK(newSenderCoins[1].m_ID.m_Value == 2);
        WALLET_CHECK(newSenderCoins[1].m_status == Coin::Available);
        WALLET_CHECK(newSenderCoins[1].m_ID.m_Type == Key::Type::Regular);

        WALLET_CHECK(newSenderCoins[2].m_ID.m_Value == 1);
        WALLET_CHECK(newSenderCoins[2].m_status == Coin::Spent);
        WALLET_CHECK(newSenderCoins[2].m_ID.m_Type == Key::Type::Regular);

        WALLET_CHECK(newSenderCoins[3].m_ID.m_Value == 9);
        WALLET_CHECK(newSenderCoins[3].m_status == Coin::Spent);
        WALLET_CHECK(newSenderCoins[3].m_ID.m_Type == Key::Type::Regular);

        WALLET_CHECK(newSenderCoins[4].m_ID.m_Value == 3);
        WALLET_CHECK(newSenderCoins[4].m_status == Coin::Available);
        WALLET_CHECK(newSenderCoins[4].m_ID.m_Type == Key::Type::Change);

        // Tx history check
        sh = sender.m_WalletDB->getTxHistory();
        WALLET_CHECK(sh.size() == 2);
        rh = receiver.m_WalletDB->getTxHistory();
        WALLET_CHECK(rh.size() == 2);
        stx = sender.m_WalletDB->getTx(txId);
        WALLET_CHECK(stx.is_initialized());
        rtx = receiver.m_WalletDB->getTx(txId);
        WALLET_CHECK(rtx.is_initialized());

        WALLET_CHECK(stx->m_txId == rtx->m_txId);
        WALLET_CHECK(stx->m_amount == rtx->m_amount);
        WALLET_CHECK(stx->m_status == wallet::TxStatus::Completed);
        WALLET_CHECK(stx->m_message == rtx->m_message);
        WALLET_CHECK(stx->m_createTime <= rtx->m_createTime);
        WALLET_CHECK(stx->m_status == rtx->m_status);
        WALLET_CHECK(stx->m_sender == true);
        WALLET_CHECK(rtx->m_sender == false);


        // third transfer. no enough money should appear
        sw.start();
        completedCount = 1;// only one wallet takes part in tx

        txId = sender.m_Wallet->StartTransaction(CreateSimpleTransactionParameters()
            .SetParameter(TxParameterID::MyID, sender.m_WalletID)
            .SetParameter(TxParameterID::PeerID, receiver.m_WalletID)
            .SetParameter(TxParameterID::Amount, Amount(6))
            .SetParameter(TxParameterID::Fee, Amount(0))
            .SetParameter(TxParameterID::Lifetime, Height(200)));

        mainReactor->run();
        sw.stop();
        cout << "Third transfer elapsed time: " << sw.milliseconds() << " ms\n";
    
        // check coins
        newSenderCoins = sender.GetCoins();
        newReceiverCoins = receiver.GetCoins();

        // no coins 
        WALLET_CHECK(newSenderCoins.size() == 5);
        WALLET_CHECK(newReceiverCoins.size() == 2);

        // Tx history check. New failed tx should be added to sender
        sh = sender.m_WalletDB->getTxHistory();
        WALLET_CHECK(sh.size() == 3);
        rh = receiver.m_WalletDB->getTxHistory();
        WALLET_CHECK(rh.size() == 2);
        stx = sender.m_WalletDB->getTx(txId);
        WALLET_CHECK(stx.is_initialized());
        rtx = receiver.m_WalletDB->getTx(txId);
        WALLET_CHECK(!rtx.is_initialized());

        WALLET_CHECK(stx->m_amount == 6);
        WALLET_CHECK(stx->m_status == wallet::TxStatus::Failed);
        WALLET_CHECK(stx->m_sender == true);
        WALLET_CHECK(stx->m_failureReason == TxFailureReason::NoInputs);
    }

    void TestTxRollback()
    {
        cout << "\nTesting transaction restore on tip rollback...\n";

        io::Reactor::Ptr mainReactor{ io::Reactor::create() };
        io::Reactor::Scope scope(*mainReactor);

        int completedCount = 2;
        auto f = [&completedCount, mainReactor](auto)
        {
            --completedCount;
            if (completedCount == 0)
            {
                mainReactor->stop();
                completedCount = 2;
            }
        };


        auto senderDB = createSenderWalletDB();
        TestNode node;
        {
            TestWalletRig sender(senderDB, f, TestWalletRig::Type::Regular, false, 0);
            TestWalletRig receiver(createReceiverWalletDB(), f);

            sender.m_Wallet->StartTransaction(CreateSimpleTransactionParameters()
                .SetParameter(TxParameterID::MyID, sender.m_WalletID)
                .SetParameter(TxParameterID::PeerID, receiver.m_WalletID)
                .SetParameter(TxParameterID::Amount, Amount(4))
                .SetParameter(TxParameterID::Fee, Amount(2))
                .SetParameter(TxParameterID::Lifetime, Height(200))
                .SetParameter(TxParameterID::PeerResponseTime, Height(20)));

            mainReactor->run();

            Block::SystemState::Full tip;
            sender.m_WalletDB->get_History().get_Tip(tip);
            sender.m_WalletDB->get_History().DeleteFrom(tip.m_Height);

            proto::FlyClient& client = *sender.m_Wallet;
            client.OnRolledBack();
            // emulating what FlyClient does on rollback
            sender.m_WalletDB->get_History().AddStates(&tip, 1);
            node.AddBlock();
            sender.m_WalletDB->get_History().AddStates(&node.m_Blockchain.m_mcm.m_vStates.back().m_Hdr, 1);
            client.OnNewTip();
        }

       // disconnect wallet from the blockchain for a while
       for (int i = 0; i < 1; ++i)
       {
           node.AddBlock();
       }

        completedCount = 1;
        TestWalletRig sender(senderDB, f, TestWalletRig::Type::Regular, false, 0);
        mainReactor->run();

       // check coins
       vector<Coin> newSenderCoins = sender.GetCoins();
       
        WALLET_CHECK(newSenderCoins[0].m_ID.m_Value == 5);
        WALLET_CHECK(newSenderCoins[0].m_status == Coin::Spent);
        WALLET_CHECK(newSenderCoins[0].m_ID.m_Type == Key::Type::Regular);

        WALLET_CHECK(newSenderCoins[1].m_ID.m_Value == 2);
        WALLET_CHECK(newSenderCoins[1].m_status == Coin::Available);
        WALLET_CHECK(newSenderCoins[1].m_ID.m_Type == Key::Type::Regular);

        WALLET_CHECK(newSenderCoins[2].m_ID.m_Value == 1);
        WALLET_CHECK(newSenderCoins[2].m_status == Coin::Spent);
        WALLET_CHECK(newSenderCoins[2].m_ID.m_Type == Key::Type::Regular);

        WALLET_CHECK(newSenderCoins[3].m_ID.m_Value == 9);
        WALLET_CHECK(newSenderCoins[3].m_status == Coin::Available);
        WALLET_CHECK(newSenderCoins[3].m_ID.m_Type == Key::Type::Regular);
    }

    void TestBbsDecrypt()
    {
        constexpr size_t AddressNum = 10000;
        constexpr size_t MessageSize = 1024;
        constexpr size_t ChannelsNum = 1;
        constexpr size_t MessageNum = 10;
        struct Address
        {
            ECC::Scalar::Native m_sk;
            PeerID m_pk;
        };

        std::vector<Address> addresses;
        addresses.reserve(AddressNum);

        ECC::Key::IKdf::Ptr kdf, senderKdf;
        ECC::HKdf::Create(kdf, unsigned(123));
        ECC::HKdf::Create(senderKdf, unsigned(3256));

        for (size_t i = 1; i < AddressNum +1; ++i)
        {
            ECC::Hash::Value v;
            ECC::Hash::Processor() << i >> v;
            auto& address = addresses.emplace_back();
            kdf->DeriveKey(address.m_sk, v);
            address.m_pk.FromSk(address.m_sk);
        }

        ByteBuffer message;
        message.reserve(MessageSize);
        std::generate_n(std::back_inserter(message), MessageSize, []() { return static_cast<uint8_t>(std::rand() % 255); });

        {
            cout << "Good messages...\n";
            std::vector<ByteBuffer> messages;
            messages.reserve(MessageNum);

            for (const auto& addr : addresses)
            {
                ECC::NoLeak<ECC::Hash::Value> hvRandom;
                ECC::GenRandom(hvRandom.V);

                ECC::Scalar::Native nonce;
                senderKdf->DeriveKey(nonce, hvRandom.V);

                ByteBuffer& encryptedMessage = messages.emplace_back();
                WALLET_CHECK(proto::Bbs::Encrypt(encryptedMessage, addr.m_pk, nonce, &message[0], static_cast<uint32_t>(message.size())));
            }
 
            cout << "starting...\n";
            helpers::StopWatch sw;
            sw.start();
            for (size_t m = 0; m < MessageNum; ++m)
            {
                for (size_t c = 0; c < ChannelsNum; ++c)
                {
                    //bool decrypted = false;
                    for (const auto& addr : addresses)
                    {
                        ByteBuffer buf = messages[m]; // duplicate
                        uint8_t* pMsg = &buf.front();
                        uint32_t nSize = static_cast<uint32_t>(buf.size());
                        if (proto::Bbs::Decrypt(pMsg, nSize, addr.m_sk))
                        {
                         //   decrypted = true;
                            break;
                        }
                    }
                    //WALLET_CHECK(decrypted);
                }
            }
            sw.stop();

            cout << "SBBS elapsed time: " << sw.milliseconds() 
                 << " ms\nAddress num: " << AddressNum 
                 << "\nMessage count: " << MessageNum
                 << "\nMessage size: " << MessageSize 
                 << " bytes\nChannels num: " << ChannelsNum << '\n';
        }

        {
            cout << "Bad messages...\n";

            ECC::Hash::Value v;
            ECC::Hash::Processor() << unsigned(2) << unsigned(63) >> v;
            Address otherAddress;
            kdf->DeriveKey(otherAddress.m_sk, v);
            otherAddress.m_pk.FromSk(otherAddress.m_sk);

            std::vector<ByteBuffer> messages;
            messages.reserve(MessageNum);

            for (size_t m = 0; m < MessageNum; ++m)
            {
                ECC::NoLeak<ECC::Hash::Value> hvRandom;
                ECC::GenRandom(hvRandom.V);

                ECC::Scalar::Native nonce;
                senderKdf->DeriveKey(nonce, hvRandom.V);

                ByteBuffer& encryptedMessage = messages.emplace_back();
                WALLET_CHECK(proto::Bbs::Encrypt(encryptedMessage, otherAddress.m_pk, nonce, &message[0], static_cast<uint32_t>(message.size())));
            }

            helpers::StopWatch sw;
            sw.start();
            for (size_t m = 0; m < MessageNum; ++m)
            {
                for (size_t c = 0; c < ChannelsNum; ++c)
                {
                    for (const auto& addr : addresses)
                    {
                        ByteBuffer buf = messages[m]; // duplicate
                        uint8_t* pMsg = &buf.front();
                        uint32_t nSize = static_cast<uint32_t>(buf.size());
                        WALLET_CHECK(!proto::Bbs::Decrypt(pMsg, nSize, addr.m_sk));
                    }
                }
            }
            sw.stop();

            cout << "SBBS elapsed time: " << sw.milliseconds()
                 << " ms\nAddress num: " << AddressNum
                 << "\nMessage count: " << MessageNum
                 << "\nMessage size: " << MessageSize
                 << " bytes\nChannels num: " << ChannelsNum << '\n';
        }
    }

    void TestSplitTransaction()
    {
        cout << "\nTesting split Tx...\n";

        io::Reactor::Ptr mainReactor{ io::Reactor::create() };
        io::Reactor::Scope scope(*mainReactor);

        auto senderWalletDB = createSqliteWalletDB("sender_wallet.db", false, false);

        // add coin with keyType - Coinbase
        beam::Amount coin_amount = 40;
        Coin coin = CreateAvailCoin(coin_amount, 0);
        coin.m_ID.m_Type = Key::Type::Coinbase;
        senderWalletDB->storeCoin(coin);

        auto coins = senderWalletDB->selectCoins(24, Zero);
        WALLET_CHECK(coins.size() == 1);
        WALLET_CHECK(coins[0].m_ID.m_Type == Key::Type::Coinbase);
        WALLET_CHECK(coins[0].m_status == Coin::Available);
        WALLET_CHECK(senderWalletDB->getTxHistory().empty());

        TestNode node;
        TestWalletRig sender(senderWalletDB, [](auto) { io::Reactor::get_Current().stop(); });
        helpers::StopWatch sw;

        sw.start();

        auto txId = sender.m_Wallet->StartTransaction(CreateSplitTransactionParameters(sender.m_WalletID, AmountList{ 11, 12, 13 })
            .SetParameter(TxParameterID::Fee, Amount(2))
            .SetParameter(TxParameterID::Lifetime, Height(200)));

        mainReactor->run();
        sw.stop();

        cout << "Transfer elapsed time: " << sw.milliseconds() << " ms\n";

        // check Tx
        auto txHistory = senderWalletDB->getTxHistory();
        WALLET_CHECK(txHistory.size() == 1);
        WALLET_CHECK(txHistory[0].m_txId == txId);
        WALLET_CHECK(txHistory[0].m_amount == 36);
        WALLET_CHECK(txHistory[0].m_fee == 2);
        WALLET_CHECK(txHistory[0].m_status == wallet::TxStatus::Completed);

        // check coins
        vector<Coin> newSenderCoins;
        senderWalletDB->visitCoins([&newSenderCoins](const Coin& c)->bool
        {
            newSenderCoins.push_back(c);
            return true;
        });

        WALLET_CHECK(newSenderCoins.size() == 5);
        WALLET_CHECK(newSenderCoins[0].m_ID.m_Type == Key::Type::Coinbase);
        WALLET_CHECK(newSenderCoins[0].m_status == Coin::Spent);
        WALLET_CHECK(newSenderCoins[0].m_ID.m_Value == 40);

        WALLET_CHECK(newSenderCoins[1].m_ID.m_Type == Key::Type::Regular);
        WALLET_CHECK(newSenderCoins[1].m_status == Coin::Available);
        WALLET_CHECK(newSenderCoins[1].m_ID.m_Value == 11);

        WALLET_CHECK(newSenderCoins[2].m_ID.m_Type == Key::Type::Regular);
        WALLET_CHECK(newSenderCoins[2].m_status == Coin::Available);
        WALLET_CHECK(newSenderCoins[2].m_ID.m_Value == 12);

        WALLET_CHECK(newSenderCoins[3].m_ID.m_Type == Key::Type::Regular);
        WALLET_CHECK(newSenderCoins[3].m_status == Coin::Available);
        WALLET_CHECK(newSenderCoins[3].m_ID.m_Value == 13);

        WALLET_CHECK(newSenderCoins[4].m_ID.m_Type == Key::Type::Change);
        WALLET_CHECK(newSenderCoins[4].m_status == Coin::Available);
        WALLET_CHECK(newSenderCoins[4].m_ID.m_Value == 2);

        cout << "\nFinish of testing split Tx...\n";
    }

    void TestMinimalFeeTransaction()
    {
        struct ForkHolder
        {
            ForkHolder(Height h)
                : m_PrevValue{ Rules::get().pForks[1].m_Height }
            {
                Rules::get().pForks[1].m_Height = h;
                Rules::get().UpdateChecksum();
            }

            ~ForkHolder()
            {
                Rules::get().pForks[1].m_Height = m_PrevValue;
                Rules::get().UpdateChecksum();
            }

            Height m_PrevValue;
        };

        ForkHolder holder(140); // set fork height

        cout << "\nTesting minimal Tx...\n";

        io::Reactor::Ptr mainReactor{ io::Reactor::create() };
        io::Reactor::Scope scope(*mainReactor);

        auto senderWalletDB = createSqliteWalletDB("sender_wallet.db", false, false);

        // add coin with keyType - Coinbase
        Coin coin = CreateAvailCoin(100, 0);
        coin.m_ID.m_Type = Key::Type::Coinbase;
        senderWalletDB->storeCoin(coin);

        auto coins = senderWalletDB->selectCoins(24, Zero);
        WALLET_CHECK(coins.size() == 1);
        WALLET_CHECK(coins[0].m_ID.m_Type == Key::Type::Coinbase);
        WALLET_CHECK(coins[0].m_status == Coin::Available);
        WALLET_CHECK(senderWalletDB->getTxHistory().empty());

        TestNode node;
        TestWalletRig sender(senderWalletDB, [](auto) { io::Reactor::get_Current().stop(); });


        auto txId = sender.m_Wallet->StartTransaction(CreateSplitTransactionParameters(sender.m_WalletID, AmountList{ 11, 12, 13 })
           .SetParameter(TxParameterID::Fee, Amount(2))
           .SetParameter(TxParameterID::Lifetime, Height(200)));

        mainReactor->run();

        // check Tx
        {
            auto txHistory = senderWalletDB->getTxHistory();
            WALLET_CHECK(txHistory.size() == 1);
            WALLET_CHECK(txHistory[0].m_txId == txId);
            WALLET_CHECK(txHistory[0].m_amount == 36);
            WALLET_CHECK(txHistory[0].m_fee == 2);
            WALLET_CHECK(txHistory[0].m_status == wallet::TxStatus::Failed);
        }
        

        txId = sender.m_Wallet->StartTransaction(CreateSplitTransactionParameters(sender.m_WalletID, AmountList{ 11, 12, 13 })
            .SetParameter(TxParameterID::Fee, Amount(42))
            .SetParameter(TxParameterID::Lifetime, Height(200)));
        mainReactor->run();

        // check Tx
        {
            auto txHistory = senderWalletDB->getTxHistory();
            WALLET_CHECK(txHistory.size() == 2);
            auto tx = *senderWalletDB->getTx(txId);
            WALLET_CHECK(tx.m_txId == txId);
            WALLET_CHECK(tx.m_amount == 36);
            WALLET_CHECK(tx.m_fee == 42);
            WALLET_CHECK(tx.m_status == wallet::TxStatus::Failed);
        }

        // another attempt
        txId = sender.m_Wallet->StartTransaction(CreateSplitTransactionParameters(sender.m_WalletID, AmountList{ 11, 12, 13 })
            .SetParameter(TxParameterID::Fee, Amount(50))
            .SetParameter(TxParameterID::Lifetime, Height(200)));
        mainReactor->run();

        // check Tx
        {
            auto tx = senderWalletDB->getTx(txId);
            WALLET_CHECK(tx);
            WALLET_CHECK(tx->m_txId == txId);
            WALLET_CHECK(tx->m_amount == 36);
            WALLET_CHECK(tx->m_fee == 50);
            WALLET_CHECK(tx->m_status == wallet::TxStatus::Completed);
        }

        // check coins
        vector<Coin> newSenderCoins = sender.GetCoins();

        WALLET_CHECK(newSenderCoins.size() == 5);
        WALLET_CHECK(newSenderCoins[0].m_ID.m_Type == Key::Type::Coinbase);
        WALLET_CHECK(newSenderCoins[0].m_status == Coin::Spent);
        WALLET_CHECK(newSenderCoins[0].m_ID.m_Value == 100);

        WALLET_CHECK(newSenderCoins[1].m_ID.m_Type == Key::Type::Regular);
        WALLET_CHECK(newSenderCoins[1].m_status == Coin::Available);
        WALLET_CHECK(newSenderCoins[1].m_ID.m_Value == 11);

        WALLET_CHECK(newSenderCoins[2].m_ID.m_Type == Key::Type::Regular);
        WALLET_CHECK(newSenderCoins[2].m_status == Coin::Available);
        WALLET_CHECK(newSenderCoins[2].m_ID.m_Value == 12);

        WALLET_CHECK(newSenderCoins[3].m_ID.m_Type == Key::Type::Regular);
        WALLET_CHECK(newSenderCoins[3].m_status == Coin::Available);
        WALLET_CHECK(newSenderCoins[3].m_ID.m_Value == 13);

        WALLET_CHECK(newSenderCoins[4].m_ID.m_Type == Key::Type::Change);
        WALLET_CHECK(newSenderCoins[4].m_status == Coin::Available);
        WALLET_CHECK(newSenderCoins[4].m_ID.m_Value == 14);
    }

    void TestExpiredTransaction()
    {
        cout << "\nTesting expired Tx...\n";

        io::Reactor::Ptr mainReactor{ io::Reactor::create() };
        io::Reactor::Scope scope(*mainReactor);

        int completedCount = 2;
        auto f = [&completedCount, mainReactor](auto)
        {
            --completedCount;
            if (completedCount == 0)
            {
                mainReactor->stop();
                completedCount = 2;
            }
        };

        TestWalletRig sender(createSenderWalletDB(), f);
        TestWalletRig receiver(createReceiverWalletDB(), f, TestWalletRig::Type::Offline);

        auto newBlockFunc = [&receiver](Height height)
        {
            if (height == 200)
            {
                auto nodeEndpoint = make_shared<proto::FlyClient::NetworkStd>(*receiver.m_Wallet);
                nodeEndpoint->m_Cfg.m_vNodes.push_back(io::Address::localhost().port(32125));
                nodeEndpoint->Connect();
                receiver.m_Wallet->AddMessageEndpoint(make_shared<WalletNetworkViaBbs>(*receiver.m_Wallet, nodeEndpoint, receiver.m_WalletDB));
                receiver.m_Wallet->SetNodeEndpoint(nodeEndpoint);
            }
        };

        TestNode node(newBlockFunc);
        io::Timer::Ptr timer = io::Timer::create(*mainReactor);
        timer->start(1000, true, [&node]() {node.AddBlock(); });

        WALLET_CHECK(sender.m_WalletDB->selectCoins(6, Zero).size() == 2);
        WALLET_CHECK(sender.m_WalletDB->getTxHistory().empty());
        WALLET_CHECK(receiver.m_WalletDB->getTxHistory().empty());

        auto txId = sender.m_Wallet->StartTransaction(CreateSimpleTransactionParameters()
            .SetParameter(TxParameterID::MyID, sender.m_WalletID)
            .SetParameter(TxParameterID::PeerID, receiver.m_WalletID)
            .SetParameter(TxParameterID::Amount, Amount(4))
            .SetParameter(TxParameterID::Fee, Amount(2))
            .SetParameter(TxParameterID::Lifetime, Height(0))
            .SetParameter(TxParameterID::PeerResponseTime, Height(10)));

        mainReactor->run();

        // first tx with height == 0
        {
            vector<Coin> newSenderCoins = sender.GetCoins();
            vector<Coin> newReceiverCoins = receiver.GetCoins();

            WALLET_CHECK(newSenderCoins.size() == 4);
            WALLET_CHECK(newReceiverCoins.size() == 0);

            auto sh = sender.m_WalletDB->getTxHistory();
            WALLET_CHECK(sh.size() == 1);
            WALLET_CHECK(sh[0].m_status == wallet::TxStatus::Failed);
            WALLET_CHECK(sh[0].m_failureReason == TxFailureReason::TransactionExpired);
            auto rh = receiver.m_WalletDB->getTxHistory();
            WALLET_CHECK(rh.size() == 1);
            WALLET_CHECK(rh[0].m_status == wallet::TxStatus::Failed);
            WALLET_CHECK(rh[0].m_failureReason == TxFailureReason::TransactionExpired);
        }

        txId = sender.m_Wallet->StartTransaction(CreateSimpleTransactionParameters()
            .SetParameter(TxParameterID::MyID, sender.m_WalletID)
            .SetParameter(TxParameterID::PeerID, receiver.m_WalletID)
            .SetParameter(TxParameterID::Amount, Amount(4))
            .SetParameter(TxParameterID::Fee, Amount(2)));

        mainReactor->run();

        {
            vector<Coin> newSenderCoins = sender.GetCoins();
            vector<Coin> newReceiverCoins = receiver.GetCoins();

            WALLET_CHECK(newSenderCoins.size() == 4);
            WALLET_CHECK(newReceiverCoins.size() == 1);

            auto sh = sender.m_WalletDB->getTxHistory();
            WALLET_CHECK(sh.size() == 2);
            auto sit = find_if(sh.begin(), sh.end(), [&txId](const auto& t) {return t.m_txId == txId; });
            WALLET_CHECK(sit->m_status == wallet::TxStatus::Completed);
            auto rh = receiver.m_WalletDB->getTxHistory();
            WALLET_CHECK(rh.size() == 2);
            auto rit = find_if(rh.begin(), rh.end(), [&txId](const auto& t) {return t.m_txId == txId; });
            WALLET_CHECK(rit->m_status == wallet::TxStatus::Completed);
        }
    }

    void TestNoResponse()
    {
        cout << "\nTesting no peer response...\n";

        io::Reactor::Ptr mainReactor{ io::Reactor::create() };
        io::Reactor::Scope scope(*mainReactor);

        int completedCount = 1;
        auto f = [&completedCount, mainReactor](auto)
        {
            --completedCount;
            if (completedCount == 0)
            {
                mainReactor->stop();
                completedCount = 1;
            }
        };
        TestWalletRig receiver(createReceiverWalletDB(), f, TestWalletRig::Type::Offline);
        auto senderDB = createSenderWalletDB();
        
        auto newBlockFunc = [](Height height)
        {
            if (height == 150)
            {
                io::Reactor::get_Current().stop();
            }
            if (height == 158)
            {
                WALLET_CHECK(!"Something went wrong");
                io::Reactor::get_Current().stop();
            }
        };

        TestNode node(newBlockFunc);
        io::Timer::Ptr timer = io::Timer::create(*mainReactor);
        timer->start(1000, true, [&node]() {node.AddBlock(); });
        {
            TestWalletRig sender(senderDB, f);
            WALLET_CHECK(sender.m_WalletDB->selectCoins(6, Zero).size() == 2);
            WALLET_CHECK(sender.m_WalletDB->getTxHistory().empty());

            sender.m_Wallet->StartTransaction(CreateSimpleTransactionParameters()
                .SetParameter(TxParameterID::MyID, sender.m_WalletID)
                .SetParameter(TxParameterID::PeerID, receiver.m_WalletID)
                .SetParameter(TxParameterID::Amount, Amount(4))
                .SetParameter(TxParameterID::Fee, Amount(2))
                .SetParameter(TxParameterID::Lifetime, Height(0))
                .SetParameter(TxParameterID::PeerResponseTime, Height(10)));

            mainReactor->run();

            {
                vector<Coin> newSenderCoins = sender.GetCoins();
                vector<Coin> newReceiverCoins = receiver.GetCoins();

                WALLET_CHECK(newSenderCoins.size() == 4);
                WALLET_CHECK(newReceiverCoins.size() == 0);

                auto sh = sender.m_WalletDB->getTxHistory();
                WALLET_CHECK(sh.size() == 1);
                WALLET_CHECK(sh[0].m_status == wallet::TxStatus::InProgress);
                auto rh = receiver.m_WalletDB->getTxHistory();
                WALLET_CHECK(rh.size() == 0);
            }
        }
        {
            // Recreate wallet
            TestWalletRig sender(senderDB, f);
            mainReactor->run();
            vector<Coin> newSenderCoins = sender.GetCoins();
            vector<Coin> newReceiverCoins = receiver.GetCoins();

            WALLET_CHECK(newSenderCoins.size() == 4);
            WALLET_CHECK(newReceiverCoins.size() == 0);

            auto sh = sender.m_WalletDB->getTxHistory();
            WALLET_CHECK(sh.size() == 1);
            WALLET_CHECK(sh[0].m_status == wallet::TxStatus::Failed);
            WALLET_CHECK(sh[0].m_failureReason == TxFailureReason::TransactionExpired);
            auto rh = receiver.m_WalletDB->getTxHistory();
            WALLET_CHECK(rh.size() == 0);
        }
    }

    void TestTransactionUpdate()
    {
        cout << "\nTesting transaction update ...\n";

        io::Reactor::Ptr mainReactor{ io::Reactor::create() };
        io::Reactor::Scope scope(*mainReactor);
        EmptyTestGateway gateway;
        TestWalletRig sender(createSenderWalletDB());
        TestWalletRig receiver(createReceiverWalletDB());

        TxID txID = wallet::GenerateTxID();
        SimpleTransaction::Creator simpleCreator(sender.m_WalletDB);
        BaseTransaction::Creator& creator = simpleCreator;
        auto tx = creator.Create(BaseTransaction::TxContext(gateway, sender.m_WalletDB, txID));

        Height currentHeight = sender.m_WalletDB->getCurrentHeight();

        tx->SetParameter(wallet::TxParameterID::TransactionType, wallet::TxType::Simple, false);
        tx->SetParameter(wallet::TxParameterID::MaxHeight, currentHeight + 2, false); // transaction is valid +lifetime blocks from currentHeight
        tx->SetParameter(wallet::TxParameterID::IsInitiator, true, false);
        //tx->SetParameter(wallet::TxParameterID::AmountList, {1U}, false);
      //  tx->SetParameter(wallet::TxParameterID::PreselectedCoins, {}, false);

        TxDescription txDescription(txID);

        txDescription.m_txId = txID;
        txDescription.m_amount = 1;
        txDescription.m_fee = 2;
        txDescription.m_minHeight = currentHeight;
        txDescription.m_peerId = receiver.m_WalletID;
        txDescription.m_myId = sender.m_WalletID;
        txDescription.m_message = {};
        txDescription.m_createTime = getTimestamp();
        txDescription.m_sender = true;
        txDescription.m_status = wallet::TxStatus::Pending;
        txDescription.m_selfTx = false;
        sender.m_WalletDB->saveTx(txDescription);
        
        const int UpdateCount = 100000;
        helpers::StopWatch sw;
        sw.start();
        for (int i = 0; i < UpdateCount; ++i)
        {
            tx->Update();
        }
        sw.stop();

        cout << UpdateCount << " updates: " << sw.milliseconds() << " ms\n";

    }

    void TestTxExceptionHandling()
    {
        cout << "\nTesting exception processing by transaction ...\n";

        io::Reactor::Ptr mainReactor{ io::Reactor::create() };
        io::Reactor::Scope scope(*mainReactor);

        TestWalletRig sender(createSenderWalletDB());
        TestWalletRig receiver(createReceiverWalletDB());
        Height currentHeight = sender.m_WalletDB->getCurrentHeight();

        SimpleTransaction::Creator simpleTxCreator(sender.m_WalletDB);
        BaseTransaction::Creator& txCreator = simpleTxCreator;
        // process TransactionFailedException
        {
            struct TestGateway : EmptyTestGateway
            {
                bool get_tip(Block::SystemState::Full& state) const override
                {
                    throw wallet::TransactionFailedException(true, TxFailureReason::FailedToGetParameter);
                }
            } gateway;

            TxID txID = wallet::GenerateTxID();
            auto tx = txCreator.Create(BaseTransaction::TxContext(gateway, sender.m_WalletDB, txID));

            tx->SetParameter(wallet::TxParameterID::TransactionType, wallet::TxType::Simple, false);
            tx->SetParameter(wallet::TxParameterID::MaxHeight, currentHeight + 2, false); // transaction is valid +lifetime blocks from currentHeight
            tx->SetParameter(wallet::TxParameterID::IsInitiator, true, false);

            TxDescription txDescription(txID);

            txDescription.m_txId = txID;
            txDescription.m_amount = 1;
            txDescription.m_fee = 2;
            txDescription.m_minHeight = currentHeight;
            txDescription.m_peerId = receiver.m_WalletID;
            txDescription.m_myId = sender.m_WalletID;
            txDescription.m_message = {};
            txDescription.m_createTime = getTimestamp();
            txDescription.m_sender = true;
            txDescription.m_status = wallet::TxStatus::Pending;
            txDescription.m_selfTx = false;
            sender.m_WalletDB->saveTx(txDescription);

            tx->Update();

            auto result = sender.m_WalletDB->getTx(txID);

            WALLET_CHECK(result->m_status == wallet::TxStatus::Failed);
        }

        // process unknown exception
        {
            struct TestGateway : EmptyTestGateway
            {
                bool get_tip(Block::SystemState::Full& state) const override
                {
                    throw exception();
                }
            } gateway;

            TxID txID = wallet::GenerateTxID();
            auto tx = txCreator.Create(BaseTransaction::TxContext(gateway, sender.m_WalletDB, txID));

            tx->SetParameter(wallet::TxParameterID::TransactionType, wallet::TxType::Simple, false);
            tx->SetParameter(wallet::TxParameterID::MaxHeight, currentHeight + 2, false); // transaction is valid +lifetime blocks from currentHeight
            tx->SetParameter(wallet::TxParameterID::IsInitiator, true, false);

            TxDescription txDescription(txID);

            txDescription.m_txId = txID;
            txDescription.m_amount = 1;
            txDescription.m_fee = 2;
            txDescription.m_minHeight = currentHeight;
            txDescription.m_peerId = receiver.m_WalletID;
            txDescription.m_myId = sender.m_WalletID;
            txDescription.m_message = {};
            txDescription.m_createTime = getTimestamp();
            txDescription.m_sender = true;
            txDescription.m_status = wallet::TxStatus::Pending;
            txDescription.m_selfTx = false;
            sender.m_WalletDB->saveTx(txDescription);

            tx->Update();

            auto result = sender.m_WalletDB->getTx(txID);

            WALLET_CHECK(result->m_status == wallet::TxStatus::Failed);
        }
    }

    void TestTxPerformance()
    {
        cout << "\nTesting tx performance...\n";

        const int MaxTxCount = 100;// 00;
        vector<PerformanceRig> tests;

        for (int i = 10; i <= MaxTxCount; i *= 10)
        {
            /*for (int j = 1; j <= 5; ++j)
            {
                tests.emplace_back(i, j);
            }*/
            tests.emplace_back(i, 1);
            tests.emplace_back(i, i);
        }

        for (auto& t : tests)
        {
            t.Run();
        }

        for (auto& t : tests)
        {
            cout << "Transferring of " << t.GetTxCount() << " by " << t.GetTxPerCall() << " transactions per call took: " << t.GetTotalTime() << " ms Max api latency: " << t.GetMaxLatency() << endl;
        }
    }

    void TestTxNonces()
    {
        cout << "\nTesting tx nonce...\n";

        PerformanceRig t2(200);
        t2.Run();
        t2.Run();

    }

    uintBig GetRandomSeed()
    {
        uintBig seed;
        std::generate_n(&seed.m_pData[0], seed.nBytes, []() {return uint8_t(std::rand() % 256); });
        return seed;
    }

    void TestBbsMessages()
    {
        printf("Testing bbs ...\n");
        io::Reactor::Ptr mainReactor(io::Reactor::create());
        io::Reactor::Scope scope(*mainReactor);
        const int Count = 500;
        string nodePath = "node.db";
        if (boost::filesystem::exists(nodePath))
        {
            boost::filesystem::remove(nodePath);
        }

        struct MyFlyClient : public proto::FlyClient
            , public IWalletMessageConsumer
        {
            MyFlyClient(IWalletDB::Ptr db, const WalletID& receiverID)
                : m_Nnet(make_shared<proto::FlyClient::NetworkStd>(*this))
                , m_Bbs(*this, m_Nnet, db)
                , m_ReceiverID(receiverID)
            {
                WalletAddress wa;
                db->createAddress(wa);
                db->saveAddress(wa);
                m_WalletID = wa.m_walletID;
            }

            void Connect(io::Address address)
            {
                m_Nnet->m_Cfg.m_vNodes.push_back(address);
                m_Nnet->Connect();
            }

            Block::SystemState::IHistory& get_History() override
            {
                return m_Headers;
            }

            void OnWalletMessage(const WalletID& peerID, const SetTxParameter& p) override
            {
            }

            void SendMessage()
            {
                IWalletMessageEndpoint& endpoint = m_Bbs;
                ByteBuffer message;
                std::generate_n(std::back_inserter(message), 10000, []() { return uint8_t(std::rand() % 256); });
                //endpoint.SendRawMessage(m_ReceiverID, message);
                SetTxParameter params;
                params.m_From = m_WalletID;
                params.m_Type = TxType::Simple;
                params.m_TxID = wallet::GenerateTxID();
                params.AddParameter(TxParameterID::Inputs, message);

                endpoint.Send(m_ReceiverID, params);
            }

            Block::SystemState::HistoryMap m_Headers;
            std::shared_ptr<proto::FlyClient::NetworkStd> m_Nnet;
            WalletNetworkViaBbs m_Bbs;
            WalletID m_ReceiverID;
            WalletID m_WalletID;
        };

        struct SenderFlyClient : public MyFlyClient
        {
            SenderFlyClient(IWalletDB::Ptr db, const WalletID& receiverID)
                : MyFlyClient(db, receiverID)
                , m_Timer(io::Timer::create(io::Reactor::get_Current()))
            {
            }

            void OnNewTip() override
            {
                if (!m_Sent)
                {
                    m_Sent = true;
                    
                    for (int i = 0; i < Count; ++i)
                    {
                        SendMessage();
                    }
                }
            }

            void OnWalletMessage(const WalletID& peerID, const SetTxParameter& p) override
            {
                ++m_ReceivedCount;
                cout << "Response message received[" << m_ReceivedCount << "] : " << p.m_TxID << '\n';

                m_Timer->start(60000, false, [this]() {OnTimer(); });
                if (m_ReceivedCount == Count)
                {
                    m_Timer->cancel();
                    io::Reactor::get_Current().stop();
                }
            }

            void OnTimer()
            {
                io::Reactor::get_Current().stop();
                WALLET_CHECK(m_ReceivedCount == Count);
            }

            bool m_Sent = false;
            
            io::Timer::Ptr m_Timer;
            int m_ReceivedCount = 0;
        };


        struct ReceiverFlyClient : public MyFlyClient
        {
            ReceiverFlyClient(IWalletDB::Ptr db, const WalletID& receiverID)
                : MyFlyClient(db, receiverID)
            {
                
            }

            void OnWalletMessage(const WalletID& peerID, const SetTxParameter& p) override
            {
                ++m_ReceivedCount;
                cout << "Message received[" << m_ReceivedCount<< "] : " << p.m_TxID << '\n';
                
                SendMessage();
            }

            int m_ReceivedCount = 0;
        };


        auto db = createSqliteWalletDB(SenderWalletDB, false, false);
        auto treasury = createTreasury(db);

        auto nodeCreator = [](Node& node, const ByteBuffer& treasury, uint16_t port, const std::string& path, const std::vector<io::Address>& peers = {})->io::Address
        {
            InitNodeToTest(node, treasury, nullptr, port, 10000, path, peers);
            io::Address address;
            address.resolve("127.0.0.1");
            address.port(port);
            return address;
        };

        Node senderNode;
        auto senderNodeAddress= nodeCreator(senderNode, treasury, 32125, "sender_node.db");
        Node receiverNode;
        auto receiverNodeAddress = nodeCreator(receiverNode, treasury, 32126, "receiver_node.db", {senderNodeAddress});

        TestWalletRig receiver(createReceiverWalletDB(), [](auto) {});

        SenderFlyClient flyClient(db, receiver.m_WalletID);
        flyClient.Connect(senderNodeAddress);

        ReceiverFlyClient flyClinet2(receiver.m_WalletDB, flyClient.m_WalletID);
        flyClinet2.Connect(receiverNodeAddress);

        mainReactor->run();
    }

    void TestBbsMessages2()
    {
        printf("Testing bbs with wallets2 ...\n");
        io::Reactor::Ptr mainReactor(io::Reactor::create());
        io::Reactor::Scope scope(*mainReactor);
        const int Count = 1000;
        string nodePath = "node.db";
        if (boost::filesystem::exists(nodePath))
        {
            boost::filesystem::remove(nodePath);
        }

        int completedCount = 1;

        auto timer = io::Timer::create(io::Reactor::get_Current());
        auto f = [&completedCount, mainReactor](auto txID)
        {
            --completedCount;
            if (completedCount == 0)
            {
              //  timer->cancel();
                mainReactor->stop();
            }
        };

        auto db = createSqliteWalletDB(SenderWalletDB, false, false);
        auto treasury = createTreasury(db, AmountList{Amount(5*Count)});

        auto nodeCreator = [](Node& node, const ByteBuffer& treasury, uint16_t port, const std::string& path, const std::vector<io::Address>& peers = {}, bool miningNode = true)->io::Address
        {
            InitNodeToTest(node, treasury, nullptr, port, 10000, path, peers, miningNode);
            io::Address address;
            address.resolve("127.0.0.1");
            address.port(port);
            return address;
        };


        Node senderNode;
        auto senderNodeAddress = nodeCreator(senderNode, treasury, 32125, "sender_node.db");
        Node receiverNode;
        auto receiverNodeAddress = nodeCreator(receiverNode, treasury, 32126, "receiver_node.db", { senderNodeAddress }, false);

        TestWalletRig sender(db, f, TestWalletRig::Type::Regular, false, 0, senderNodeAddress);
        TestWalletRig receiver(createReceiverWalletDB(), f, TestWalletRig::Type::Regular, false, 0, receiverNodeAddress);

        sender.m_Wallet->StartTransaction(CreateSplitTransactionParameters(sender.m_WalletID, AmountList(Count, Amount(5)))
            .SetParameter(TxParameterID::Fee, Amount(0))
            .SetParameter(TxParameterID::Lifetime, Height(200)));

        mainReactor->run();

        sender.m_Wallet->SetBufferSize(10);

        completedCount = 2 * Count;

        for (int i = 0; i < Count; ++i)
        {
            sender.m_Wallet->StartTransaction(CreateSimpleTransactionParameters()
                .SetParameter(TxParameterID::MyID, sender.m_WalletID)
                .SetParameter(TxParameterID::PeerID, receiver.m_WalletID)
                .SetParameter(TxParameterID::Amount, Amount(4))
                .SetParameter(TxParameterID::Fee, Amount(1))
                .SetParameter(TxParameterID::Lifetime, Height(50))
                .SetParameter(TxParameterID::PeerResponseTime, Height(100)));
        }
        
        mainReactor->run();

        //
        //for (const auto& p : txMap)
        //{
        //    if (p.second != 2)
        //    {
        //        cout << p.first << '\n';
        //    }
        //}

        auto transactions = sender.m_WalletDB->getTxHistory();
        WALLET_CHECK(transactions.size() == Count + 1);
        for (const auto& t : transactions)
        {
            WALLET_CHECK(t.m_status == wallet::TxStatus::Completed);
        }
    }

    struct MyZeroInit {
        static void Do(std::string&) {}
        static void Do(beam::ShieldedTxo::PublicGen&) {}
        template <typename T> static void Do(std::vector<T>&) {}
        template <typename T> static void Do(T& x) { ZeroObject(x);  }
    };

    void TestTxParameters()
    {
        std::cout << "Testing tx parameters and token...\n";

        {

            WalletID myID(Zero);
            WALLET_CHECK(myID.FromHex("7a3b9afd0f6bba147a4e044329b135424ca3a57ab9982fe68747010a71e0cac3f3"));
            {
                WalletID peerID(Zero);
                WALLET_CHECK(peerID.FromHex("6fb39884a3281bc0761f97817782a8bc51fdb1336882a2c7efebdb400d00d4"));
                // WALLET_CHECK(peerID.IsValid());
            }

            WalletID peerID(Zero);
            WALLET_CHECK(peerID.FromHex("1b516fb39884a3281bc0761f97817782a8bc51fdb1336882a2c7efebdb400d00d4"));
            auto params = CreateSimpleTransactionParameters()
                .SetParameter(TxParameterID::MyID, myID)
                .SetParameter(TxParameterID::PeerID, peerID)
                .SetParameter(TxParameterID::Lifetime, Height(200));


            string token = to_string(params);

            auto restoredParams = wallet::ParseParameters(token);

            WALLET_CHECK(restoredParams && *restoredParams == params);

            string address = to_string(myID);
            auto addrParams = wallet::ParseParameters(address);
            WALLET_CHECK(addrParams && *addrParams->GetParameter<WalletID>(TxParameterID::PeerID) == myID);

            const string addresses[] =
            {
                "7a3b9afd0f6bba147a4e044329b135424ca3a57ab9982fe68747010a71e0cac3f3",
                "9f03ab404a243fd09f827e8941e419e523a5b21e17c70563bfbc211dbe0e87ca95",
                "0103ab404a243fd09f827e8941e419e523a5b21e17c70563bfbc211dbe0e87ca95",
            };
            for (const auto& a : addresses)
            {
                WalletID id(Zero);
                WALLET_CHECK(id.FromHex(a));
                boost::optional<TxParameters> p;
                WALLET_CHECK_NO_THROW(p = wallet::ParseParameters(a));
                WALLET_CHECK(p && *p->GetParameter<WalletID>(TxParameterID::PeerID) == id);
            }


            {
                auto jsParams = CreateSimpleTransactionParameters()
                    .SetParameter(TxParameterID::MyID, myID)
                    .SetParameter(TxParameterID::PeerID, peerID)
                    .SetParameter(TxParameterID::Lifetime, Height(200))
                    .SetParameter(TxParameterID::Amount, Amount(234))
                    .SetParameter(TxParameterID::AmountList, AmountList{Amount(2), Amount(34)})
                    .SetParameter(TxParameterID::Fee, Amount(32));

                auto token1 = std::to_string(jsParams);
                auto jsonParams = ConvertTokenToJson(token1);
                auto token2 = ConvertJsonToToken(jsonParams);
                auto jsonParams2 = ConvertTokenToJson(token2);
                WALLET_CHECK(jsonParams == jsonParams2);
                WALLET_CHECK(token1 == token2);
            }

            {
                // don't save uninitialized variables
                TxParameters allParams;
#define MACRO(name, index, type) { \
                    type var; \
                    MyZeroInit::Do(var); \
                    allParams.SetParameter(TxParameterID::name, var); \
                }

                BEAM_TX_PUBLIC_PARAMETERS_MAP(MACRO)
#undef MACRO

                allParams.DeleteParameter(TxParameterID::SubTxIndex);
                auto token1 = std::to_string(allParams);

                auto jsonParams = ConvertTokenToJson(token1);
                auto token2 = ConvertJsonToToken(jsonParams);
                auto jsonParams2 = ConvertTokenToJson(token2);
                WALLET_CHECK(jsonParams == jsonParams2);
                //WALLET_CHECK(token1 == token2);
            }
        }
        {
            std::string s = "3ab404a243fd09f827e8941e419e523a5b21e17c70563bfbc211dbe0e87ca95";
            auto identity = GetPeerIDFromHex(s);
            WALLET_CHECK(identity.is_initialized());
            auto r = std::to_string(*identity);
            WALLET_CHECK(r == s);
        }

        {

            std::string amount = to_base64(Amount(0));
            WALLET_CHECK(from_base64<beam::Amount>(amount) == 0);
            WALLET_CHECK(from_base64<beam::Amount>(to_base64(Amount(100))) == 100);
        }

        {
            std::string sbbsAddressStr = "7a3b9afd0f6bba147a4e044329b135424ca3a57ab9982fe68747010a71e0cac3f3";
            std::string identityStr = "3ab404a243fd09f827e8941e419e523a5b21e17c70563bfbc211dbe0e87ca95";
            auto token = GetSendToken(sbbsAddressStr, identityStr, Amount(11));
            auto p = wallet::ParseParameters(token);
            WALLET_CHECK(p.is_initialized());
            const TxParameters& p2 = *p;
            WalletID address;
            WALLET_CHECK(address.FromHex(sbbsAddressStr));
            WALLET_CHECK(*p2.GetParameter<WalletID>(TxParameterID::PeerID) == address);
            auto  identity = GetPeerIDFromHex(identityStr);
            WALLET_CHECK(identity.is_initialized());
            WALLET_CHECK(*identity == *p2.GetParameter<PeerID>(TxParameterID::PeerWalletIdentity));
            WALLET_CHECK(*p2.GetParameter<Amount>(TxParameterID::Amount) == Amount(11));
        }
        { // invalid channel
            std::string sbbsAddressStr = "b0ca7b4afd7f0000fe6d24e8fd052ef04ff4bb2a230a81c8eeeb0dd0e55af766a91c6513e377fb39";
            WALLET_CHECK(beam::wallet::CheckReceiverAddress(sbbsAddressStr) == false);
        }
        {
            WALLET_CHECK(!CheckReceiverAddress("6dFBAa1SQ6gtPdZGimrFpxr6ByuQSg3XyzXAjXb5xTrj7x1izcFv29ropCqXs5opBUCN9uS4fCJpR2HEUYhmfpRvTijFcVsP"));
        }

        {
            WalletID invalidWalletID;
            WALLET_CHECK(invalidWalletID.FromHex("1b516fb37884a3281bc07610000008bc51fdb1336882a2c7efebdb400d00d4"));
            WALLET_CHECK(!invalidWalletID.IsValid());
            TxParameters p;
            p.SetParameter(TxParameterID::PeerID, invalidWalletID);
            TxToken invalidToken(p);
            WALLET_CHECK(!invalidToken.IsValid());
            WALLET_CHECK(!CheckReceiverAddress(std::to_string(p)));
            WALLET_CHECK(!CheckReceiverAddress("6dFBAa1SQ6gtPdZGimrFpxr6ByuQSg3XyzXAjXb5xTrj7x1izcFv29ropCqXs5opBUCN9uS4fCJpR2HEUYhmfpRvTijFcVsP"));
        }
        {
            WalletID validWalletID;
            WALLET_CHECK(validWalletID.FromHex("7a3b9afd0f6bba147a4e044329b135424ca3a57ab9982fe68747010a71e0cac3f3"));
            WALLET_CHECK(validWalletID.IsValid());
            TxParameters p;
            p.SetParameter(TxParameterID::PeerID, validWalletID);
            TxToken invalidToken(p);
            WALLET_CHECK(invalidToken.IsValid());
            WALLET_CHECK(CheckReceiverAddress(std::to_string(p)));
        }

        {
            WALLET_CHECK(GetAddressType("2d37efaaf8550a576d3dabb9bb2799dfe1b40b5bd29c6436ccd729744c806a7355e") == TxAddressType::Unknown);
            WALLET_CHECK(GetAddressType("VnodAMahC2nTGmLYDqLpuPzziGhg9veyJ1BC6W1CrCd5RRcwxduMUmLJpFAekC1uJYqrYDRrouT4wXNDVqH6QdHggAETr4HF6fAoubsV8YX92WvRZ4Ga6BftT4GfRaNmjk") == TxAddressType::Unknown);
            WALLET_CHECK(GetAddressType("2d37efaaf8e80a576d3dabb9bb2799dfe1b40b5bd29c6436ccd729744c806a7355e") == TxAddressType::Regular);
            WALLET_CHECK(GetAddressType("VnodAMahC2nTGmLYDqLpuPzziGhg9veyJ1BC6W1CrCd5RRcwxduMUmLJpFAe2YtZsUZ2BRyZQdNgfXkU6jNH6yAy7yMNnjiafvXnd5b142MqnEEEzkC1uJYqrYDRrouT4wXNDVqH6QdHggAETr4HF6fAoubsV8YX92WvRZ4Ga6BftT4GfRaNmjk") == TxAddressType::Regular);
            WALLET_CHECK(GetAddressType("PMaqLZQ3WZK2RUkyoYmasoXFcQo6T3WmoF1qAhQDQSJaQMpft6RjHSesbWKrc885CgM7DoJemPAm9vYHkNhQx82mZqwKJF5ELiB5JHaCvqLwbHGRzkak8RC4ia99ZPZ4Q9gkSDh5oumUoQ41kk79HDRoF8PAcdwxR1L1XsBShNYTZE12RZZ5R7LsVTZder8GchoFPRqZk895pFazLjyzk4ps9dYn5FcG43mVd6A5grbjMoMCT2M4j1xti9Qzc2ni85h5f6mpsXQwxYpzu9jkDyzMY6ZuNobw34j1yMzygyrc8K9dguBvy491MWGDvY9g99XBJHkDUQcVPLWvNemMPEgcSFzYMi6nhJ4MZ8Dzhfr7JYz8jVTBkUsyKdvC3uyEPjEzkqDpSjTVqWsCkvBy3Tfafm9DoVpuXtFJacf7YvQwgSPfGB4EcqaSwD2ccLw8") == TxAddressType::MaxPrivacy);
            WALLET_CHECK(GetAddressType("51su6ZRjAm2AFwNSXJKyZJAeCwR12oRUoyTcAutF9wF7NUvvecdM7Abk73UsmhEPChLioPxE2AvFi1UqL47VWEAxvaBzwqpyCTemF3dFgzWQoUqxrtUR6yKXPGA17TeZTsrqWYYACBZi3RNSQeXyfbxGCiCjeEa5ozCFVaBXMKL4Uj7h6RJg7Y8g31k4JFNiE5aDEmGjr4sC9DMXLJm19S2zTdGVFGAA4SAXJzeddwEj2aoepJnToirdvsjVyKbrL8NyfGWAdk2xsLk5XQRcsF6aBsCkMcUnWXThZ5mmo5SHr56K9VXMw6E5jGtzdxB5jdbuRurgF1HzaquXzQ4TVUbWRxCd2NfLghtJSxCxcqnHyktYjFtv924cMX8ssrHFnmvsUKifV7C3q9b9iBcXh935V5kiJK5jXBGxLz96UVB1ppgKXTzUZ9Kke5RFXaprPuNmN2SsDQTvojKVjWQWjNAMeURxPjqxGzFnggM6JRPzGCgCEq3J6wa8rZwcVgTypGRxSBELpY9c8F1EtRsRyA4fhj5KBk5EHdNMEL6bjwMaEWfrPfhBxAbPrQr23zRg79FHCiWhcQJNVNW8YBF3iKZH5XQzFEsbxRMhK9aajgsu1eE8Sag6ke9zHqvoFMwuzzmXVJDW93UHbYLx9S6kBoM2xBg5zvdJhPNjhyhG14fjPcwaAaqBADGPRi1uU6oL8Fw64bQLyUi3iML11iKXF8H7igfELGtNLcFf9jq3GnWRH49Q8YACXXmpcXRAR6V8cBp1orGY1Hx1zHtnezu4duX7UhUz3XLc7RWESwtNyDupuJURVhB6F4v936VXPTjuh8e56y9dZghF2Nf2CUm9fvn8Gxi2tgnpEz4F4tT5g5S9yWznMKotqYs6kcJ1VURRDeNw5vqWxCPaRoiH7or5pzQ8dpMxsit9jGdQxftFyXhY2vFjyWHKy5fj6hd1eLDP7d5rxsFsJNmKt3aRW1nk3493GDLhcQLjbxBDCXE3s1Xy6iCsUMd4hK8bRyztgGszoN1n3MgKvbjy8jUKd4aP3xHUrMkVc9Lpm7KXtqqp7BwuhXThbU71wqr9LmBPpiDMQz242KQPGsgatpyvsWqepVg818NmAAb2v3a5n969QG9nmcB6Z9ZporQcD5sYrieQP7Lc634DfjLAKRXfSEVoFiPsigMrH6V99fkBeU1HEvK3BBkJuzaCqxJWTtasQWUF8dahaJSYtvLBfzTHFrojFQ9qzxoVbkd9nmS4co8HDAr5yAd9KZ2LLWChs1AeC5QKukD3j7GsqaT2Vgsm2H8grPYfCa7LGiqNrUxUb32Fmda5PQPtMUZcvwEnNoopy6HjB3XKsUzK4d4WFMqkru9Vc9W1wbWCRyEEiuYd5dZwADriDuQJmJweBTdMVNAL9bzin4AcJyyEQRxiibvW1ZK3Fihc3HPSNWBhLEFoJcPSUrJ8kXv1jKckyJY2aLL9zN5qq3HxP5Un4FJigLEu45RMZaog3nDG6apTjKh6MiQB3zzrMocRyaaRDRPFdDrYjxQmy92dgrwGiRmhf8ughkyenuNCCuXrnB1zcRi4AWf7hayWVtXSYadzFniz8iztrfcrNEnsKA8Zf2uc1YreA6YyuVNNEzHRhavqiTfhy8kzw7FzPrhYunrxcSnucJJnSR7CongADmLHrAMp9cG9CsA7xVSXosLhbzUdq2Q3cKzihNUm9EEmjJFJ2BsSXnnWCvx7zixpZtRK6crddr4bpayww83hY5uusHmjTQx1oEi19UQNceXCQnCQHxmTQ1kPJsA4GHMAYsaRFob4VfJRYiuKdVkGGHUJKfaL8vuieyEQj7Mw1rAssabkqgec4Mzbpf98ATXWRhcDrR1hQCS3qB7oNGfZ3zn1SjzUHid6AjwpGYL5fhfd5BibnC6S5erxuFULidDKqt75zKcHCtVzu8u2QfJVtr2beJYUgcz4WdaY5Z5r8SKt3md89J5BKep1QLEx38WSFFYibNVmZzqGMa3nGJQgHS5VsJLjQtDVKzP9pt1er5b2rvJvohKB2zAfTg5fjR5ohJ76Ey5m4WnMR8RL4mfZvUAkMQraWzo5xtE3QCrfb25hwocjKH88hhCzDF7fAGVmq38ZW3T6aqAEt55ZfJDgtiadniofLcboLazkEQYvXTc9HcWTc7S6ckoKmUxXH1ovqbEBvBq5VM7cb2vmi1BcycoDjwkNZvuxQDZj6GcYjQyrq7K21LL6HZvVe2y1j7prPJtUu1vb43F6A2Nxg3aV6FfUtbMZBYMt3myyYAfowyQoEdE8NiL8riGryaAEKcHR7EbshSg3RwHMuUbvMLtYiiMbW4K1FK8XJG5SHey88p9RGENqx6VxqccbBUoqZxHvoNTMX2SvkVrUATdyzXPJUxAo3qDf6D8rbzpMh7MgbXJ3TG47UiGwevDQWtikZTWsgkVDV69xSxu2dq5ANLddZxY8Dsm4JW7F8RrDMzUC6CbnuDc4StnLdknY4A3um7XBc7YQZRwjavjaVxotWboq5nrrjDjMTmZfxbcW4PS7J1W1uHprtdZxwnXq3pCE5EE4heCzcMCAfrhvnUxdGqmaeYnF4aEE1WooZnTtVhUAyWTQXMSREoLcdAoeJ2hFXibeFYqFrBf2QAW5DtH5oQmgA2vx3oCJbEqK9xVvTqoGwZqejcQrHQZtWCnXSbtZSVia2epV2L2ccszgTZhNEr8oZJ1CZCd14VH1Wu9JmtwQWMWsVkjUxzbUy9MHjnL5J6rEvnnEtLf8KM4LdJcEbbb6My76iyYv2qCZYh5rLYkzUWR8A7UQp5TZuZNBqTFXvhoy8cnyv9vtyTQS59YABHejixaZtJXvSrE2ZziuxLJiiG37KYaRvc6gQapyCG2MZXYvsdxZGyk8KcboEQwVS3agTab9AEW6kMxgVvzH4Ee2bJhswQHL9SWLsH6kZFCp59kZtA8RLE3esJx9k7PUp1dXSB3KzxeMCdmfmcAF6rJhwgT9jz7RxivhcGdqVKnEqTdWaSr23vHhj6YYggxkUUEjN1ZXT4FdvrZsMGtfsirb5wyS4q5KDTAkYF8rykrzTzUwHp7LBagKneFQM8Jh4U4EJqRMS5HAeViBwKHXj7cTTtGzL82iv8NeycHKJYExVWLg5JWCnzatekJUDwoDbTawa1ACXLYVwMxNUteQZ83Ybn3o1ZeeKtUn3ZwRjhRQDr8AjmUw1UNANXWbCgL8ibjLnD285nKKJ") == TxAddressType::Offline);
            WALLET_CHECK(GetAddressType("344t9xwfSpreKLKTJHG1PMiD9B3zgXu7hjnwo479wdqZGFVHvbLc1jsGcNZw6j6Xu8WsoMvDV1QpPtcoXqpPMgbmyYvxojihjrzYm566rEFKxzuW7tFYaQ4i8TajabgRfQS32QCAYCDWuAqNHXYYePT5CkvkwiVSUaBchqNkQh7zAmLuPJrRy1WjTDY3d6obefygYvm4yz8aBoZ8XFgqGuFn8omz6iD14adyBUkzEtL71VmS4HeYwHd1CDvwLGnz44wYo6A3TRRSEJAPTRo2YNjDodan4FAfKzBcMkzBQ") == TxAddressType::PublicOffline);
        }
    }

    void TestConvertions()
    {
        //{
        //    vector<uint8_t> input = { 2, 5, 6, 7 };
        //    auto r58 = Convert(input, 10, 58);
        //    WALLET_CHECK(r58 == vector<uint8_t>({44, 15}));
        //    auto r256 = Convert(input, 10, 256);
        //    WALLET_CHECK(r256 == vector<uint8_t>({ 10, 7 }));

        //    auto r58_10 = Convert(r58, 58, 10);
        //    WALLET_CHECK(r58_10 == input);
        //    auto r256_10 = Convert(r256, 256, 10);
        //    WALLET_CHECK(r256_10 == vector<uint8_t>({2, 5, 6, 7}));

        //    auto r11 = Convert(input, 10, 11);
        //    WALLET_CHECK(r11 == vector<uint8_t>({ 1, 10, 2, 4 }));

        //    auto r58_11 = Convert(r58, 58, 11);
        //    WALLET_CHECK(r58_11 == vector<uint8_t>({ 1, 10, 2, 4 }));
        //    auto r256_11 = Convert(r256, 256, 11);
        //    WALLET_CHECK(r256_11 == vector<uint8_t>({ 1, 10, 2, 4 }));
        //}
        {
            vector<uint8_t> input = { 1,43,54,7,8,9,7 };

            auto r58 = EncodeToBase58(input);
            WALLET_CHECK(r58 == "3ZzuVHW5C");

            auto r256 = DecodeBase58("3ZzuVHW5C");
            WALLET_CHECK(r256 == input);

            WALLET_CHECK(DecodeBase58("13ZzuVHW5C") == vector<uint8_t>({ 0, 1,43,54,7,8,9,7 }));
            WALLET_CHECK(DecodeBase58("C") == vector<uint8_t>{11});


            WALLET_CHECK(EncodeToBase58({}) == "");

            WALLET_CHECK(DecodeBase58("") == vector<uint8_t>{});

            WALLET_CHECK(DecodeBase58("3ZzuVHW5C==") == vector<uint8_t>{});

        }
        {
            vector<pair<string, string>> tests =
            {
                {"10c8511e", "Rt5zm"},
                {"00eb15231dfceb60925886b67d065299925915aeb172c06647", "1NS17iag9jJgTHD1VXjvLCEnZuQ3rJDE9L"},
                {"00000000000000000000", "1111111111"},
                {"", ""},
                {"61", "2g"},
                {"626262", "a3gV"},
                {"636363", "aPEr"},
                {"73696d706c792061206c6f6e6720737472696e67", "2cFupjhnEsSn59qHXstmK2ffpLv2"},
                {"516b6fcd0f", "ABnLTmg"},
                {"bf4f89001e670274dd", "3SEo3LWLoPntC"},
                {"572e4794", "3EFU7m"},
                {"ecac89cad93923c02321", "EJDM8drfXA6uyA"},
                {"000111d38e5fc9071ffcd20b4a763cc9ae4f252bb4e48fd66a835e252ada93ff480d6dd43dc62a641155a5", "123456789ABCDEFGHJKLMNPQRSTUVWXYZabcdefghijkmnopqrstuvwxyz"},
                {"000102030405060708090a0b0c0d0e0f101112131415161718191a1b1c1d1e1f202122232425262728292a2b2c2d2e2f303132333435363738393a3b3c3d3e3f404142434445464748494a4b4c4d4e4f505152535455565758595a5b5c5d5e5f606162636465666768696a6b6c6d6e6f707172737475767778797a7b7c7d7e7f808182838485868788898a8b8c8d8e8f909192939495969798999a9b9c9d9e9fa0a1a2a3a4a5a6a7a8a9aaabacadaeafb0b1b2b3b4b5b6b7b8b9babbbcbdbebfc0c1c2c3c4c5c6c7c8c9cacbcccdcecfd0d1d2d3d4d5d6d7d8d9dadbdcdddedfe0e1e2e3e4e5e6e7e8e9eaebecedeeeff0f1f2f3f4f5f6f7f8f9fafbfcfdfeff", "1cWB5HCBdLjAuqGGReWE3R3CguuwSjw6RHn39s2yuDRTS5NsBgNiFpWgAnEx6VQi8csexkgYw3mdYrMHr8x9i7aEwP8kZ7vccXWqKDvGv3u1GxFKPuAkn8JCPPGDMf3vMMnbzm6Nh9zh1gcNsMvH3ZNLmP5fSG6DGbbi2tuwMWPthr4boWwCxf7ewSgNQeacyozhKDDQQ1qL5fQFUW52QKUZDZ5fw3KXNQJMcNTcaB723LchjeKun7MuGW5qyCBZYzA1KjofN1gYBV3NqyhQJ3Ns746GNuf9N2pQPmHz4xpnSrrfCvy6TVVz5d4PdrjeshsWQwpZsZGzvbdAdN8MKV5QsBDY"}
            };

            for (const auto& test : tests)
            {
                ByteBuffer value = from_hex(test.first);
                auto to = EncodeToBase58(value);
                auto buf = DecodeBase58(test.second);
                auto from = EncodeToBase58(buf);
                WALLET_CHECK(to == test.second);
                WALLET_CHECK(to == from);
            }
        }
    }
  
    struct TestWalletClient : public WalletClient
    {
        TestWalletClient(IWalletDB::Ptr walletDB, const std::string& nodeAddr, io::Reactor::Ptr reactor)
            : WalletClient(walletDB, nodeAddr, reactor)
        {
        }

        virtual ~TestWalletClient()
        {
            stopReactor();
        }
    };

    void TestClient()
    {
        std::cout << "Testing wallet client...\n";
        io::Reactor::Ptr mainReactor(io::Reactor::create());
        io::Reactor::Scope scope(*mainReactor);
        auto db = createSenderWalletDB();
        std::string nodeAddr = "127.0.0.1:32546";
        TestWalletClient client(db, nodeAddr, io::Reactor::create());
        {
            std::map<Notification::Type,bool> activeNotifications {
                { Notification::Type::SoftwareUpdateAvailable, true },
                { Notification::Type::AddressStatusChanged, true },
                { Notification::Type::WalletImplUpdateAvailable, true },
                { Notification::Type::BeamNews, true },
                { Notification::Type::TransactionFailed, true },
                { Notification::Type::TransactionCompleted, true }
            };
            client.start(activeNotifications);
        }
        auto timer = io::Timer::create(*mainReactor);
        
        auto startEvent = io::AsyncEvent::create(*mainReactor, [&timer, mainReactor, &client, db]()
        {
            std::vector<WalletAddress> newAddresses;
            newAddresses.resize(50);
            for (auto& addr : newAddresses)
            {
                addr.m_label = "contact label";
                addr.m_category = "test category";
                addr.m_createTime = beam::getTimestamp();
                addr.m_duration = std::rand();
                addr.m_OwnID = std::rand();
                db->get_SbbsWalletID(addr.m_walletID, 32);
            }

            for (auto& addr : newAddresses)
            {
                client.getAsync()->saveAddress(addr, true);
            }
            timer->start(1500, false, [mainReactor]() { mainReactor->stop(); });
        });
        startEvent->post();

        mainReactor->run();
    }

    void TestSendingWithWalletID()
    {
        cout << "\nTesting sending with wallet ID...\n";

        io::Reactor::Ptr mainReactor{ io::Reactor::create() };
        io::Reactor::Scope scope(*mainReactor);

        int completedCount = 2;
        auto f = [&completedCount, mainReactor](auto)
        {
            --completedCount;
            if (completedCount == 0)
            {
                mainReactor->stop();
                completedCount = 2;
            }
        };

        TestNode node;
        TestWalletRig sender(createSenderWalletDB(), f, TestWalletRig::Type::Regular, false, 0);
        TestWalletRig receiver(createReceiverWalletDB(), f);

        WALLET_CHECK(sender.m_WalletDB->selectCoins(6, Zero).size() == 2);
        WALLET_CHECK(sender.m_WalletDB->getTxHistory().empty());
        WALLET_CHECK(receiver.m_WalletDB->getTxHistory().empty());

        //completedCount = 1;
        //auto txId1 = sender.m_Wallet->StartTransaction(CreateSimpleTransactionParameters()
        //    .SetParameter(TxParameterID::MyID, sender.m_WalletID)
        //    .SetParameter(TxParameterID::MyWalletIdentity, sender.m_SecureWalletID)
        //    .SetParameter(TxParameterID::PeerID, receiver.m_WalletID)
        //    .SetParameter(TxParameterID::PeerWalletIdentity, sender.m_SecureWalletID)
        //    .SetParameter(TxParameterID::Amount, Amount(4))
        //    .SetParameter(TxParameterID::Fee, Amount(2))
        //    .SetParameter(TxParameterID::Lifetime, Height(200))
        //    .SetParameter(TxParameterID::PeerResponseTime, Height(20)));
        //
        //mainReactor->run();
        //
        //// Tx history check
        //auto stx1 = sender.m_WalletDB->getTx(txId1);
        //WALLET_CHECK(stx1);
        //
        //WALLET_CHECK(stx1->m_status == wallet::TxStatus::Failed);

        auto txId = sender.m_Wallet->StartTransaction(CreateSimpleTransactionParameters()
            .SetParameter(TxParameterID::MyID, sender.m_WalletID)
            .SetParameter(TxParameterID::MyWalletIdentity, sender.m_SecureWalletID)
            .SetParameter(TxParameterID::PeerID, receiver.m_WalletID)
            .SetParameter(TxParameterID::PeerWalletIdentity, receiver.m_SecureWalletID)
            .SetParameter(TxParameterID::Amount, Amount(4))
            .SetParameter(TxParameterID::Fee, Amount(2))
            .SetParameter(TxParameterID::Lifetime, Height(200))
            .SetParameter(TxParameterID::PeerResponseTime, Height(20)));

        mainReactor->run();
         
        // check coins
        vector<Coin> newSenderCoins = sender.GetCoins();
        vector<Coin> newReceiverCoins = receiver.GetCoins();

        WALLET_CHECK(newSenderCoins.size() == 4);
        WALLET_CHECK(newReceiverCoins.size() == 1);
        WALLET_CHECK(newReceiverCoins[0].m_ID.m_Value == 4);
        WALLET_CHECK(newReceiverCoins[0].m_status == Coin::Available);
        WALLET_CHECK(newReceiverCoins[0].m_ID.m_Type == Key::Type::Regular);

        WALLET_CHECK(newSenderCoins[0].m_ID.m_Value == 5);
        WALLET_CHECK(newSenderCoins[0].m_status == Coin::Spent);
        WALLET_CHECK(newSenderCoins[0].m_ID.m_Type == Key::Type::Regular);

        WALLET_CHECK(newSenderCoins[1].m_ID.m_Value == 2);
        WALLET_CHECK(newSenderCoins[1].m_status == Coin::Available);
        WALLET_CHECK(newSenderCoins[1].m_ID.m_Type == Key::Type::Regular);

        WALLET_CHECK(newSenderCoins[2].m_ID.m_Value == 1);
        WALLET_CHECK(newSenderCoins[2].m_status == Coin::Spent);
        WALLET_CHECK(newSenderCoins[2].m_ID.m_Type == Key::Type::Regular);

        WALLET_CHECK(newSenderCoins[3].m_ID.m_Value == 9);
        WALLET_CHECK(newSenderCoins[3].m_status == Coin::Available);
        WALLET_CHECK(newSenderCoins[3].m_ID.m_Type == Key::Type::Regular);

        // Tx history check
        auto sh = sender.m_WalletDB->getTxHistory();
        WALLET_CHECK(sh.size() == 1);
        auto rh = receiver.m_WalletDB->getTxHistory();
        WALLET_CHECK(rh.size() == 1);
        auto stx = sender.m_WalletDB->getTx(txId);
        WALLET_CHECK(stx.is_initialized());
        auto rtx = receiver.m_WalletDB->getTx(txId);
        WALLET_CHECK(rtx.is_initialized());

        WALLET_CHECK(stx->m_txId == rtx->m_txId);
        WALLET_CHECK(stx->m_amount == rtx->m_amount);
        WALLET_CHECK(stx->m_status == wallet::TxStatus::Completed);
        WALLET_CHECK(stx->m_fee == rtx->m_fee);
        WALLET_CHECK(stx->m_message == rtx->m_message);
        WALLET_CHECK(stx->m_createTime <= rtx->m_createTime);
        WALLET_CHECK(stx->m_status == rtx->m_status);
        WALLET_CHECK(stx->m_sender == true);
        WALLET_CHECK(rtx->m_sender == false);
    }

    void StoreShieldedCoins(uint32_t nShieldedCoins, Amount nValNetto, const IWalletDB::Ptr walletDb, TestNode& node)
    {

        ECC::Point::Native ptN = ECC::Context::get().H * 1234U; // random point
        ECC::Point::Storage ptS;
        ptN.Export(ptS);

        node.m_vShieldedPool.resize(50, ptS);

        // calculate shielded element commitment

        Key::Index nShIdx = 0;
        ShieldedTxo::Viewer viewer;
        viewer.FromOwner(*walletDb->get_OwnerKdf(), nShIdx);

        for (uint32_t i = 0; i < nShieldedCoins; i++)
        {
            wallet::ShieldedCoin sc;

            ShieldedTxo::Ticket tkt;
            ShieldedTxo::DataParams sdp;
            sdp.m_Ticket.Generate(tkt, viewer, 12323U + i);
            sc.m_CoinID.m_Key.m_kSerG = sdp.m_Ticket.m_pK[0];

            sdp.m_Output.m_Value = sc.m_CoinID.m_Value;
            sdp.m_Output.m_AssetID = sc.m_CoinID.m_AssetID;
            sdp.m_Output.m_User = sc.m_CoinID.m_User;

            sdp.m_Output.Restore_kG(sdp.m_Ticket.m_SharedSecret);

            WALLET_CHECK(ptN.Import(tkt.m_SerialPub));

            ptN += ECC::Context::get().G * sdp.m_Output.m_k;
            CoinID::Generator(sdp.m_Output.m_AssetID).AddValue(ptN, sdp.m_Output.m_Value);

            ptN.Export(ptS);

            sc.m_CoinID.m_Key.m_IsCreatedByViewer = true;
            sc.m_CoinID.m_Key.m_nIdx = nShIdx;
            ZeroObject(sc.m_CoinID.m_User);
            sc.m_TxoID = 12 + i;
            sc.m_CoinID.m_Value = nValNetto;
            sc.m_confirmHeight = 0;

            node.m_vShieldedPool[sc.m_TxoID] = ptS;

            walletDb->saveShieldedCoin(sc);
        }
    }

    void TestSendingShielded()
    {
        cout << "\nTesting consuming shielded TXOs...\n";

        io::Reactor::Ptr mainReactor{ io::Reactor::create() };
        io::Reactor::Scope scope(*mainReactor);

        int completedCount = 2;
        auto f = [&completedCount, mainReactor](auto)
        {
            --completedCount;
            if (completedCount == 0)
            {
                mainReactor->stop();
                completedCount = 2;
            }
        };

        TestNode node;
        TestWalletRig sender(createSenderWalletDB(), f, TestWalletRig::Type::Regular, false, 0);
        TestWalletRig receiver(createReceiverWalletDB(), f);

        const uint32_t nShieldedCoins = 3;
        Amount nValNetto = 135;
        Transaction::FeeSettings fs;
        Amount nInpFee = fs.m_ShieldedInput + fs.m_Kernel;
        StoreShieldedCoins(nShieldedCoins, nValNetto + nInpFee + 1, sender.m_WalletDB, node);

        auto txId  = sender.m_Wallet->StartTransaction(CreateSimpleTransactionParameters()
            .SetParameter(TxParameterID::MyID, sender.m_WalletID)
            .SetParameter(TxParameterID::MyWalletIdentity, sender.m_SecureWalletID)
            .SetParameter(TxParameterID::PeerID, receiver.m_WalletID)
            .SetParameter(TxParameterID::PeerWalletIdentity, receiver.m_SecureWalletID)
            .SetParameter(TxParameterID::Amount, nValNetto * nShieldedCoins  - 15)
            .SetParameter(TxParameterID::Fee, Amount(30))
            .SetParameter(TxParameterID::Lifetime, Height(200))
            .SetParameter(TxParameterID::PeerResponseTime, Height(20)));

        mainReactor->run();

        // check Tx
        auto txHistory = sender.m_WalletDB->getTxHistory();
        WALLET_CHECK(txHistory.size() == 1);
        WALLET_CHECK(txHistory[0].m_txId == txId);
        WALLET_CHECK(txHistory[0].m_status == wallet::TxStatus::Completed);
    }

    void TestCalculateShieldedCoinsSelection()
    {
        cout << "\nTesting shielded coins selection...\n";

        io::Reactor::Ptr mainReactor{ io::Reactor::create() };
        io::Reactor::Scope scope(*mainReactor);

        int completedCount = 2;
        auto f = [&completedCount, mainReactor](auto)
        {
            --completedCount;
            if (completedCount == 0)
            {
                mainReactor->stop();
                completedCount = 2;
            }
        };

        TestNode node;
        AmountList lst;
        auto walletDB = createSenderWalletDB(false, lst);
        StoreShieldedCoins(3, 3000000, walletDB, node);
        Transaction::FeeSettings fs;
        Amount nInpFee = fs.m_ShieldedInput + fs.m_Kernel;
        Amount nOutFee = fs.m_ShieldedOutput + fs.m_Kernel + fs.m_Output;
        Amount beforehandFee = 1000100;

        auto selectionRes = wallet::CalcShieldedCoinSelectionInfo(walletDB, 6000000, beforehandFee, Asset::s_BeamID);
        WALLET_CHECK(6000000 > selectionRes.selectedSumBeam - selectionRes.selectedFee - selectionRes.changeBeam);
        WALLET_CHECK(selectionRes.shieldedInputsFee == 3 * nInpFee);
        WALLET_CHECK(selectionRes.shieldedOutputsFee == 0);
        WALLET_CHECK(selectionRes.minimalFee > beforehandFee);
        WALLET_CHECK(selectionRes.changeBeam == 0);

        selectionRes = wallet::CalcShieldedCoinSelectionInfo(walletDB, 4000000, beforehandFee, Asset::s_BeamID);
        WALLET_CHECK(4000000 == selectionRes.selectedSumBeam - selectionRes.selectedFee - selectionRes.changeBeam);
        WALLET_CHECK(selectionRes.shieldedInputsFee == 3 * nInpFee);
        WALLET_CHECK(selectionRes.shieldedOutputsFee == 0);
        WALLET_CHECK(selectionRes.minimalFee > beforehandFee);
        WALLET_CHECK(selectionRes.changeBeam != 0);

        selectionRes = wallet::CalcShieldedCoinSelectionInfo(walletDB, 4000000,100, Asset::s_BeamID);
        WALLET_CHECK(4000000 == selectionRes.selectedSumBeam - selectionRes.selectedFee - selectionRes.changeBeam);
        WALLET_CHECK(selectionRes.shieldedInputsFee == 3 * nInpFee);
        WALLET_CHECK(selectionRes.shieldedOutputsFee == 0);
        WALLET_CHECK(selectionRes.minimalFee > 100);
        WALLET_CHECK(selectionRes.changeBeam != 0);

        selectionRes = wallet::CalcShieldedCoinSelectionInfo(walletDB, 500000, beforehandFee,  Asset::s_BeamID);
        WALLET_CHECK(500000 == selectionRes.selectedSumBeam - selectionRes.selectedFee - selectionRes.changeBeam);
        WALLET_CHECK(selectionRes.shieldedInputsFee == nInpFee);
        WALLET_CHECK(selectionRes.shieldedOutputsFee == 0);
        WALLET_CHECK(selectionRes.minimalFee <= beforehandFee);
        WALLET_CHECK(selectionRes.changeBeam != 0);

        selectionRes = wallet::CalcShieldedCoinSelectionInfo(walletDB, 3000000, beforehandFee, Asset::s_BeamID, true);
        WALLET_CHECK(3000000 == selectionRes.selectedSumBeam - selectionRes.selectedFee - selectionRes.changeBeam);
        WALLET_CHECK(selectionRes.shieldedInputsFee == nInpFee * 3);
        WALLET_CHECK(selectionRes.shieldedOutputsFee == nOutFee);
        WALLET_CHECK(selectionRes.minimalFee > beforehandFee);
        WALLET_CHECK(selectionRes.changeBeam != 0);

        cout << "\nShielded coins selection tested\n";
    }

    void TestMultiUserWallet()
    {
        cout << "\nTesting mulituser wallet...\n";

        io::Reactor::Ptr mainReactor{ io::Reactor::create() };
        io::Reactor::Scope scope(*mainReactor);
        const size_t UserCount = 10;

        size_t completedCount = UserCount * 2;
        auto f = [&completedCount, mainReactor](auto)
        {
            --completedCount;
            if (completedCount == 0)
            {
                mainReactor->stop();
                completedCount = 2;
            }
        };

        TestNode node;

        auto serviceDB = createSenderWalletDB();

        
        std::vector <std::unique_ptr<TestWalletRig>> wallets;

        wallets.reserve(UserCount);
        
        for (size_t i = 0; i < UserCount; ++i)
        {
            stringstream ss;
            ss << "sender_" << i << ".db";
            auto t = make_unique<TestWalletRig>(createSenderWalletDBWithSeed(ss.str(), true), f, TestWalletRig::Type::Regular, false, 0);
            wallets.push_back(move(t));
        }
        
        TestWalletRig receiver(createReceiverWalletDB(), f);

 //       WALLET_CHECK(sender.m_WalletDB->selectCoins(6, Zero).size() == 2);
 //       WALLET_CHECK(sender.m_WalletDB->getTxHistory().empty());
 //       WALLET_CHECK(receiver.m_WalletDB->getTxHistory().empty());

        for (auto& w : wallets)
        {
            auto& sender = *w;
            sender.m_Wallet->StartTransaction(CreateSimpleTransactionParameters()
                .SetParameter(TxParameterID::MyID, sender.m_WalletID)
                .SetParameter(TxParameterID::MyWalletIdentity, sender.m_SecureWalletID)
                .SetParameter(TxParameterID::PeerID, receiver.m_WalletID)
                .SetParameter(TxParameterID::PeerWalletIdentity, receiver.m_SecureWalletID)
                .SetParameter(TxParameterID::Amount, Amount(4))
                .SetParameter(TxParameterID::Fee, Amount(2))
                .SetParameter(TxParameterID::Lifetime, Height(200))
                .SetParameter(TxParameterID::PeerResponseTime, Height(20)));

        }
        
        mainReactor->run();

        vector<Coin> newReceiverCoins = receiver.GetCoins();

        WALLET_CHECK(newReceiverCoins.size() == UserCount);
        for (auto& coin : newReceiverCoins)
        {
            WALLET_CHECK(coin.m_ID.m_Value == 4);
            WALLET_CHECK(coin.m_status == Coin::Available);
            WALLET_CHECK(coin.m_ID.m_Type == Key::Type::Regular);
        }

        for (auto& w : wallets)
        {
            auto& sender = *w;
            // check coins
            vector<Coin> newSenderCoins = sender.GetCoins();

            WALLET_CHECK(newSenderCoins.size() == 4);

            WALLET_CHECK(newSenderCoins[0].m_ID.m_Value == 5);
            WALLET_CHECK(newSenderCoins[0].m_status == Coin::Spent);
            WALLET_CHECK(newSenderCoins[0].m_ID.m_Type == Key::Type::Regular);

            WALLET_CHECK(newSenderCoins[1].m_ID.m_Value == 2);
            WALLET_CHECK(newSenderCoins[1].m_status == Coin::Available);
            WALLET_CHECK(newSenderCoins[1].m_ID.m_Type == Key::Type::Regular);

            WALLET_CHECK(newSenderCoins[2].m_ID.m_Value == 1);
            WALLET_CHECK(newSenderCoins[2].m_status == Coin::Spent);
            WALLET_CHECK(newSenderCoins[2].m_ID.m_Type == Key::Type::Regular);

            WALLET_CHECK(newSenderCoins[3].m_ID.m_Value == 9);
            WALLET_CHECK(newSenderCoins[3].m_status == Coin::Available);
            WALLET_CHECK(newSenderCoins[3].m_ID.m_Type == Key::Type::Regular);
        }
    }

    void TestContractInvoke()
    {
        cout << "\nTesting contract tx...\n";

        io::Reactor::Ptr mainReactor{ io::Reactor::create() };
        io::Reactor::Scope scope(*mainReactor);

        auto f = [mainReactor](auto) {
            mainReactor->stop();
        };
        TestWalletRig sender(createSenderWalletDB(), f, TestWalletRig::Type::Regular, false, 0);

        TestNode node;

        std::vector<bvm2::ContractInvokeData> vData;
        bvm2::ContractInvokeData& cdata = vData.emplace_back();

        cdata.m_Cid = 746U;
        cdata.m_iMethod = 6;
        cdata.m_Args.resize(15, 1);
        cdata.m_Spend[0] = -300200;
        cdata.m_Spend[2] = -500;
        cdata.m_vSig.emplace_back() = 233U;
        cdata.m_vSig.emplace_back() = 2330U;
        cdata.m_Fee = 600;

        auto txId  = sender.m_Wallet->StartTransaction(
            CreateTransactionParameters(TxType::Contract)
            .SetParameter(TxParameterID::ContractDataPacked, vData)
            .SetParameter(TxParameterID::Fee, Amount(cdata.m_Fee)));

        mainReactor->run();

        // check Tx
        auto txHistory = sender.m_WalletDB->getTxHistory(TxType::Contract);
        WALLET_CHECK(txHistory.size() == 1);
        WALLET_CHECK(txHistory[0].m_txId == txId);
        WALLET_CHECK(txHistory[0].m_status == wallet::TxStatus::Completed);
    }
}

bool RunNegLoop(beam::Negotiator::IBase& a, beam::Negotiator::IBase& b, const char* szTask)
{
	using namespace Negotiator;

	const uint32_t nPeers = 2;

	IBase* pArr[nPeers];
	pArr[0] = &a;
	pArr[1] = &b;

	for (uint32_t i = 0; i < nPeers; i++)
	{
		IBase& v = *pArr[i];
		v.Set(i, Codes::Role);
		v.Set(Rules::get().pForks[1].m_Height, Codes::Scheme);
	}

	cout << "\nNegotiating: " << szTask << std::endl;

	bool pDone[nPeers] = { false };

	uint32_t nDone = 0;

	for (uint32_t i = 0; ; ++i %= nPeers)
	{
		if (pDone[i])
			continue;

		IBase& v = *pArr[i];

		Storage::Map gwOut;
		Gateway::Direct gw(gwOut);

		v.m_pGateway = &gw;

		uint32_t status = v.Update();

		char chThis = static_cast<char>('A' + i);

		if (!gwOut.empty())
		{
			char chOther = static_cast<char>('A' + !i);

			Gateway::Direct gwFin(*pArr[!i]->m_pStorage);

			size_t nSize = 0;
			for (Storage::Map::iterator it = gwOut.begin(); gwOut.end() != it; ++it)
			{
				ByteBuffer& buf = it->second;
				uint32_t code = it->first;
				nSize += sizeof(code) + sizeof(uint32_t) + buf.size();
				gwFin.Send(code, std::move(buf));
			}

			cout << "\t" << chThis << " -> " << chOther << ' ' << nSize << " bytes" << std::endl;


			for (Storage::Map::iterator it = gwOut.begin(); gwOut.end() != it; ++it)
			{
				uint32_t code = it->first;
				std::string sVar;
				v.QueryVar(sVar, code);

				if (sVar.empty())
					sVar = "?";
				cout << "\t     " << sVar << endl;
			}
		}

		if (!status)
			continue;

		if (Negotiator::Status::Success != status)
		{
			cout << "\t" << chThis << " Failed!" << std::endl;
			return false; // fail
		}

		pDone[i] = true;

		cout << "\t" << chThis << " done" << std::endl;
		if (++nDone == _countof(pArr))
			break;
	}

	return true;
}

Amount SetCids(beam::Negotiator::IBase& neg, const Amount* p, size_t n, uint32_t code, uint32_t i0 = 0)
{
	std::vector<CoinID> vec;
	vec.resize(n);
	Amount sum = 0;

	for (size_t i = 0; i < n; i++)
	{
		CoinID& cid = vec[i];
		cid = Zero;

		cid.m_Type = Key::Type::Regular;
		cid.m_Idx = i0 + static_cast<uint32_t>(i);

        cid.m_Value = p[i];
		sum += p[i];
	}

	neg.Set(vec, code);
	return sum;
}

void TestNegotiation()
{
	using namespace Negotiator;

	cout << "TestNegotiation" << std::endl;

	const Amount valMSig = 11;
	Height hLock = 1440;

	WithdrawTx::CommonParam cpWd;
	cpWd.m_Krn2.m_pLock = &hLock;

	Multisig pT1[2];
	Storage::Map pS1[2];

	for (size_t i = 0; i < _countof(pT1); i++)
	{
		IBase& v = pT1[i];

		uintBig seed;
		ECC::GenRandom(seed);
		HKdf::Create(v.m_pKdf, seed);

		v.m_pStorage = pS1 + i;

		CoinID cid(Zero);
		cid.m_Value = valMSig;
		cid.m_Idx = 500;
		cid.m_Type = FOURCC_FROM(msg2);
		v.Set(cid, Multisig::Codes::Cid);

		v.Set(uint32_t(1), Multisig::Codes::ShareResult);
	}

	WALLET_CHECK(RunNegLoop(pT1[0], pT1[1], "MuSig"));


	MultiTx pT2[2];
	Storage::Map pS2[2];

	for (size_t i = 0; i < _countof(pT2); i++)
	{
		IBase& v = pT2[i];
		v.m_pKdf = pT1[i].m_pKdf;
		v.m_pStorage = pS2 + i;
	}

	const Amount pIn0[] = { 30, 50, 45 };
	const Amount pOut0[] = { 11, 12 };

	const Amount pIn1[] = { 6 };
	const Amount pOut1[] = { 17, 55 };

	Amount fee = valMSig;

	fee += SetCids(pT2[0], pIn0, _countof(pIn0), MultiTx::Codes::InpCids);
	fee -= SetCids(pT2[0], pOut0, _countof(pOut0), MultiTx::Codes::OutpCids, 700);

	fee += SetCids(pT2[1], pIn1, _countof(pIn1), MultiTx::Codes::InpCids);
	fee -= SetCids(pT2[1], pOut1, _countof(pOut1), MultiTx::Codes::OutpCids, 500);

	for (size_t i = 0; i < _countof(pT2); i++)
	{
		IBase& v = pT2[i];
		v.Set(fee, MultiTx::Codes::KrnFee);

		CoinID cid(Zero);
		cid.m_Value = valMSig;
		cid.m_Idx = 500;
		cid.m_Type = FOURCC_FROM(msg2);
		v.Set(cid, MultiTx::Codes::InpMsCid);

		uint32_t idxTrg = MultiTx::Codes::InpMsCommitment;
		uint32_t idxSrc = Multisig::Codes::Commitment;

		pS2[i][idxTrg] = pS1[i][idxSrc];
	}

	WALLET_CHECK(RunNegLoop(pT2[0], pT2[1], "Transaction-with-MuSig"));

	WithdrawTx pT3[2];
	Storage::Map pS3[2];

	for (size_t i = 0; i < _countof(pT3); i++)
	{
		WithdrawTx& v = pT3[i];
		v.m_pKdf = pT1[i].m_pKdf;
		v.m_pStorage = pS3 + i;

		WithdrawTx::Worker wrk(v);

		// new multisig
		CoinID ms0(Zero);
		ms0.m_Value = valMSig;
		ms0.m_Idx = 500;
		ms0.m_Type = FOURCC_FROM(msg2);

		CoinID ms1 = ms0;
		ms1.m_Idx = 800;

		ECC::Point comm0;
		WALLET_CHECK(pT1[i].Get(comm0, Multisig::Codes::Commitment));


		std::vector<CoinID> vec;
		vec.resize(1, Zero);
		vec[0].m_Idx = 315;
		vec[0].m_Type = Key::Type::Regular;

		Amount half = valMSig / 2;
		vec[0].m_Value = i ? half : (valMSig - half);

		v.Setup(true, &ms1, &ms0, &comm0, &vec, cpWd);
	}

	WALLET_CHECK(RunNegLoop(pT3[0], pT3[1], "Withdraw-Tx ritual"));


	struct ChannelData
	{
		CoinID m_msMy;
        CoinID m_msPeer;
		ECC::Point m_CommPeer;
	};

	ChannelOpen pT4[2];
	Storage::Map pS4[2];
	ChannelData pCData[2];

	for (size_t i = 0; i < _countof(pT4); i++)
	{
		ChannelOpen& v = pT4[i];
		v.m_pKdf = pT1[i].m_pKdf;
		v.m_pStorage = pS4 + i;

		ChannelOpen::Worker wrk(v);

		Amount half = valMSig / 2;
		Amount nMyValue = i ? half : (valMSig - half);

		std::vector<CoinID> vIn, vOutWd;
		vIn.resize(1, Zero);
		vIn[0].m_Idx = 215;
		vIn[0].m_Type = Key::Type::Regular;
		vIn[0].m_Value = nMyValue;

		vOutWd.resize(1, Zero);
		vOutWd[0].m_Idx = 216;
		vOutWd[0].m_Type = Key::Type::Regular;
		vOutWd[0].m_Value = nMyValue;

		CoinID ms0(Zero);
		ms0.m_Value = valMSig;
		ms0.m_Type = FOURCC_FROM(msg2);
		ms0.m_Idx = 220;

		CoinID msA = ms0;
		msA.m_Idx++;
		CoinID msB = msA;
		msB.m_Idx++;

		v.Setup(true, &vIn, nullptr, &ms0, MultiTx::KernelParam(), &msA, &msB, &vOutWd, cpWd);

		ChannelData& cd = pCData[i];
		cd.m_msMy = i ? msB : msA;
		cd.m_msPeer = i ? msA : msB;
	}

	WALLET_CHECK(RunNegLoop(pT4[0], pT4[1], "Lightning channel open"));

	for (int i = 0; i < 2; i++)
	{
		ChannelOpen::Result r;
		ChannelOpen::Worker wrk(pT4[i]);
		pT4[i].get_Result(r);

		WALLET_CHECK(!r.m_tx1.m_vKernels.empty());
		WALLET_CHECK(!r.m_tx2.m_vKernels.empty());
		WALLET_CHECK(!r.m_txPeer2.m_vKernels.empty());

		pCData[i].m_CommPeer = r.m_CommPeer1;
	}


	ChannelUpdate pT5[2];
	Storage::Map pS5[2];


	for (size_t i = 0; i < _countof(pT5); i++)
	{
		ChannelUpdate& v = pT5[i];
		v.m_pKdf = pT1[i].m_pKdf;
		v.m_pStorage = pS5 + i;

		ChannelUpdate::Worker wrk(v);

		Amount nPart = valMSig / 3;
		Amount nMyValue = i ? nPart : (valMSig - nPart);

		CoinID ms0;
		ECC::Point comm0;
		{
			ChannelOpen::Worker wrk2(pT4[i]);
			pT4[i].m_MSig.Get(comm0, Multisig::Codes::Commitment);
			pT4[i].m_MSig.Get(ms0, Multisig::Codes::Cid);
		}

        CoinID msA = ms0;
		msA.m_Idx += 15;
		CoinID msB = msA;
		msB.m_Idx++;

		std::vector<CoinID> vOutWd;
		vOutWd.resize(1, Zero);
		vOutWd[0].m_Idx = 216;
		vOutWd[0].m_Type = Key::Type::Regular;
		vOutWd[0].m_Value = nMyValue;

		ChannelData& cd = pCData[i];

		v.Setup(true, &ms0, &comm0, &msA, &msB, &vOutWd, cpWd, &cd.m_msMy, &cd.m_msPeer, &cd.m_CommPeer);
	}

	WALLET_CHECK(RunNegLoop(pT5[0], pT5[1], "Lightning channel update"));

	for (int i = 0; i < 2; i++)
	{
		ChannelUpdate::Result r;
		ChannelUpdate::Worker wrk(pT5[i]);
		pT5[i].get_Result(r);

		WALLET_CHECK(!r.m_tx1.m_vKernels.empty());
		WALLET_CHECK(!r.m_tx2.m_vKernels.empty());
		WALLET_CHECK(!r.m_txPeer2.m_vKernels.empty());

		WALLET_CHECK(r.m_RevealedSelfKey && r.m_PeerKeyValid);
	}
}

void TestKeyKeeper(IPrivateKeyKeeper2::Ptr externalKeyKeeper = {}, size_t index = 3)
{
    struct Peer
    {
        IPrivateKeyKeeper2::Ptr m_pKk;
        WalletIDKey m_KeyID;
        PeerID m_ID;
    };

    struct MyKeeKeeper
        :public LocalPrivateKeyKeeperStd
    {
        using LocalPrivateKeyKeeperStd::LocalPrivateKeyKeeperStd;

        bool IsTrustless() override { return true; }
    };

    Peer pPeer[2];

    for (size_t i = 0; i < _countof(pPeer); i++)
    {
        Key::IKdf::Ptr pKdf;
        HKdf::Create(pKdf, 12345U + i); // random kdf

        Peer& p = pPeer[i];
        if (i != index)
        {
            p.m_pKk = std::make_shared<MyKeeKeeper>(pKdf);
            Cast::Up<MyKeeKeeper>(*p.m_pKk).m_State.m_hvLast = 334U + i;
        }
        else
        {
            p.m_pKk = externalKeyKeeper;
        }

        p.m_KeyID = 14 + i;

        // get ID
        IPrivateKeyKeeper2::Method::get_Kdf m;
        m.m_Root = true;
        WALLET_CHECK(IPrivateKeyKeeper2::Status::Success == p.m_pKk->InvokeSync(m));
        WALLET_CHECK(!m.m_pKdf); // we're testing in trustless mode
        WALLET_CHECK(m.m_pPKdf);

        Hash::Value hv;
        Key::ID(p.m_KeyID, Key::Type::WalletID).get_Hash(hv);

        Point::Native ptN;
        m.m_pPKdf->DerivePKeyG(ptN, hv);

        Point pt = ptN;
        p.m_ID = pt.m_X;
    }

    Peer& s = pPeer[0];
    Peer& r = pPeer[1];

    // 1st sender invocation
    IPrivateKeyKeeper2::Method::SignSender mS;
    ZeroObjectUnchecked(mS); // not so good coz it contains vectors. nevermind, it's a test
    mS.m_Peer = r.m_ID;
    mS.m_MyIDKey = s.m_KeyID;
    mS.m_Slot = 12;
    mS.m_pKernel.reset(new TxKernelStd);
    mS.m_pKernel->m_Fee = 315;
    mS.m_pKernel->m_Height.m_Min = Rules::get().pForks[1].m_Height + 19;
    mS.m_pKernel->m_Height.m_Max = mS.m_pKernel->m_Height.m_Min + 700;
    mS.m_vInputs.push_back(CoinID(515, 2342, Key::Type::Regular, 11));
    mS.m_vOutputs.push_back(CoinID(70, 2343, Key::Type::Change));

    WALLET_CHECK(IPrivateKeyKeeper2::Status::Success == s.m_pKk->InvokeSync(mS));

    // Receiver invocation
    IPrivateKeyKeeper2::Method::SignReceiver mR;
    ZeroObjectUnchecked(mR);
    mR.m_Peer = s.m_ID;
    mR.m_MyIDKey = r.m_KeyID;
    mR.m_pKernel = std::move(mS.m_pKernel);
    mR.m_vInputs.push_back(CoinID(3, 2344, Key::Type::Regular));
    mR.m_vOutputs.push_back(CoinID(125, 2345, Key::Type::Regular));
    mR.m_vOutputs.push_back(CoinID(8, 2346, Key::Type::Regular));

    // adjust kernel height a little
    mR.m_pKernel->m_Height.m_Min += 2;
    mR.m_pKernel->m_Height.m_Max += 3;

    WALLET_CHECK(IPrivateKeyKeeper2::Status::Success == r.m_pKk->InvokeSync(mR));

    // 2nd sender invocation
    mS.m_pKernel = std::move(mR.m_pKernel);
    mS.m_kOffset = mR.m_kOffset;
    mS.m_PaymentProofSignature = mR.m_PaymentProofSignature;

    WALLET_CHECK(IPrivateKeyKeeper2::Status::Success == s.m_pKk->InvokeSync(mS));

    TxKernelStd::Ptr pKrn = std::move(mS.m_pKernel);
    pKrn->UpdateID();

    Height hScheme = pKrn->m_Height.m_Min;
    Point::Native exc;
    WALLET_CHECK(pKrn->IsValid(hScheme, exc));

    // build the whole tx
    Transaction tx;

    for (size_t i = 0; i < _countof(pPeer); i++)
    {
        Peer& p = pPeer[i];

        const IPrivateKeyKeeper2::Method::InOuts& io = i ?
            Cast::Down<IPrivateKeyKeeper2::Method::InOuts>(mR) :
            Cast::Down<IPrivateKeyKeeper2::Method::InOuts>(mS);

        for (size_t j = 0; j < io.m_vInputs.size(); j++)
        {
            const CoinID& cid = io.m_vInputs[j];

            // build input commitment
            Point::Native comm;
            WALLET_CHECK(IPrivateKeyKeeper2::Status::Success == p.m_pKk->get_Commitment(comm, cid));

            tx.m_vInputs.emplace_back();
            tx.m_vInputs.back().reset(new Input);
            tx.m_vInputs.back()->m_Commitment = comm;
        }

        for (size_t j = 0; j < io.m_vOutputs.size(); j++)
        {
            IPrivateKeyKeeper2::Method::CreateOutput m;
            m.m_Cid = io.m_vOutputs[j];
            m.m_hScheme = hScheme;
            WALLET_CHECK(IPrivateKeyKeeper2::Status::Success == p.m_pKk->InvokeSync(m));

            tx.m_vOutputs.push_back(std::move(m.m_pResult));
        }
    }

    tx.m_vKernels.push_back(std::move(pKrn));
    tx.m_Offset = mS.m_kOffset;
    tx.Normalize();

    Transaction::Context::Params pars;
    Transaction::Context ctx(pars);
    ctx.m_Height.m_Min = hScheme;
    WALLET_CHECK(tx.IsValid(ctx));
}

void TestVouchers()
{
    cout << "\nTesting wallets vouchers exchange...\n";

    io::Reactor::Ptr mainReactor{ io::Reactor::create() };
    io::Reactor::Scope scope(*mainReactor);

    TestNodeNetwork::Shared tnns;

    struct MyWallet
        :public Wallet
    {
        std::vector<ShieldedTxo::Voucher> m_Vouchers;
        WalletAddress m_MyAddr;
        TestNodeNetwork::Ptr m_MyNetwork;

        MyWallet(IWalletDB::Ptr pDb, const std::shared_ptr<TestWalletNetwork>& pTwn, TestNodeNetwork::Shared& tnns)
            :Wallet(pDb)
        {
            pDb->createAddress(m_MyAddr);
            pDb->saveAddress(m_MyAddr);

            m_MyNetwork = make_shared<TestNodeNetwork>(tnns, *this);

            AddMessageEndpoint(pTwn);
            SetNodeEndpoint(m_MyNetwork);

            pTwn->m_Map[m_MyAddr.m_walletID].m_pSink = this;

            Cast::Down<FlyClient>(*this).OnOwnedNode(Zero, true); // hack, disable wallet's logic according to which it won't reply with voucher without owned node.
        }

        virtual void OnVouchersFrom(const WalletAddress&, const WalletID& myAddr, std::vector<ShieldedTxo::Voucher>&& res) override
        {
            m_Vouchers = std::move(res);
            io::Reactor::get_Current().stop();
        }
    };

    auto twn = make_shared<TestWalletNetwork>();

    IWalletDB::Ptr pDbSnd = createSenderWalletDB();
    MyWallet sender(pDbSnd, twn, tnns);
    MyWallet receiver(createReceiverWalletDB(), twn, tnns);

    WalletAddress addr = receiver.m_MyAddr;
    addr.m_OwnID = 0;
    pDbSnd->saveAddress(addr);

    sender.RequestVouchersFrom(receiver.m_MyAddr.m_walletID, sender.m_MyAddr.m_walletID, 15);

    io::Timer::Ptr timer = io::Timer::create(*mainReactor);
    timer->start(1000, true, []() { io::Reactor::get_Current().stop(); });

    mainReactor->run();

    WALLET_CHECK(!sender.m_Vouchers.empty());
}

void TestAddressGeneration()
{
    io::Reactor::Ptr mainReactor{ io::Reactor::create() };
    io::Reactor::Scope scope(*mainReactor);
    auto db = createSenderWalletDB();
    auto a1 = GenerateAddress(db, TxAddressType::Regular, false, "test", WalletAddress::ExpirationStatus::Never);
    WalletID w1;
    WALLET_CHECK(w1.FromHex(a1));
    auto wa1 = db->getAddress(a1);
    WALLET_CHECK(wa1);
    WALLET_CHECK(wa1->m_label == "test");
    WALLET_CHECK(wa1->isPermanent());
    WALLET_CHECK(GetAddressType(a1) == TxAddressType::Regular);
    
    auto a2 = GenerateAddress(db, TxAddressType::Regular, true, "test2", WalletAddress::ExpirationStatus::Never, a1);
    WALLET_CHECK(GetAddressType(a2) == TxAddressType::Regular);
    auto p2 = ParseParameters(a2);
    WALLET_CHECK(p2);
    auto peerID2= p2->GetParameter<WalletID>(TxParameterID::PeerID);
    WALLET_CHECK(peerID2);
    auto& ww1 = *peerID2;
    WALLET_CHECK(ww1.cmp(w1) == 0);


    auto a3 = GenerateAddress(db, TxAddressType::Offline, true, "test2", WalletAddress::ExpirationStatus::Never, "", 10);
    WALLET_CHECK(GetAddressType(a3) == TxAddressType::Offline);

    auto a4 = GenerateAddress(db, TxAddressType::MaxPrivacy);
    WALLET_CHECK(GetAddressType(a4) == TxAddressType::MaxPrivacy);

    auto a5 = GenerateAddress(db, TxAddressType::PublicOffline);
    WALLET_CHECK(GetAddressType(a5) == TxAddressType::PublicOffline);

}

#if defined(BEAM_HW_WALLET)

//IWalletDB::Ptr createSqliteWalletDB()
//{
//    const char* dbName = "wallet.db";
//    if (boost::filesystem::exists(dbName))
//    {
//        boost::filesystem::remove(dbName);
//    }
//    ECC::NoLeak<ECC::uintBig> seed;
//    seed.V = Zero;
//    auto walletDB = WalletDB::init(dbName, string("pass123"), seed, io::Reactor::get_Current().shared_from_this());
//    beam::Block::SystemState::ID id = { };
//    id.m_Height = 134;
//    walletDB->setSystemStateID(id);
//    return walletDB;
//}
//
//void TestHWTransaction(IPrivateKeyKeeper& pkk)
//{
//    io::Reactor::Ptr mainReactor{ io::Reactor::create() };
//    io::Reactor::Scope scope(*mainReactor);
//
//    Point::Native totalPublicExcess = Zero;
//
//    std::vector<Coin::ID> inputCoins =
//    {
//        {40, 0, Key::Type::Regular},
//    };
//
//    std::vector<Coin::ID> outputCoins =
//    {
//        {16, 0, Key::Type::Regular},
//        {24, 0, Key::Type::Regular},
//    };
//
//    beam::Amount fee = 0;
//    ECC::Scalar::Native offset = Zero;
//    offset.GenRandomNnz();
//
//    {
//
//        Point::Native publicAmount = Zero;
//        Amount amount = 0;
//        for (const auto& cid : inputCoins)
//        {
//            amount += cid.m_Value;
//        }
//        AmountBig::AddTo(publicAmount, amount);
//        amount = 0;
//        publicAmount = -publicAmount;
//        for (const auto& cid : outputCoins)
//        {
//            amount += cid.m_Value;
//        }
//        AmountBig::AddTo(publicAmount, amount);
//
//        Point::Native publicExcess = Context::get().G * offset;
//
//        {
//            Point::Native commitment;
//
//            for (const auto& output : outputCoins)
//            {
//                if (commitment.Import(pkk.GeneratePublicKeySync(output, Zero, true)))
//                {
//                    publicExcess += commitment;
//                }
//            }
//
//            publicExcess = -publicExcess;
//            for (const auto& input : inputCoins)
//            {
//                if (commitment.Import(pkk.GeneratePublicKeySync(input, Zero, true)))
//                {
//                    publicExcess += commitment;
//                }
//            }
//        }
//
//        publicExcess += publicAmount;
//
//        totalPublicExcess = publicExcess;
//    }
//
//    {
//        ECC::Point::Native peerPublicNonce = Zero;
//
//        TxKernel kernel;
//        kernel.m_Fee = fee;
//        kernel.m_Height = { 25000, 27500 };
//        kernel.m_Commitment = totalPublicExcess;
//
//        ECC::Hash::Value message;
//        kernel.get_Hash(message);
//
//        KernelParameters kernelParameters;
//        kernelParameters.fee = fee;
//
//        kernelParameters.height = { 25000, 27500 };
//        kernelParameters.commitment = totalPublicExcess;
//
//        Signature signature;
//
//        ECC::Point::Native publicNonce;
//        uint8_t nonceSlot = (uint8_t)pkk.AllocateNonceSlotSync();
//        publicNonce.Import(pkk.GenerateNonceSync(nonceSlot));
//
//
//        signature.m_NoncePub = publicNonce + peerPublicNonce;
//        signature.m_k = pkk.SignSync(inputCoins, outputCoins, offset, nonceSlot, kernelParameters, publicNonce + peerPublicNonce);
//
//        if (signature.IsValid(message, totalPublicExcess))
//        {
//            LOG_DEBUG() << "Ok, signature is valid :)";
//        }
//        else
//        {
//            LOG_ERROR() << "Error, invalid signature :(";
//        }
//    }
//}

#include "mnemonic/mnemonic.h"

void TestHWCommitment()
{
    cout << "Test HW commitment" << std::endl;

    io::Reactor::Ptr mainReactor{ io::Reactor::create() };
    io::Reactor::Scope scope(*mainReactor);

    const CoinID cid(100500, 15, Key::Type::Regular, 7);
    const Height hScheme = 100500;
    ECC::NoLeak<ECC::HKdfPub::Packed> owner1, owner2;
    Point comm1, comm2;
    auto extractOwner = [](Key::IPKdf::Ptr pubKdf, ECC::NoLeak<ECC::HKdfPub::Packed>& p)
    {
        assert(pubKdf->ExportP(nullptr) == sizeof(p));
        pubKdf->ExportP(&p);
        const uint8_t* pp = reinterpret_cast<const uint8_t*>(&p.V);
        cout << "Owner bin: " << to_hex(pp, sizeof(p.V)) << std::endl;  
    };
    {
        Scalar::Native secretKey;

        //beam::WordList generatedPhrases = {"budget", "focus", "surface", "plug", "dragon", "elephant", "token", "child", "kitchen", "coast", "lounge", "mean" };
        beam::WordList generatedPhrases = { "copy", "vendor", "shallow", "raven", "coffee", "appear", "book", "blast", "lock", "exchange", "farm", "glue" };
        //phrase that is used in beam-hw-crypto tests
        //beam::WordList generatedPhrases = {"edge", "video", "genuine", "moon", "vibrant", "hybrid", "forum", "climb", "history", "iron", "involve", "sausage"};

        auto buf = beam::decodeMnemonic(generatedPhrases);

        SecString secretSeed;
        secretSeed.assign(buf.data(), buf.size());

        Key::IKdf::Ptr kdf;
        ECC::HKdf::Create(kdf, secretSeed.hash().V);

        Key::IPKdf::Ptr pubKdf = kdf;
        LocalPrivateKeyKeeperStd keyKeeper(kdf);

        extractOwner(pubKdf, owner1);

        ECC::Point::Native pt2;
        WALLET_CHECK(keyKeeper.get_Commitment(pt2, cid) == IPrivateKeyKeeper2::Status::Success);

        comm1 = pt2;
        LOG_INFO() << "commitment is " << comm1;

        
        {
            ECC::Point::Native comm3;
            IPrivateKeyKeeper2::Method::CreateOutput m;
            m.m_Cid = cid;
            m.m_hScheme = hScheme;
            WALLET_CHECK(IPrivateKeyKeeper2::Status::Success == keyKeeper.InvokeSync(m));
            WALLET_CHECK(m.m_pResult && m.m_pResult->IsValid(hScheme, comm3));
            WALLET_CHECK(comm3 == pt2);
        }
    }

    {
        HWWallet hw;
        auto keyKeeper = hw.getKeyKeeper(hw.getDevices()[0]);

        {
            IPrivateKeyKeeper2::Method::get_Kdf m;
            m.m_Root = true;
            WALLET_CHECK(keyKeeper->InvokeSync(m) == IPrivateKeyKeeper2::Status::Success);
            extractOwner(m.m_pPKdf, owner2);
        }

        ECC::Point::Native pt2;
        WALLET_CHECK(keyKeeper->get_Commitment(pt2, cid) == IPrivateKeyKeeper2::Status::Success);
        comm2 = pt2;

        LOG_INFO() << "HW commitment is " << comm2;

        {
            ECC::Point::Native comm3;
            IPrivateKeyKeeper2::Method::CreateOutput m;
            m.m_Cid = cid;
            m.m_hScheme = hScheme;
            WALLET_CHECK(IPrivateKeyKeeper2::Status::Success == keyKeeper->InvokeSync(m));
            WALLET_CHECK(m.m_pResult && m.m_pResult->IsValid(hScheme, comm3));
            WALLET_CHECK(comm3 == pt2);
        }
    }

    WALLET_CHECK(comm1 == comm2);
}

void TestHWWallet()
{
    cout << "Test HW wallet" << std::endl;
    
    io::Reactor::Ptr mainReactor{ io::Reactor::create() };
    io::Reactor::Scope scope(*mainReactor);

    HWWallet hw;

    auto keyKeeper = hw.getKeyKeeper(hw.getDevices()[0]);

    TestKeyKeeper(keyKeeper, 1);
    TestKeyKeeper(keyKeeper, 0);
}
#endif

int main()
{
    int logLevel = LOG_LEVEL_WARNING; 
#if LOG_VERBOSE_ENABLED
    logLevel = LOG_LEVEL_VERBOSE;
#endif
    const auto path = boost::filesystem::system_complete("logs");
    auto logger = beam::Logger::create(logLevel, logLevel, logLevel, "wallet_test", path.string());

    ECC::PseudoRandomGenerator prg;
    prg.m_hv = 125U;


    Rules::get().FakePoW = true;
	Rules::get().pForks[1].m_Height = 100500; // needed for lightning network to work
    //Rules::get().DA.MaxAhead_s = 90;// 60 * 1;
    Rules::get().UpdateChecksum();

    wallet::g_AssetsEnabled = true;

    storage::HookErrors();
    TestTxList();
    TestKeyKeeper();

    TestVouchers();

    TestAddressGeneration();

    //TestBbsDecrypt();

    TestConvertions();
    TestTxParameters();
    
    TestClient();
    TestSendingWithWalletID();
    
    TestMultiUserWallet();
    
    TestNegotiation();
    
    TestP2PWalletNegotiationST();
    
    TestTxRollback();
    
    {
        io::Reactor::Ptr mainReactor{ io::Reactor::create() };
        io::Reactor::Scope scope(*mainReactor);
        //TestWalletNegotiation(CreateWalletDB<TestWalletDB>(), CreateWalletDB<TestWalletDB2>());
        TestWalletNegotiation(createSenderWalletDB(), createReceiverWalletDB());
    }
    
    TestSplitTransaction();
    
    TestMinimalFeeTransaction();
    
    TestTxToHimself();
    
    TestExpiredTransaction();
    TestNoResponse();
    TestTransactionUpdate();
    //TestTxPerformance();
  //TestTxNonces();
  
    TestTxExceptionHandling();
    
   
    // @nesbox: disabled tests, they work only if device connected
#if defined(BEAM_HW_WALLET)
    TestHWCommitment();
    TestHWWallet();
#endif

    //TestBbsMessages();
    //TestBbsMessages2();

    Rules::get().pForks[1].m_Height = 20;
    Rules::get().pForks[2].m_Height = 20;
    Rules::get().pForks[3].m_Height = 20;
    Rules::get().UpdateChecksum();

    TestSendingShielded();
    TestCalculateShieldedCoinsSelection();

    TestContractInvoke();

    assert(g_failureCount == 0);
    return WALLET_CHECK_RESULT;
}<|MERGE_RESOLUTION|>--- conflicted
+++ resolved
@@ -75,31 +75,9 @@
     struct ApiTest: beam::wallet::WalletApi
     {
         using WalletApi::WalletApi;
-        void sendMessage(const json& msg) override
-        {
-<<<<<<< HEAD
-=======
-            throw std::runtime_error("not impl");
-        }
-
-#ifdef BEAM_ATOMIC_SWAP_SUPPORT
-        const IAtomicSwapProvider& getAtomicSwapProvider() const override
-        {
-            return m_atomicSwapProvider;
-        }
-#endif  // BEAM_ATOMIC_SWAP_SUPPORT
-
-        IWalletDB::Ptr m_walletDB;
-        Wallet& m_wallet;
-        IAtomicSwapProvider& m_atomicSwapProvider;
-    };
-
-    struct ApiHandler : beam::wallet::WalletApiHandler
-    {
-        using beam::wallet::WalletApiHandler::WalletApiHandler;
         
         std::vector<json> m_Messages;
-        void serializeMsg(const json& msg) override
+        void sendMessage(const json& msg) override
         {
             m_Messages.push_back(msg);
         }
@@ -114,12 +92,8 @@
         {
             WALLET_CHECK(m_Messages.size() == 1);
             WALLET_CHECK(m_Messages[0]["result"][0]["height"] == h);
->>>>>>> 66a0d9b2
-        }
-
+        }
     };
-
-    
 
     void TestTxList()
     {
@@ -188,7 +162,7 @@
                 .SetParameter(TxParameterID::CreateTime, createTime));
             createTime += 1000;
         }
-
+        
         mainReactor->run();
         sw.stop();
 
@@ -217,57 +191,54 @@
         sw.start();
         for (int i = 0; i < 100; ++i)
         {
-<<<<<<< HEAD
             api.onMessage(1, message);
-=======
-            handler.onMessage(1, message);
-            handler.TestTxListResSize(10);
-            handler.m_Messages.clear();
+            api.TestTxListResSize(10);
+            api.m_Messages.clear();
         }
         sw.stop();
         cout << "TxList  elapsed time: " << sw.milliseconds() << " ms\n";
 
         message.count = 10;
         message.skip = 0;
-        handler.onMessage(1, message);
-        handler.TestTxListResSize(10);
-        handler.m_Messages.clear();
+        api.onMessage(1, message);
+        api.TestTxListResSize(10);
+        api.m_Messages.clear();
 
         message.count = 100;
         message.skip = 0;
-        handler.onMessage(1, message);
-        handler.TestTxListResSize(64);
-        handler.m_Messages.clear();
+        api.onMessage(1, message);
+        api.TestTxListResSize(64);
+        api.m_Messages.clear();
 
         message.count = 100;
         message.skip = 10;
-        handler.onMessage(1, message);
-        handler.TestTxListResSize(54);
-        handler.m_Messages.clear();
+        api.onMessage(1, message);
+        api.TestTxListResSize(54);
+        api.m_Messages.clear();
 
         message.count = 10;
         message.skip = 10;
-        handler.onMessage(1, message);
-        handler.TestTxListResSize(10);
-        handler.m_Messages.clear();
+        api.onMessage(1, message);
+        api.TestTxListResSize(10);
+        api.m_Messages.clear();
 
         message.count = 10;
         message.skip = 63;
-        handler.onMessage(1, message);
-        handler.TestTxListResSize(1);
-        handler.m_Messages.clear();
+        api.onMessage(1, message);
+        api.TestTxListResSize(1);
+        api.m_Messages.clear();
 
         message.count = 10;
         message.skip = 64;
-        handler.onMessage(1, message);
-        handler.TestTxListResSize(0);
-        handler.m_Messages.clear();
+        api.onMessage(1, message);
+        api.TestTxListResSize(0);
+        api.m_Messages.clear();
 
         message.count = 10;
         message.skip = 65;
-        handler.onMessage(1, message);
-        handler.TestTxListResSize(0); 
-        handler.m_Messages.clear();
+        api.onMessage(1, message);
+        api.TestTxListResSize(0);
+        api.m_Messages.clear();
 
         Timestamp t = std::numeric_limits<Timestamp>::max();
         int count = 0;
@@ -295,12 +266,11 @@
             message2.withAssets = false;
             message2.filter.height = p.second;
 
-            handler.onMessage(1, message2);
-            handler.TestTxListResSize(1);
-            handler.TestTxListResHeight(p.second);
-
-            handler.m_Messages.clear();
->>>>>>> 66a0d9b2
+            api.onMessage(1, message2);
+            api.TestTxListResSize(1);
+            api.TestTxListResHeight(p.second);
+
+            api.m_Messages.clear();
         }
     }
 
@@ -3313,8 +3283,8 @@
     TestNoResponse();
     TestTransactionUpdate();
     //TestTxPerformance();
-  //TestTxNonces();
-  
+    //TestTxNonces();
+    
     TestTxExceptionHandling();
     
    
