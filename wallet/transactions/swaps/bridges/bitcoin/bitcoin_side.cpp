--- conflicted
+++ resolved
@@ -1,1077 +1,1069 @@
-// Copyright 2019 The Beam Team
-//
-// Licensed under the Apache License, Version 2.0 (the "License");
-// you may not use this file except in compliance with the License.
-// You may obtain a copy of the License at
-//
-//    http://www.apache.org/licenses/LICENSE-2.0
-//
-// Unless required by applicable law or agreed to in writing, software
-// distributed under the License is distributed on an "AS IS" BASIS,
-// WITHOUT WARRANTIES OR CONDITIONS OF ANY KIND, either express or implied.
-// See the License for the specific language governing permissions and
-// limitations under the License.
-
-#include "bitcoin_side.h"
-
-#include "common.h"
-#include "core/block_crypt.h"
-#include "utility/logger.h"
-
-#include "bitcoin/bitcoin.hpp"
-#include "nlohmann/json.hpp"
-
-using namespace ECC;
-using json = nlohmann::json;
-
-namespace
-{
-    constexpr uint32_t kExternalHeightMaxDifference = 5;
-
-    libbitcoin::chain::script AtomicSwapContract(const libbitcoin::ec_compressed& publicKeyA
-        , const libbitcoin::ec_compressed& publicKeyB
-        , const libbitcoin::ec_compressed& publicKeySecret
-        , int64_t locktime)
-    {
-        using namespace libbitcoin::machine;
-
-        operation::list contract_operations;
-
-        contract_operations.emplace_back(operation(opcode::if_)); // Normal redeem path
-        {
-            // Verify 2 of 2 multi signature is being used to redeem the output.
-            contract_operations.emplace_back(operation(opcode::push_positive_2));
-            contract_operations.emplace_back(operation(libbitcoin::to_chunk(publicKeyB)));
-            contract_operations.emplace_back(operation(libbitcoin::to_chunk(publicKeySecret)));
-            contract_operations.emplace_back(operation(opcode::push_positive_2));
-            contract_operations.emplace_back(operation(opcode::checkmultisig));
-        }
-        contract_operations.emplace_back(operation(opcode::else_)); // Refund path
-        {
-            // Verify locktime and drop it off the stack (which is not done by CLTV).
-            operation locktimeOp;
-            locktimeOp.from_string(std::to_string(locktime));
-            contract_operations.emplace_back(locktimeOp);
-            contract_operations.emplace_back(operation(opcode::checklocktimeverify));
-            contract_operations.emplace_back(operation(opcode::drop));
-
-            // Verify our signature is being used to redeem the output.
-            contract_operations.emplace_back(operation(libbitcoin::to_chunk(publicKeyA)));
-            contract_operations.emplace_back(operation(opcode::checksig));
-        }
-        contract_operations.emplace_back(operation(opcode::endif));
-
-        return libbitcoin::chain::script(contract_operations);
-    }
-
-    libbitcoin::chain::script CreateAtomicSwapContract(const beam::wallet::BaseTransaction& tx, bool isBtcOwner, uint8_t addressVersion)
-    {
-        using namespace beam;
-        using namespace beam::wallet;
-
-        libbitcoin::wallet::ec_public secretPublicKey;
-
-        if (NoLeak<uintBig> secretPrivateKey; tx.GetParameter(TxParameterID::AtomicSwapSecretPrivateKey, secretPrivateKey.V, SubTxIndex::BEAM_REDEEM_TX))
-        {
-            // secretPrivateKey -> secretPublicKey
-            libbitcoin::ec_secret secret;
-            std::copy(std::begin(secretPrivateKey.V.m_pData), std::end(secretPrivateKey.V.m_pData), secret.begin());
-            libbitcoin::wallet::ec_private privateKey(secret, addressVersion);
-
-            secretPublicKey = privateKey.to_public();
-        }
-        else
-        {
-            Point publicKeyPoint = tx.GetMandatoryParameter<Point>(TxParameterID::AtomicSwapSecretPublicKey, SubTxIndex::BEAM_REDEEM_TX);
-
-            // publicKeyPoint -> secretPublicKey
-            auto publicKeyRaw = SerializePubkey(ConvertPointToPubkey(publicKeyPoint));
-            secretPublicKey = libbitcoin::wallet::ec_public(publicKeyRaw);
-        }
-
-        Timestamp locktime = tx.GetMandatoryParameter<Timestamp>(TxParameterID::AtomicSwapExternalLockTime);
-        std::string peerSwapPublicKeyStr = tx.GetMandatoryParameter<std::string>(TxParameterID::AtomicSwapPeerPublicKey);
-        std::string localPublicKeyStr = tx.GetMandatoryParameter<std::string>(TxParameterID::AtomicSwapPublicKey);
-
-        libbitcoin::wallet::ec_public senderPublicKey(isBtcOwner ? localPublicKeyStr : peerSwapPublicKeyStr);
-        libbitcoin::wallet::ec_public receiverPublicKey(isBtcOwner ? peerSwapPublicKeyStr : localPublicKeyStr);
-
-        return AtomicSwapContract(senderPublicKey.point(), receiverPublicKey.point(), secretPublicKey.point(), locktime);
-    }
-
-    libbitcoin::ec_secret GetWithdrawTxLocalSecret(const beam::wallet::BaseTransaction& tx, beam::wallet::SubTxID subTxID, bool quickRefund)
-    {
-        NoLeak<uintBig> localPrivateKey;
-        if (beam::wallet::SubTxIndex::REFUND_TX == subTxID && quickRefund)
-            localPrivateKey.V = tx.GetMandatoryParameter<uintBig>(beam::wallet::TxParameterID::AtomicSwapPeerPrivateKey);
-        else
-            localPrivateKey.V = tx.GetMandatoryParameter<uintBig>(beam::wallet::TxParameterID::AtomicSwapPrivateKey);
-
-        libbitcoin::ec_secret localSecret;
-        std::copy(std::begin(localPrivateKey.V.m_pData), std::end(localPrivateKey.V.m_pData), localSecret.begin());
-        return localSecret;
-    }
-}
-
-namespace beam::wallet
-{
-    BitcoinSide::BitcoinSide(BaseTransaction& tx, bitcoin::IBridge::Ptr bitcoinBridge, bitcoin::ISettingsProvider& settingsProvider, bool isBeamSide)
-        : m_tx(tx)
-        , m_bitcoinBridge(bitcoinBridge)
-        , m_settingsProvider(settingsProvider)
-        , m_isBtcOwner(!isBeamSide)
-    {
-        m_settingsProvider.AddRef();
-    }
-
-    BitcoinSide::~BitcoinSide()
-    {
-        m_settingsProvider.ReleaseRef();
-    }
-
-    bool BitcoinSide::Initialize()
-    {
-        if (!LoadSwapAddress())
-            return false;
-
-        if (!m_blockCount)
-        {
-            GetBlockCount(true);
-            return false;
-        }
-
-        if (m_isBtcOwner)
-        {
-            InitSecret();
-        }
-
-        InitLocalKeys();
-
-        return true;
-    }
-
-    bool BitcoinSide::InitLockTime()
-    {
-        auto height = m_blockCount;
-        assert(height);
-
-        LOG_DEBUG() << "InitLockTime height = " << height;
-
-        auto externalLockPeriod = height + GetLockTimeInBlocks();
-        m_tx.SetParameter(TxParameterID::AtomicSwapExternalLockTime, externalLockPeriod);
-
-        return true;
-    }
-
-    bool BitcoinSide::ValidateLockTime()
-    {
-        auto height = m_blockCount;
-        assert(height);
-        auto externalLockTime = m_tx.GetMandatoryParameter<Height>(TxParameterID::AtomicSwapExternalLockTime);
-
-        LOG_DEBUG() << "ValidateLockTime height = " << height << " external = " << externalLockTime;
-
-        if (externalLockTime <= height)
-        {
-            return false;
-        }
-
-        double blocksPerBeamBlock = GetBlocksPerHour() / beam::Rules::get().DA.Target_s;
-        Height beamCurrentHeight = m_tx.GetWalletDB()->getCurrentHeight();
-        Height beamHeightDiff = beamCurrentHeight - m_tx.GetMandatoryParameter<Height>(TxParameterID::MinHeight, SubTxIndex::BEAM_LOCK_TX);
-
-        Height peerMinHeight = externalLockTime - GetLockTimeInBlocks();
-        Height peerEstCurrentHeight = peerMinHeight + static_cast<Height>(std::ceil(blocksPerBeamBlock * beamHeightDiff));
-
-        return peerEstCurrentHeight >= height - kExternalHeightMaxDifference
-            && peerEstCurrentHeight <= height + kExternalHeightMaxDifference;
-    }
-
-    void BitcoinSide::AddTxDetails(SetTxParameter& txParameters)
-    {
-        auto txID = m_tx.GetMandatoryParameter<std::string>(TxParameterID::AtomicSwapExternalTxID, SubTxIndex::LOCK_TX);
-        uint32_t outputIndex = m_tx.GetMandatoryParameter<uint32_t>(TxParameterID::AtomicSwapExternalTxOutputIndex, SubTxIndex::LOCK_TX);
-        std::string swapPublicKeyStr = m_tx.GetMandatoryParameter<std::string>(TxParameterID::AtomicSwapPublicKey);
-
-        txParameters.AddParameter(TxParameterID::AtomicSwapPeerPublicKey, swapPublicKeyStr)
-            .AddParameter(TxParameterID::SubTxIndex, SubTxIndex::LOCK_TX)
-            .AddParameter(TxParameterID::AtomicSwapExternalTxID, txID)
-            .AddParameter(TxParameterID::AtomicSwapExternalTxOutputIndex, outputIndex);
-    }
-
-    bool BitcoinSide::ConfirmLockTx()
-    {
-        // wait TxID from peer
-        std::string txID;
-        if (!m_tx.GetParameter(TxParameterID::AtomicSwapExternalTxID, txID, SubTxIndex::LOCK_TX))
-            return false;
-
-        if (m_SwapLockTxConfirmations < GetTxMinConfirmations())
-        {
-            // validate expired?
-
-            GetSwapLockTxConfirmations();
-            return false;
-        }
-
-        return true;
-    }
-
-    bool BitcoinSide::ConfirmRefundTx()
-    {
-        // wait TxID from peer
-        std::string txID;
-        if (!m_tx.GetParameter(TxParameterID::AtomicSwapExternalTxID, txID, SubTxIndex::REFUND_TX))
-            return false;
-
-        if (m_RefundTxConfirmations < GetTxMinConfirmations())
-        {
-            // validate expired?
-
-            GetRefundTxConfirmations();
-            return false;
-        }
-
-        return true;
-    }
-
-    bool BitcoinSide::ConfirmRedeemTx()
-    {
-        // wait TxID from peer
-        std::string txID;
-        if (!m_tx.GetParameter(TxParameterID::AtomicSwapExternalTxID, txID, SubTxIndex::REDEEM_TX))
-            return false;
-
-        if (m_RedeemTxConfirmations < GetTxMinConfirmations())
-        {
-            // validate expired?
-
-            GetRedeemTxConfirmations();
-            return false;
-        }
-
-        return true;
-    }
-
-    bool BitcoinSide::SendLockTx()
-    {
-        auto lockTxState = BuildLockTx();
-        if (lockTxState != SwapTxState::Constructed)
-            return false;
-
-        // send contractTx
-        assert(m_SwapLockRawTx.is_initialized());
-
-        if (!RegisterTx(*m_SwapLockRawTx, SubTxIndex::LOCK_TX))
-            return false;
-
-        return true;
-    }
-
-    bool BitcoinSide::SendRefund()
-    {
-        return SendWithdrawTx(SubTxIndex::REFUND_TX);
-    }
-
-    bool BitcoinSide::SendRedeem()
-    {
-        return SendWithdrawTx(SubTxIndex::REDEEM_TX);
-    }
-
-    bool BitcoinSide::IsLockTimeExpired()
-    {
-        uint64_t height = GetBlockCount();
-        uint64_t lockHeight = 0;
-        m_tx.GetParameter(TxParameterID::AtomicSwapExternalLockTime, lockHeight);
-
-        return height >= lockHeight;
-    }
-
-    bool BitcoinSide::HasEnoughTimeToProcessLockTx()
-    {
-        Height lockTxMaxHeight = MaxHeight;
-        if (m_tx.GetParameter(TxParameterID::MaxHeight, lockTxMaxHeight, SubTxIndex::BEAM_LOCK_TX))
-        {
-            Block::SystemState::Full systemState;
-            if (m_tx.GetTip(systemState) && systemState.m_Height > lockTxMaxHeight - GetLockTxEstimatedTimeInBeamBlocks())
-            {
-                return false;
-            }
-        }
-        return true;
-    }
-
-    bool BitcoinSide::IsQuickRefundAvailable()
-    {
-        NoLeak<uintBig> rawPeerPrivateKey;
-
-        if (m_tx.GetParameter(TxParameterID::AtomicSwapPeerPrivateKey, rawPeerPrivateKey.V))
-        {
-            libbitcoin::ec_secret peerPrivateKey;
-            std::copy(std::begin(rawPeerPrivateKey.V.m_pData), std::end(rawPeerPrivateKey.V.m_pData), peerPrivateKey.begin());
-
-            libbitcoin::wallet::ec_private localPrivateKey(peerPrivateKey, GetAddressVersion());
-            std::string peerSwapPublicKeyStr = m_tx.GetMandatoryParameter<std::string>(TxParameterID::AtomicSwapPeerPublicKey);
-
-            return localPrivateKey.to_public().encoded() == peerSwapPublicKeyStr;
-        }
-
-        return false;
-    }
-
-    uint32_t BitcoinSide::GetLockTxEstimatedTimeInBeamBlocks() const
-    {
-        // it's average value
-        return 70;
-    }
-
-    bool BitcoinSide::IsSegwitSupported() const
-    {
-        return true;
-    }
-
-    bool BitcoinSide::CheckAmount(Amount amount, Amount feeRate)
-    {
-        Amount fee = static_cast<Amount>(std::round(double(bitcoin::kBTCWithdrawTxAverageSize * feeRate) / 1000));
-        return amount > bitcoin::kDustThreshold && amount > fee;
-    }
-
-    Amount BitcoinSide::CalcTotalFee(Amount feeRate)
-    {
-        return static_cast<Amount>(std::round(double(bitcoin::kBTCWithdrawTxAverageSize * feeRate) / 1000));
-    }
-
-    uint8_t BitcoinSide::GetAddressVersion() const
-    {
-        return m_settingsProvider.GetSettings().GetAddressVersion();
-    }
-
-<<<<<<< HEAD
-    uint8_t BitcoinSide::GetSighashAlgorithm() const
-    {
-        return libbitcoin::machine::sighash_algorithm::all;
-    }
-
-    bool BitcoinSide::NeedSignValue() const
-    {
-        return false;
-    }
-
-    Amount BitcoinSide::GetFeeRate() const
-    {
-        return m_settingsProvider.GetSettings().GetFeeRate();
-    }
-
-=======
->>>>>>> 65abf03e
-    Amount BitcoinSide::GetFeeRate(SubTxID subTxID) const
-    {
-        return m_tx.GetMandatoryParameter<Amount>(TxParameterID::Fee, subTxID);
-    }
-
-    uint16_t BitcoinSide::GetTxMinConfirmations() const
-    {
-        return m_settingsProvider.GetSettings().GetTxMinConfirmations();
-    }
-
-    uint32_t BitcoinSide::GetLockTimeInBlocks() const
-    {
-        return m_settingsProvider.GetSettings().GetLockTimeInBlocks();
-    }
-
-    double BitcoinSide::GetBlocksPerHour() const
-    {
-        return m_settingsProvider.GetSettings().GetBlocksPerHour();
-    }
-
-    bool BitcoinSide::LoadSwapAddress()
-    {
-        // load or generate withdraw address
-        if (std::string swapWithdrawAddress; !m_tx.GetParameter(TxParameterID::AtomicSwapWithdrawAddress, swapWithdrawAddress))
-        {
-            // is need to setup type 'legacy'?
-            m_bitcoinBridge->getRawChangeAddress([this, weak = this->weak_from_this()](const bitcoin::IBridge::Error& error, const std::string& address)
-            {
-                if (!weak.expired())
-                {
-                    OnGetRawChangeAddress(error, address);
-                }
-            });
-            return false;
-        }
-        return true;
-    }
-
-    void BitcoinSide::InitSecret()
-    {
-        NoLeak<uintBig> secretPrivateKey;
-        GenRandom(secretPrivateKey.V);
-        m_tx.SetParameter(TxParameterID::AtomicSwapSecretPrivateKey, secretPrivateKey.V, false, BEAM_REDEEM_TX);
-    }
-
-    void BitcoinSide::InitLocalKeys()
-    {
-        if (std::string publicKey; !m_tx.GetParameter(TxParameterID::AtomicSwapPublicKey, publicKey))
-        {
-            NoLeak<uintBig> randomPrivateKey;
-            GenRandom(randomPrivateKey.V);
-            m_tx.SetParameter(TxParameterID::AtomicSwapPrivateKey, randomPrivateKey.V);
-
-            libbitcoin::ec_secret localSecret;
-            std::copy(std::begin(randomPrivateKey.V.m_pData), std::end(randomPrivateKey.V.m_pData), localSecret.begin());
-            libbitcoin::wallet::ec_private localPrivateKey(localSecret, GetAddressVersion());
-
-            m_tx.SetParameter(TxParameterID::AtomicSwapPublicKey, localPrivateKey.to_public().encoded());
-        }
-    }
-
-    bool BitcoinSide::RegisterTx(const std::string& rawTransaction, SubTxID subTxID)
-    {
-		uint8_t nRegistered = proto::TxStatus::Unspecified;
-        if (!m_tx.GetParameter(TxParameterID::TransactionRegistered, nRegistered, subTxID))
-        {
-            auto callback = [this, subTxID, weak = this->weak_from_this()](const bitcoin::IBridge::Error& error, const std::string& txID) {
-                if (!weak.expired())
-                {
-                    if (error.m_type != bitcoin::IBridge::None)
-                    {
-                        if (error.m_type == bitcoin::IBridge::BitcoinError ||
-                            error.m_type == bitcoin::IBridge::InvalidResultFormat)
-                        {
-                            SetTxError(error, subTxID);
-                        }
-                        m_tx.UpdateOnNextTip();
-                        return;
-                    }
-
-                    bool isRegistered = !txID.empty();
-                    LOG_DEBUG() << m_tx.GetTxID() << "[" << subTxID << "]" << (isRegistered ? " has registered. External txid: " + txID : " has failed to register.");
-
-                    uint8_t nRegistered = isRegistered ? proto::TxStatus::Ok : proto::TxStatus::Unspecified;
-                    m_tx.SetParameter(TxParameterID::TransactionRegistered, nRegistered, false, subTxID);
-
-                    if (!txID.empty())
-                    {
-                        m_tx.SetParameter(TxParameterID::Confirmations, uint32_t(0), false, subTxID);
-                        m_tx.SetParameter(TxParameterID::AtomicSwapExternalTxID, txID, false, subTxID);
-                    }
-
-                    m_tx.Update();
-                }
-            };
-
-            m_bitcoinBridge->sendRawTransaction(rawTransaction, callback);
-            return (proto::TxStatus::Ok == nRegistered);
-        }
-
-        if (proto::TxStatus::Ok != nRegistered)
-        {
-            m_tx.SetParameter(TxParameterID::InternalFailureReason, TxFailureReason::FailedToRegister, false, subTxID);
-        }
-
-        return (proto::TxStatus::Ok == nRegistered);
-    }
-
-    SwapTxState BitcoinSide::BuildLockTx()
-    {
-        SwapTxState swapTxState = SwapTxState::Initial;
-        m_tx.GetParameter(TxParameterID::State, swapTxState, SubTxIndex::LOCK_TX);
-
-        if (swapTxState == SwapTxState::Initial)
-        {
-            auto contractScript = CreateAtomicSwapContract(m_tx, m_isBtcOwner, GetAddressVersion());
-            Amount swapAmount = m_tx.GetMandatoryParameter<Amount>(TxParameterID::AtomicSwapAmount);
-
-            libbitcoin::chain::script outputScript;
-            
-            if (CanUseSegwit())
-            {
-                libbitcoin::hash_digest embeddedScriptHash = libbitcoin::sha256_hash(contractScript.to_data(false));
-                libbitcoin::machine::operation::list p2shOperations;
-
-                p2shOperations.push_back(libbitcoin::machine::operation(libbitcoin::machine::opcode::push_size_0));
-                p2shOperations.push_back(libbitcoin::machine::operation(libbitcoin::to_chunk(embeddedScriptHash)));
-
-                outputScript = libbitcoin::chain::script(p2shOperations);
-            }
-            else
-            {
-                outputScript = libbitcoin::chain::script::to_pay_script_hash_pattern(libbitcoin::bitcoin_short_hash(contractScript.to_data(false)));
-            }
-
-            libbitcoin::chain::transaction contractTx;
-            contractTx.set_version(bitcoin::kTransactionVersion);
-            libbitcoin::chain::output output(swapAmount, outputScript);
-            contractTx.outputs().push_back(output);
-
-            std::string hexTx = libbitcoin::encode_base16(contractTx.to_data());
-
-            m_bitcoinBridge->fundRawTransaction(hexTx, GetFeeRate(SubTxIndex::LOCK_TX), [this, weak = this->weak_from_this()](const bitcoin::IBridge::Error& error, const std::string& hexTx, int changePos)
-            {
-                if (!weak.expired())
-                {
-                    OnFundRawTransaction(error, hexTx, changePos);
-                }
-            });
-            return SwapTxState::CreatingTx;
-        }
-
-        if (swapTxState == SwapTxState::CreatingTx)
-        {
-            if (!m_SwapLockRawTx.is_initialized())
-            {
-                LOG_ERROR() << m_tx.GetTxID() << "[" << (int)SubTxIndex::LOCK_TX << "]" << " Incorrect state, rebuilding.";
-                m_tx.SetState(SwapTxState::Initial, SubTxIndex::LOCK_TX);
-                m_tx.UpdateAsync();
-                return SwapTxState::Initial;
-            }
-
-            m_bitcoinBridge->signRawTransaction(*m_SwapLockRawTx, [this, weak = this->weak_from_this()](const bitcoin::IBridge::Error& error, const std::string& hexTx, bool complete)
-            {
-                if (!weak.expired())
-                {
-                    OnSignLockTransaction(error, hexTx, complete);
-                }
-            });
-        }
-
-        if (swapTxState == SwapTxState::Constructed && !m_SwapLockRawTx.is_initialized())
-        {
-            m_SwapLockRawTx = m_tx.GetMandatoryParameter<std::string>(TxParameterID::AtomicSwapExternalTx, SubTxIndex::LOCK_TX);
-        }
-
-        return swapTxState;
-    }
-
-    SwapTxState BitcoinSide::BuildWithdrawTx(SubTxID subTxID)
-    {
-        SwapTxState swapTxState = SwapTxState::Initial;
-        m_tx.GetParameter(TxParameterID::State, swapTxState, subTxID);
-
-        if (swapTxState == SwapTxState::Initial)
-        {
-            Amount fee = static_cast<Amount>(std::round(double(bitcoin::kBTCWithdrawTxAverageSize * GetFeeRate(subTxID)) / 1000));
-            Amount swapAmount = m_tx.GetMandatoryParameter<Amount>(TxParameterID::AtomicSwapAmount);
-            swapAmount = swapAmount - fee;
-            std::string withdrawAddress = GetWithdrawAddress();
-            uint32_t outputIndex = m_tx.GetMandatoryParameter<uint32_t>(TxParameterID::AtomicSwapExternalTxOutputIndex, SubTxIndex::LOCK_TX);
-            auto swapLockTxID = m_tx.GetMandatoryParameter<std::string>(TxParameterID::AtomicSwapExternalTxID, SubTxIndex::LOCK_TX);
-
-            Timestamp locktime = 0;
-            if (subTxID == SubTxIndex::REFUND_TX && !IsQuickRefundAvailable())
-            {
-                locktime = m_tx.GetMandatoryParameter<Timestamp>(TxParameterID::AtomicSwapExternalLockTime);
-            }
-
-            auto callback = [this, subTxID, weak = this->weak_from_this()](const bitcoin::IBridge::Error& error, const std::string& hexTx) {
-                if (!weak.expired())
-                {
-                    OnCreateWithdrawTransaction(subTxID, error, hexTx);
-                }
-            };
-            m_bitcoinBridge->createRawTransaction(withdrawAddress, swapLockTxID, swapAmount, outputIndex, locktime, callback);
-            return swapTxState;
-        }
-
-        // TODO: may be delete this branch
-        if (swapTxState == SwapTxState::CreatingTx)
-        {
-            if (!m_SwapWithdrawRawTx.is_initialized())
-            {
-                LOG_ERROR() << m_tx.GetTxID() << "[" << subTxID << "]" << " Incorrect state, rebuilding.";
-                m_tx.SetState(SwapTxState::Initial, subTxID);
-                return SwapTxState::Initial;
-            }
-
-            FillWithdrawTx(subTxID);
-        }
-
-        if (swapTxState == SwapTxState::Constructed && !m_SwapWithdrawRawTx.is_initialized())
-        {
-            m_SwapWithdrawRawTx = m_tx.GetMandatoryParameter<std::string>(TxParameterID::AtomicSwapExternalTx, subTxID);
-        }
-
-        return swapTxState;
-    }
-
-    void BitcoinSide::GetSwapLockTxConfirmations()
-    {
-        auto txID = m_tx.GetMandatoryParameter<std::string>(TxParameterID::AtomicSwapExternalTxID, SubTxIndex::LOCK_TX);
-        uint32_t outputIndex = m_tx.GetMandatoryParameter<uint32_t>(TxParameterID::AtomicSwapExternalTxOutputIndex, SubTxIndex::LOCK_TX);
-
-        m_bitcoinBridge->getTxOut(txID, outputIndex, [this, weak = this->weak_from_this()](const bitcoin::IBridge::Error& error, const std::string& hexScript, Amount amount, uint32_t confirmations)
-        {
-            if (!weak.expired())
-            {
-                OnGetSwapLockTxConfirmations(error, hexScript, amount, confirmations);
-            }
-        });
-    }
-
-    void BitcoinSide::GetRefundTxConfirmations()
-    {
-        auto txID = m_tx.GetMandatoryParameter<std::string>(TxParameterID::AtomicSwapExternalTxID, SubTxIndex::REFUND_TX);
-        uint32_t outputIndex = 0;
-
-        m_bitcoinBridge->getTxOut(txID, outputIndex, [this, weak = this->weak_from_this()](const bitcoin::IBridge::Error& /*error*/, const std::string& /*hexScript*/, Amount /*amount*/, uint32_t confirmations)
-        {
-            if (!weak.expired())
-            {
-                // TODO should to processed error variable
-                if (m_RefundTxConfirmations != confirmations)
-                {
-                    LOG_DEBUG() << m_tx.GetTxID() << "[" << static_cast<SubTxID>(SubTxIndex::REFUND_TX) << "] " << confirmations << "/"
-                        << GetTxMinConfirmations() << " confirmations for Refund TX are received.";
-                    m_RefundTxConfirmations = confirmations;
-                    m_tx.SetParameter(TxParameterID::Confirmations, m_RefundTxConfirmations, true, SubTxIndex::REFUND_TX);
-                }
-            }
-        });
-    }
-
-    void BitcoinSide::GetRedeemTxConfirmations()
-    {
-        auto txID = m_tx.GetMandatoryParameter<std::string>(TxParameterID::AtomicSwapExternalTxID, SubTxIndex::REDEEM_TX);
-        uint32_t outputIndex = 0;
-
-        m_bitcoinBridge->getTxOut(txID, outputIndex, [this, weak = this->weak_from_this()](const bitcoin::IBridge::Error& /*error*/, const std::string& /*hexScript*/, Amount /*amount*/, uint32_t confirmations)
-        {
-            if (!weak.expired())
-            {
-                // TODO should to processed error variable
-                if (m_RedeemTxConfirmations != confirmations)
-                {
-                    LOG_DEBUG() << m_tx.GetTxID() << "[" << static_cast<SubTxID>(SubTxIndex::REDEEM_TX) << "] " << confirmations << "/"
-                        << GetTxMinConfirmations() << " confirmations for Redeem TX are received.";
-                    m_RedeemTxConfirmations = confirmations;
-                    m_tx.SetParameter(TxParameterID::Confirmations, m_RedeemTxConfirmations, true, SubTxIndex::REDEEM_TX);
-                }
-            }
-        });
-    }
-
-    bool BitcoinSide::SendWithdrawTx(SubTxID subTxID)
-    {
-        auto refundTxState = BuildWithdrawTx(subTxID);
-        if (refundTxState != SwapTxState::Constructed)
-            return false;
-
-         assert(m_SwapWithdrawRawTx.is_initialized());
-
-        if (!RegisterTx(*m_SwapWithdrawRawTx, subTxID))
-            return false;
-
-        return true;
-    }
-
-    uint64_t BitcoinSide::GetBlockCount(bool notify)
-    {
-        m_bitcoinBridge->getBlockCount([this, weak = this->weak_from_this(), notify](const bitcoin::IBridge::Error& error, uint64_t blockCount)
-        {
-            if (!weak.expired())
-            {
-                OnGetBlockCount(error, blockCount, notify);
-            }
-        });
-        return m_blockCount;
-    }
-
-    std::string BitcoinSide::GetWithdrawAddress() const
-    {
-        return m_tx.GetMandatoryParameter<std::string>(TxParameterID::AtomicSwapWithdrawAddress);
-    }
-
-    void BitcoinSide::SetTxError(const bitcoin::IBridge::Error& error, SubTxID subTxID)
-    {
-        TxFailureReason previousReason;
-
-        if (m_tx.GetParameter(TxParameterID::InternalFailureReason, previousReason, subTxID))
-        {
-            return;
-        }
-
-        LOG_ERROR() << m_tx.GetTxID() << "[" << static_cast<SubTxID>(subTxID) << "]" << " Bridge internal error: type = " << error.m_type << "; message = " << error.m_message;
-        switch (error.m_type)
-        {
-        case bitcoin::IBridge::EmptyResult:
-        case bitcoin::IBridge::InvalidResultFormat:
-            m_tx.SetParameter(TxParameterID::InternalFailureReason, TxFailureReason::SwapFormatResponseError, false, subTxID);
-            break;
-        case bitcoin::IBridge::IOError:
-            m_tx.SetParameter(TxParameterID::InternalFailureReason, TxFailureReason::SwapNetworkBridgeError, false, subTxID);
-            break;
-        case bitcoin::IBridge::InvalidCredentials:
-            m_tx.SetParameter(TxParameterID::InternalFailureReason, TxFailureReason::InvalidCredentialsOfSideChain, false, subTxID);
-            break;
-        default:
-            m_tx.SetParameter(TxParameterID::InternalFailureReason, TxFailureReason::SwapSecondSideBridgeError, false, subTxID);
-        }
-
-        m_tx.UpdateAsync();
-    }
-
-    void BitcoinSide::OnGetRawChangeAddress(const bitcoin::IBridge::Error& error, const std::string& address)
-    {
-        try
-        {
-            if (error.m_type != bitcoin::IBridge::None)
-            {
-                m_tx.UpdateOnNextTip();
-                return;
-            }
-
-            // Don't need overwrite existing withdraw address
-            if (std::string swapWithdrawAddress; !m_tx.GetParameter(TxParameterID::AtomicSwapWithdrawAddress, swapWithdrawAddress))
-            {
-                m_tx.SetParameter(TxParameterID::AtomicSwapWithdrawAddress, address);
-                m_tx.UpdateAsync();
-            }
-        }
-        catch (const std::exception& ex)
-        {
-            LOG_ERROR() << m_tx.GetTxID() << " exception msg: " << ex.what();
-
-            m_tx.SetParameter(TxParameterID::InternalFailureReason, TxFailureReason::Unknown, false, SubTxIndex::LOCK_TX);
-            m_tx.UpdateAsync();
-        }
-    }
-
-    void BitcoinSide::OnFundRawTransaction(const bitcoin::IBridge::Error& error, const std::string& hexTx, int changePos)
-    {
-        // TODO: refactor this condition.
-        // Checking !m_SwapLockRawTx.is_initialized() used to ignore double lock on electrum
-        if (error.m_type != bitcoin::IBridge::None && !m_SwapLockRawTx.is_initialized())
-        {
-            if (error.m_type == bitcoin::IBridge::BitcoinError)
-            {
-                SetTxError(error, SubTxIndex::LOCK_TX);
-            }
-            else
-            {
-                m_tx.UpdateOnNextTip();
-            }
-            return;
-        }
-
-        if (!m_SwapLockRawTx.is_initialized())
-        {
-            m_SwapLockRawTx = hexTx;
-            m_LockTxValuePosition = changePos ? 0 : 1;
-            m_tx.SetState(SwapTxState::CreatingTx, SubTxIndex::LOCK_TX);
-            m_tx.UpdateAsync();
-        }
-    }
-
-    void BitcoinSide::OnSignLockTransaction(const bitcoin::IBridge::Error& error, const std::string& hexTx, bool complete)
-    {
-        if (error.m_type != bitcoin::IBridge::None)
-        {
-            if (error.m_type == bitcoin::IBridge::BitcoinError)
-            {
-                SetTxError(error, SubTxIndex::LOCK_TX);
-            }
-            else
-            {
-                m_tx.UpdateOnNextTip();
-            }
-            return;
-        }
-
-        assert(complete);
-        m_SwapLockRawTx = hexTx;
-        // save LockTx to DB
-        m_tx.SetParameter(TxParameterID::AtomicSwapExternalTxOutputIndex, m_LockTxValuePosition, false, SubTxIndex::LOCK_TX);
-        m_tx.SetParameter(TxParameterID::AtomicSwapExternalTx, *m_SwapLockRawTx, false, SubTxIndex::LOCK_TX);
-
-        m_tx.SetState(SwapTxState::Constructed, SubTxIndex::LOCK_TX);
-        m_tx.UpdateAsync();
-    }
-
-    void BitcoinSide::OnCreateWithdrawTransaction(SubTxID subTxID, const bitcoin::IBridge::Error& error, const std::string& hexTx)
-    {
-        if (error.m_type != bitcoin::IBridge::None)
-        {
-            m_tx.UpdateOnNextTip();
-            return;
-        }
-
-        if (!m_SwapWithdrawRawTx.is_initialized())
-        {
-            m_SwapWithdrawRawTx = hexTx;
-            m_tx.SetState(SwapTxState::CreatingTx, subTxID);
-
-            FillWithdrawTx(subTxID);
-        }
-    }
-
-    void BitcoinSide::FillWithdrawTx(SubTxID subTxID)
-    {
-        try
-        {
-            if (CanUseSegwit())
-            {
-                m_SwapWithdrawRawTx = FillSegwitWithdrawTxInput(subTxID);
-            }
-            else
-            {
-                m_SwapWithdrawRawTx = FillWithdrawTxInput(subTxID);
-            }
-
-            m_tx.SetParameter(TxParameterID::AtomicSwapExternalTx, *m_SwapWithdrawRawTx, subTxID);
-            m_tx.SetState(SwapTxState::Constructed, subTxID);
-        }
-        catch (const TransactionFailedException& ex)
-        {
-            LOG_ERROR() << m_tx.GetTxID() << " exception msg: " << ex.what();
-            m_tx.SetParameter(TxParameterID::InternalFailureReason, ex.GetReason(), false, subTxID);
-        }
-        catch (const std::exception& ex)
-        {
-            LOG_ERROR() << m_tx.GetTxID() << " exception msg: " << ex.what();
-
-            m_tx.SetParameter(TxParameterID::InternalFailureReason, TxFailureReason::Unknown, false, subTxID);
-        }
-        m_tx.UpdateAsync();
-    }
-
-    std::string BitcoinSide::FillSegwitWithdrawTxInput(SubTxID subTxID)
-    {
-        libbitcoin::data_chunk tx_data;
-        libbitcoin::decode_base16(tx_data, *m_SwapWithdrawRawTx);
-        libbitcoin::chain::transaction withdrawTX = libbitcoin::chain::transaction::factory_from_data(tx_data, true, true);
-
-        auto addressVersion = GetAddressVersion();
-        bool quickRefund = IsQuickRefundAvailable();
-        libbitcoin::ec_secret localSecret = GetWithdrawTxLocalSecret(m_tx, subTxID, quickRefund);
-        Amount input_amount = m_tx.GetMandatoryParameter<Amount>(TxParameterID::AtomicSwapAmount);
-        uint32_t input_index = 0;
-        auto contractScript = CreateAtomicSwapContract(m_tx, m_isBtcOwner, addressVersion);
-        libbitcoin::endorsement sig;
-        libbitcoin::chain::script::create_endorsement(sig, localSecret, contractScript, withdrawTX, input_index,
-            GetSighashAlgorithm(), libbitcoin::machine::script_version::zero, input_amount);
-
-        // Create input witness script
-        libbitcoin::data_stack witnessStack;
-        libbitcoin::data_chunk emptyChunk;
-
-        if (SubTxIndex::REFUND_TX == subTxID && !quickRefund)
-        {
-            // <my sig> 0
-            witnessStack.push_back(sig);
-            witnessStack.push_back(emptyChunk);
-        }
-        else
-        {
-            // AtomicSwapSecretPrivateKey -> libbitcoin::wallet::ec_private
-            NoLeak<uintBig> secretPrivateKey;
-            m_tx.GetParameter(TxParameterID::AtomicSwapSecretPrivateKey, secretPrivateKey.V, SubTxIndex::BEAM_REDEEM_TX);
-            libbitcoin::ec_secret secret;
-            std::copy(std::begin(secretPrivateKey.V.m_pData), std::end(secretPrivateKey.V.m_pData), secret.begin());
-
-            libbitcoin::endorsement secretSig;
-            libbitcoin::chain::script::create_endorsement(secretSig, secret, contractScript, withdrawTX, input_index,
-                GetSighashAlgorithm(), libbitcoin::machine::script_version::zero, input_amount);
-
-            // 0 <their sig> <secret sig> 1
-            witnessStack.push_back(emptyChunk);
-            witnessStack.push_back(sig);
-            witnessStack.push_back(secretSig);
-            witnessStack.push_back(libbitcoin::machine::operation(libbitcoin::machine::opcode(1)).to_data());
-        }
-        witnessStack.push_back(contractScript.to_data(false));
-
-        libbitcoin::chain::witness p2wshWitness(witnessStack);
-
-        // Add input witness script to first input in transaction
-        withdrawTX.inputs()[0].set_witness(p2wshWitness);
-
-        return libbitcoin::encode_base16(withdrawTX.to_data(true, true));
-    }
-
-    std::string BitcoinSide::FillWithdrawTxInput(SubTxID subTxID)
-    {
-        libbitcoin::data_chunk tx_data;
-        libbitcoin::decode_base16(tx_data, *m_SwapWithdrawRawTx);
-        libbitcoin::chain::transaction withdrawTX = libbitcoin::chain::transaction::factory_from_data(tx_data);
-
-        auto addressVersion = GetAddressVersion();
-        bool quickRefund = IsQuickRefundAvailable();
-        libbitcoin::ec_secret localSecret = GetWithdrawTxLocalSecret(m_tx, subTxID, quickRefund);
-        uint32_t input_index = 0;
-        auto contractScript = CreateAtomicSwapContract(m_tx, m_isBtcOwner, addressVersion);
-        libbitcoin::endorsement sig;
-        if (NeedSignValue())
-        {
-            uint64_t total = m_tx.GetMandatoryParameter<Amount>(beam::wallet::TxParameterID::AtomicSwapAmount);
-            libbitcoin::chain::script::create_endorsement(
-                sig, localSecret, contractScript, withdrawTX, input_index, GetSighashAlgorithm(), libbitcoin::machine::script_version::zero, total);
-        }
-        else
-        {
-            libbitcoin::chain::script::create_endorsement(
-                sig, localSecret, contractScript, withdrawTX, input_index, GetSighashAlgorithm());
-        }
-
-        // Create input script
-        libbitcoin::machine::operation::list sig_script;
-
-        if (SubTxIndex::REFUND_TX == subTxID && !quickRefund)
-        {
-            // <my sig> 0
-            sig_script.push_back(libbitcoin::machine::operation(sig));
-            sig_script.push_back(libbitcoin::machine::operation(libbitcoin::machine::opcode(0)));
-        }
-        else
-        {
-            // AtomicSwapSecretPrivateKey -> libbitcoin::wallet::ec_private
-            NoLeak<uintBig> secretPrivateKey;
-            m_tx.GetParameter(TxParameterID::AtomicSwapSecretPrivateKey, secretPrivateKey.V, SubTxIndex::BEAM_REDEEM_TX);
-            libbitcoin::ec_secret secret;
-            std::copy(std::begin(secretPrivateKey.V.m_pData), std::end(secretPrivateKey.V.m_pData), secret.begin());
-
-            libbitcoin::endorsement secretSig;
-            if (NeedSignValue())
-            {
-                uint64_t total = m_tx.GetMandatoryParameter<Amount>(beam::wallet::TxParameterID::AtomicSwapAmount);
-                libbitcoin::chain::script::create_endorsement(
-                    secretSig, secret, contractScript, withdrawTX, input_index, GetSighashAlgorithm(), libbitcoin::machine::script_version::zero, total);
-            }
-            else
-            {
-                libbitcoin::chain::script::create_endorsement(
-                    secretSig, secret, contractScript, withdrawTX, input_index, GetSighashAlgorithm());
-            }
-
-            // 0 <their sig> <secret sig> 1
-            sig_script.push_back(libbitcoin::machine::operation(libbitcoin::machine::opcode(0)));
-            sig_script.push_back(libbitcoin::machine::operation(sig));
-            sig_script.push_back(libbitcoin::machine::operation(secretSig));
-            sig_script.push_back(libbitcoin::machine::operation(libbitcoin::machine::opcode::push_positive_1));
-        }
-
-        sig_script.push_back(libbitcoin::machine::operation(contractScript.to_data(false)));
-
-        libbitcoin::chain::script input_script(sig_script);
-
-        // Add input script to first input in transaction
-        withdrawTX.inputs()[0].set_script(input_script);
-
-        return libbitcoin::encode_base16(withdrawTX.to_data());
-    }
-
-    bool BitcoinSide::CanUseSegwit() const
-    {
-        auto peerProtoVersion = m_tx.GetMandatoryParameter<uint32_t>(TxParameterID::PeerProtoVersion);
-
-        return IsSegwitSupported() && peerProtoVersion >= kSwapSegwitSupportMinProtoVersion;
-    }
-
-    void BitcoinSide::OnGetSwapLockTxConfirmations(const bitcoin::IBridge::Error& /*error*/, const std::string& hexScript, Amount amount, uint32_t confirmations)
-    {
-        try
-        {
-            if (hexScript.empty())
-            {
-                return;
-            }
-
-            // validate amount
-            {
-                Amount swapAmount = m_tx.GetMandatoryParameter<Amount>(TxParameterID::AtomicSwapAmount);
-                if (swapAmount > amount)
-                {
-                    LOG_ERROR() << m_tx.GetTxID() << "[" << static_cast<SubTxID>(SubTxIndex::LOCK_TX) << "]"
-                        << " Unexpected amount, expected: " << swapAmount << ", got: " << amount;
-                    m_tx.SetParameter(TxParameterID::InternalFailureReason, TxFailureReason::SwapInvalidAmount, false, SubTxIndex::LOCK_TX);
-                    m_tx.UpdateAsync();
-                    return;
-                }
-            }
-
-            // validate contract script
-            libbitcoin::data_chunk scriptData;
-            libbitcoin::decode_base16(scriptData, hexScript);
-            auto script = libbitcoin::chain::script::factory_from_data(scriptData, false);
-
-            auto contractScript = CreateAtomicSwapContract(m_tx, m_isBtcOwner, GetAddressVersion());
-            libbitcoin::machine::operation::list inputScriptOperations;
-
-            if (CanUseSegwit())
-            {
-                libbitcoin::hash_digest contractScriptHash = libbitcoin::sha256_hash(contractScript.to_data(false));
-                inputScriptOperations.push_back(libbitcoin::machine::operation(libbitcoin::machine::opcode::push_size_0));
-                inputScriptOperations.push_back(libbitcoin::machine::operation(libbitcoin::to_chunk(contractScriptHash)));
-            }
-            else
-            {
-                inputScriptOperations = libbitcoin::chain::script::to_pay_script_hash_pattern(libbitcoin::bitcoin_short_hash(contractScript.to_data(false)));
-            }
-            libbitcoin::chain::script inputScript{inputScriptOperations};
-            
-            assert(script == inputScript);
-
-            if (script != inputScript)
-            {
-                m_tx.SetParameter(TxParameterID::InternalFailureReason, TxFailureReason::SwapInvalidContract, false, SubTxIndex::LOCK_TX);
-                m_tx.UpdateAsync();
-                return;
-            }
-
-            // get confirmations
-            if (m_SwapLockTxConfirmations != confirmations)
-            {
-                LOG_DEBUG() << m_tx.GetTxID() << "[" << static_cast<SubTxID>(SubTxIndex::LOCK_TX) << "] " << confirmations << "/"
-                    << GetTxMinConfirmations() << " confirmations for Lock TX are received.";
-                m_SwapLockTxConfirmations = confirmations;
-                m_tx.SetParameter(TxParameterID::Confirmations, m_SwapLockTxConfirmations, true, SubTxIndex::LOCK_TX);
-                if (m_SwapLockTxConfirmations >= GetTxMinConfirmations())
-                {
-                    m_tx.UpdateAsync();
-                }
-            }
-        }
-        catch (const TransactionFailedException& ex)
-        {
-            LOG_ERROR() << m_tx.GetTxID() << " exception msg: " << ex.what();
-            m_tx.SetParameter(TxParameterID::InternalFailureReason, ex.GetReason(), false, SubTxIndex::LOCK_TX);
-            m_tx.UpdateAsync();
-        }
-        catch (const std::exception& ex)
-        {
-            LOG_ERROR() << m_tx.GetTxID() << " exception msg: " << ex.what();
-
-            m_tx.SetParameter(TxParameterID::InternalFailureReason, TxFailureReason::Unknown, false, SubTxIndex::LOCK_TX);
-            m_tx.UpdateAsync();
-        }
-    }
-
-    void BitcoinSide::OnGetBlockCount(const bitcoin::IBridge::Error& error, uint64_t blockCount, bool notify)
-    {
-        try
-        {
-            if (error.m_type != bitcoin::IBridge::None)
-            {
-                m_tx.UpdateOnNextTip();
-                return;
-            }
-
-            if (m_blockCount != blockCount)
-            {
-                m_blockCount = blockCount;
-                m_tx.SetParameter(TxParameterID::AtomicSwapExternalHeight, m_blockCount, true);
-
-                if (notify)
-                {
-                    m_tx.UpdateAsync();
-                }
-            }
-        }
-        catch (const std::exception& ex)
-        {
-            LOG_ERROR() << m_tx.GetTxID() << " exception msg: " << ex.what();
-
-            m_tx.SetParameter(TxParameterID::InternalFailureReason, TxFailureReason::Unknown, false, SubTxIndex::LOCK_TX);
-            m_tx.UpdateAsync();
-        }
-    }
+// Copyright 2019 The Beam Team
+//
+// Licensed under the Apache License, Version 2.0 (the "License");
+// you may not use this file except in compliance with the License.
+// You may obtain a copy of the License at
+//
+//    http://www.apache.org/licenses/LICENSE-2.0
+//
+// Unless required by applicable law or agreed to in writing, software
+// distributed under the License is distributed on an "AS IS" BASIS,
+// WITHOUT WARRANTIES OR CONDITIONS OF ANY KIND, either express or implied.
+// See the License for the specific language governing permissions and
+// limitations under the License.
+
+#include "bitcoin_side.h"
+
+#include "common.h"
+#include "core/block_crypt.h"
+#include "utility/logger.h"
+
+#include "bitcoin/bitcoin.hpp"
+#include "nlohmann/json.hpp"
+
+using namespace ECC;
+using json = nlohmann::json;
+
+namespace
+{
+    constexpr uint32_t kExternalHeightMaxDifference = 5;
+
+    libbitcoin::chain::script AtomicSwapContract(const libbitcoin::ec_compressed& publicKeyA
+        , const libbitcoin::ec_compressed& publicKeyB
+        , const libbitcoin::ec_compressed& publicKeySecret
+        , int64_t locktime)
+    {
+        using namespace libbitcoin::machine;
+
+        operation::list contract_operations;
+
+        contract_operations.emplace_back(operation(opcode::if_)); // Normal redeem path
+        {
+            // Verify 2 of 2 multi signature is being used to redeem the output.
+            contract_operations.emplace_back(operation(opcode::push_positive_2));
+            contract_operations.emplace_back(operation(libbitcoin::to_chunk(publicKeyB)));
+            contract_operations.emplace_back(operation(libbitcoin::to_chunk(publicKeySecret)));
+            contract_operations.emplace_back(operation(opcode::push_positive_2));
+            contract_operations.emplace_back(operation(opcode::checkmultisig));
+        }
+        contract_operations.emplace_back(operation(opcode::else_)); // Refund path
+        {
+            // Verify locktime and drop it off the stack (which is not done by CLTV).
+            operation locktimeOp;
+            locktimeOp.from_string(std::to_string(locktime));
+            contract_operations.emplace_back(locktimeOp);
+            contract_operations.emplace_back(operation(opcode::checklocktimeverify));
+            contract_operations.emplace_back(operation(opcode::drop));
+
+            // Verify our signature is being used to redeem the output.
+            contract_operations.emplace_back(operation(libbitcoin::to_chunk(publicKeyA)));
+            contract_operations.emplace_back(operation(opcode::checksig));
+        }
+        contract_operations.emplace_back(operation(opcode::endif));
+
+        return libbitcoin::chain::script(contract_operations);
+    }
+
+    libbitcoin::chain::script CreateAtomicSwapContract(const beam::wallet::BaseTransaction& tx, bool isBtcOwner, uint8_t addressVersion)
+    {
+        using namespace beam;
+        using namespace beam::wallet;
+
+        libbitcoin::wallet::ec_public secretPublicKey;
+
+        if (NoLeak<uintBig> secretPrivateKey; tx.GetParameter(TxParameterID::AtomicSwapSecretPrivateKey, secretPrivateKey.V, SubTxIndex::BEAM_REDEEM_TX))
+        {
+            // secretPrivateKey -> secretPublicKey
+            libbitcoin::ec_secret secret;
+            std::copy(std::begin(secretPrivateKey.V.m_pData), std::end(secretPrivateKey.V.m_pData), secret.begin());
+            libbitcoin::wallet::ec_private privateKey(secret, addressVersion);
+
+            secretPublicKey = privateKey.to_public();
+        }
+        else
+        {
+            Point publicKeyPoint = tx.GetMandatoryParameter<Point>(TxParameterID::AtomicSwapSecretPublicKey, SubTxIndex::BEAM_REDEEM_TX);
+
+            // publicKeyPoint -> secretPublicKey
+            auto publicKeyRaw = SerializePubkey(ConvertPointToPubkey(publicKeyPoint));
+            secretPublicKey = libbitcoin::wallet::ec_public(publicKeyRaw);
+        }
+
+        Timestamp locktime = tx.GetMandatoryParameter<Timestamp>(TxParameterID::AtomicSwapExternalLockTime);
+        std::string peerSwapPublicKeyStr = tx.GetMandatoryParameter<std::string>(TxParameterID::AtomicSwapPeerPublicKey);
+        std::string localPublicKeyStr = tx.GetMandatoryParameter<std::string>(TxParameterID::AtomicSwapPublicKey);
+
+        libbitcoin::wallet::ec_public senderPublicKey(isBtcOwner ? localPublicKeyStr : peerSwapPublicKeyStr);
+        libbitcoin::wallet::ec_public receiverPublicKey(isBtcOwner ? peerSwapPublicKeyStr : localPublicKeyStr);
+
+        return AtomicSwapContract(senderPublicKey.point(), receiverPublicKey.point(), secretPublicKey.point(), locktime);
+    }
+
+    libbitcoin::ec_secret GetWithdrawTxLocalSecret(const beam::wallet::BaseTransaction& tx, beam::wallet::SubTxID subTxID, bool quickRefund)
+    {
+        NoLeak<uintBig> localPrivateKey;
+        if (beam::wallet::SubTxIndex::REFUND_TX == subTxID && quickRefund)
+            localPrivateKey.V = tx.GetMandatoryParameter<uintBig>(beam::wallet::TxParameterID::AtomicSwapPeerPrivateKey);
+        else
+            localPrivateKey.V = tx.GetMandatoryParameter<uintBig>(beam::wallet::TxParameterID::AtomicSwapPrivateKey);
+
+        libbitcoin::ec_secret localSecret;
+        std::copy(std::begin(localPrivateKey.V.m_pData), std::end(localPrivateKey.V.m_pData), localSecret.begin());
+        return localSecret;
+    }
+}
+
+namespace beam::wallet
+{
+    BitcoinSide::BitcoinSide(BaseTransaction& tx, bitcoin::IBridge::Ptr bitcoinBridge, bitcoin::ISettingsProvider& settingsProvider, bool isBeamSide)
+        : m_tx(tx)
+        , m_bitcoinBridge(bitcoinBridge)
+        , m_settingsProvider(settingsProvider)
+        , m_isBtcOwner(!isBeamSide)
+    {
+        m_settingsProvider.AddRef();
+    }
+
+    BitcoinSide::~BitcoinSide()
+    {
+        m_settingsProvider.ReleaseRef();
+    }
+
+    bool BitcoinSide::Initialize()
+    {
+        if (!LoadSwapAddress())
+            return false;
+
+        if (!m_blockCount)
+        {
+            GetBlockCount(true);
+            return false;
+        }
+
+        if (m_isBtcOwner)
+        {
+            InitSecret();
+        }
+
+        InitLocalKeys();
+
+        return true;
+    }
+
+    bool BitcoinSide::InitLockTime()
+    {
+        auto height = m_blockCount;
+        assert(height);
+
+        LOG_DEBUG() << "InitLockTime height = " << height;
+
+        auto externalLockPeriod = height + GetLockTimeInBlocks();
+        m_tx.SetParameter(TxParameterID::AtomicSwapExternalLockTime, externalLockPeriod);
+
+        return true;
+    }
+
+    bool BitcoinSide::ValidateLockTime()
+    {
+        auto height = m_blockCount;
+        assert(height);
+        auto externalLockTime = m_tx.GetMandatoryParameter<Height>(TxParameterID::AtomicSwapExternalLockTime);
+
+        LOG_DEBUG() << "ValidateLockTime height = " << height << " external = " << externalLockTime;
+
+        if (externalLockTime <= height)
+        {
+            return false;
+        }
+
+        double blocksPerBeamBlock = GetBlocksPerHour() / beam::Rules::get().DA.Target_s;
+        Height beamCurrentHeight = m_tx.GetWalletDB()->getCurrentHeight();
+        Height beamHeightDiff = beamCurrentHeight - m_tx.GetMandatoryParameter<Height>(TxParameterID::MinHeight, SubTxIndex::BEAM_LOCK_TX);
+
+        Height peerMinHeight = externalLockTime - GetLockTimeInBlocks();
+        Height peerEstCurrentHeight = peerMinHeight + static_cast<Height>(std::ceil(blocksPerBeamBlock * beamHeightDiff));
+
+        return peerEstCurrentHeight >= height - kExternalHeightMaxDifference
+            && peerEstCurrentHeight <= height + kExternalHeightMaxDifference;
+    }
+
+    void BitcoinSide::AddTxDetails(SetTxParameter& txParameters)
+    {
+        auto txID = m_tx.GetMandatoryParameter<std::string>(TxParameterID::AtomicSwapExternalTxID, SubTxIndex::LOCK_TX);
+        uint32_t outputIndex = m_tx.GetMandatoryParameter<uint32_t>(TxParameterID::AtomicSwapExternalTxOutputIndex, SubTxIndex::LOCK_TX);
+        std::string swapPublicKeyStr = m_tx.GetMandatoryParameter<std::string>(TxParameterID::AtomicSwapPublicKey);
+
+        txParameters.AddParameter(TxParameterID::AtomicSwapPeerPublicKey, swapPublicKeyStr)
+            .AddParameter(TxParameterID::SubTxIndex, SubTxIndex::LOCK_TX)
+            .AddParameter(TxParameterID::AtomicSwapExternalTxID, txID)
+            .AddParameter(TxParameterID::AtomicSwapExternalTxOutputIndex, outputIndex);
+    }
+
+    bool BitcoinSide::ConfirmLockTx()
+    {
+        // wait TxID from peer
+        std::string txID;
+        if (!m_tx.GetParameter(TxParameterID::AtomicSwapExternalTxID, txID, SubTxIndex::LOCK_TX))
+            return false;
+
+        if (m_SwapLockTxConfirmations < GetTxMinConfirmations())
+        {
+            // validate expired?
+
+            GetSwapLockTxConfirmations();
+            return false;
+        }
+
+        return true;
+    }
+
+    bool BitcoinSide::ConfirmRefundTx()
+    {
+        // wait TxID from peer
+        std::string txID;
+        if (!m_tx.GetParameter(TxParameterID::AtomicSwapExternalTxID, txID, SubTxIndex::REFUND_TX))
+            return false;
+
+        if (m_RefundTxConfirmations < GetTxMinConfirmations())
+        {
+            // validate expired?
+
+            GetRefundTxConfirmations();
+            return false;
+        }
+
+        return true;
+    }
+
+    bool BitcoinSide::ConfirmRedeemTx()
+    {
+        // wait TxID from peer
+        std::string txID;
+        if (!m_tx.GetParameter(TxParameterID::AtomicSwapExternalTxID, txID, SubTxIndex::REDEEM_TX))
+            return false;
+
+        if (m_RedeemTxConfirmations < GetTxMinConfirmations())
+        {
+            // validate expired?
+
+            GetRedeemTxConfirmations();
+            return false;
+        }
+
+        return true;
+    }
+
+    bool BitcoinSide::SendLockTx()
+    {
+        auto lockTxState = BuildLockTx();
+        if (lockTxState != SwapTxState::Constructed)
+            return false;
+
+        // send contractTx
+        assert(m_SwapLockRawTx.is_initialized());
+
+        if (!RegisterTx(*m_SwapLockRawTx, SubTxIndex::LOCK_TX))
+            return false;
+
+        return true;
+    }
+
+    bool BitcoinSide::SendRefund()
+    {
+        return SendWithdrawTx(SubTxIndex::REFUND_TX);
+    }
+
+    bool BitcoinSide::SendRedeem()
+    {
+        return SendWithdrawTx(SubTxIndex::REDEEM_TX);
+    }
+
+    bool BitcoinSide::IsLockTimeExpired()
+    {
+        uint64_t height = GetBlockCount();
+        uint64_t lockHeight = 0;
+        m_tx.GetParameter(TxParameterID::AtomicSwapExternalLockTime, lockHeight);
+
+        return height >= lockHeight;
+    }
+
+    bool BitcoinSide::HasEnoughTimeToProcessLockTx()
+    {
+        Height lockTxMaxHeight = MaxHeight;
+        if (m_tx.GetParameter(TxParameterID::MaxHeight, lockTxMaxHeight, SubTxIndex::BEAM_LOCK_TX))
+        {
+            Block::SystemState::Full systemState;
+            if (m_tx.GetTip(systemState) && systemState.m_Height > lockTxMaxHeight - GetLockTxEstimatedTimeInBeamBlocks())
+            {
+                return false;
+            }
+        }
+        return true;
+    }
+
+    bool BitcoinSide::IsQuickRefundAvailable()
+    {
+        NoLeak<uintBig> rawPeerPrivateKey;
+
+        if (m_tx.GetParameter(TxParameterID::AtomicSwapPeerPrivateKey, rawPeerPrivateKey.V))
+        {
+            libbitcoin::ec_secret peerPrivateKey;
+            std::copy(std::begin(rawPeerPrivateKey.V.m_pData), std::end(rawPeerPrivateKey.V.m_pData), peerPrivateKey.begin());
+
+            libbitcoin::wallet::ec_private localPrivateKey(peerPrivateKey, GetAddressVersion());
+            std::string peerSwapPublicKeyStr = m_tx.GetMandatoryParameter<std::string>(TxParameterID::AtomicSwapPeerPublicKey);
+
+            return localPrivateKey.to_public().encoded() == peerSwapPublicKeyStr;
+        }
+
+        return false;
+    }
+
+    uint32_t BitcoinSide::GetLockTxEstimatedTimeInBeamBlocks() const
+    {
+        // it's average value
+        return 70;
+    }
+
+    bool BitcoinSide::IsSegwitSupported() const
+    {
+        return true;
+    }
+
+    bool BitcoinSide::CheckAmount(Amount amount, Amount feeRate)
+    {
+        Amount fee = static_cast<Amount>(std::round(double(bitcoin::kBTCWithdrawTxAverageSize * feeRate) / 1000));
+        return amount > bitcoin::kDustThreshold && amount > fee;
+    }
+
+    Amount BitcoinSide::CalcTotalFee(Amount feeRate)
+    {
+        return static_cast<Amount>(std::round(double(bitcoin::kBTCWithdrawTxAverageSize * feeRate) / 1000));
+    }
+
+    uint8_t BitcoinSide::GetAddressVersion() const
+    {
+        return m_settingsProvider.GetSettings().GetAddressVersion();
+    }
+
+    uint8_t BitcoinSide::GetSighashAlgorithm() const
+    {
+        return libbitcoin::machine::sighash_algorithm::all;
+    }
+
+    bool BitcoinSide::NeedSignValue() const
+    {
+        return false;
+    }
+
+    Amount BitcoinSide::GetFeeRate(SubTxID subTxID) const
+    {
+        return m_tx.GetMandatoryParameter<Amount>(TxParameterID::Fee, subTxID);
+    }
+
+    uint16_t BitcoinSide::GetTxMinConfirmations() const
+    {
+        return m_settingsProvider.GetSettings().GetTxMinConfirmations();
+    }
+
+    uint32_t BitcoinSide::GetLockTimeInBlocks() const
+    {
+        return m_settingsProvider.GetSettings().GetLockTimeInBlocks();
+    }
+
+    double BitcoinSide::GetBlocksPerHour() const
+    {
+        return m_settingsProvider.GetSettings().GetBlocksPerHour();
+    }
+
+    bool BitcoinSide::LoadSwapAddress()
+    {
+        // load or generate withdraw address
+        if (std::string swapWithdrawAddress; !m_tx.GetParameter(TxParameterID::AtomicSwapWithdrawAddress, swapWithdrawAddress))
+        {
+            // is need to setup type 'legacy'?
+            m_bitcoinBridge->getRawChangeAddress([this, weak = this->weak_from_this()](const bitcoin::IBridge::Error& error, const std::string& address)
+            {
+                if (!weak.expired())
+                {
+                    OnGetRawChangeAddress(error, address);
+                }
+            });
+            return false;
+        }
+        return true;
+    }
+
+    void BitcoinSide::InitSecret()
+    {
+        NoLeak<uintBig> secretPrivateKey;
+        GenRandom(secretPrivateKey.V);
+        m_tx.SetParameter(TxParameterID::AtomicSwapSecretPrivateKey, secretPrivateKey.V, false, BEAM_REDEEM_TX);
+    }
+
+    void BitcoinSide::InitLocalKeys()
+    {
+        if (std::string publicKey; !m_tx.GetParameter(TxParameterID::AtomicSwapPublicKey, publicKey))
+        {
+            NoLeak<uintBig> randomPrivateKey;
+            GenRandom(randomPrivateKey.V);
+            m_tx.SetParameter(TxParameterID::AtomicSwapPrivateKey, randomPrivateKey.V);
+
+            libbitcoin::ec_secret localSecret;
+            std::copy(std::begin(randomPrivateKey.V.m_pData), std::end(randomPrivateKey.V.m_pData), localSecret.begin());
+            libbitcoin::wallet::ec_private localPrivateKey(localSecret, GetAddressVersion());
+
+            m_tx.SetParameter(TxParameterID::AtomicSwapPublicKey, localPrivateKey.to_public().encoded());
+        }
+    }
+
+    bool BitcoinSide::RegisterTx(const std::string& rawTransaction, SubTxID subTxID)
+    {
+		uint8_t nRegistered = proto::TxStatus::Unspecified;
+        if (!m_tx.GetParameter(TxParameterID::TransactionRegistered, nRegistered, subTxID))
+        {
+            auto callback = [this, subTxID, weak = this->weak_from_this()](const bitcoin::IBridge::Error& error, const std::string& txID) {
+                if (!weak.expired())
+                {
+                    if (error.m_type != bitcoin::IBridge::None)
+                    {
+                        if (error.m_type == bitcoin::IBridge::BitcoinError ||
+                            error.m_type == bitcoin::IBridge::InvalidResultFormat)
+                        {
+                            SetTxError(error, subTxID);
+                        }
+                        m_tx.UpdateOnNextTip();
+                        return;
+                    }
+
+                    bool isRegistered = !txID.empty();
+                    LOG_DEBUG() << m_tx.GetTxID() << "[" << subTxID << "]" << (isRegistered ? " has registered. External txid: " + txID : " has failed to register.");
+
+                    uint8_t nRegistered = isRegistered ? proto::TxStatus::Ok : proto::TxStatus::Unspecified;
+                    m_tx.SetParameter(TxParameterID::TransactionRegistered, nRegistered, false, subTxID);
+
+                    if (!txID.empty())
+                    {
+                        m_tx.SetParameter(TxParameterID::Confirmations, uint32_t(0), false, subTxID);
+                        m_tx.SetParameter(TxParameterID::AtomicSwapExternalTxID, txID, false, subTxID);
+                    }
+
+                    m_tx.Update();
+                }
+            };
+
+            m_bitcoinBridge->sendRawTransaction(rawTransaction, callback);
+            return (proto::TxStatus::Ok == nRegistered);
+        }
+
+        if (proto::TxStatus::Ok != nRegistered)
+        {
+            m_tx.SetParameter(TxParameterID::InternalFailureReason, TxFailureReason::FailedToRegister, false, subTxID);
+        }
+
+        return (proto::TxStatus::Ok == nRegistered);
+    }
+
+    SwapTxState BitcoinSide::BuildLockTx()
+    {
+        SwapTxState swapTxState = SwapTxState::Initial;
+        m_tx.GetParameter(TxParameterID::State, swapTxState, SubTxIndex::LOCK_TX);
+
+        if (swapTxState == SwapTxState::Initial)
+        {
+            auto contractScript = CreateAtomicSwapContract(m_tx, m_isBtcOwner, GetAddressVersion());
+            Amount swapAmount = m_tx.GetMandatoryParameter<Amount>(TxParameterID::AtomicSwapAmount);
+
+            libbitcoin::chain::script outputScript;
+            
+            if (CanUseSegwit())
+            {
+                libbitcoin::hash_digest embeddedScriptHash = libbitcoin::sha256_hash(contractScript.to_data(false));
+                libbitcoin::machine::operation::list p2shOperations;
+
+                p2shOperations.push_back(libbitcoin::machine::operation(libbitcoin::machine::opcode::push_size_0));
+                p2shOperations.push_back(libbitcoin::machine::operation(libbitcoin::to_chunk(embeddedScriptHash)));
+
+                outputScript = libbitcoin::chain::script(p2shOperations);
+            }
+            else
+            {
+                outputScript = libbitcoin::chain::script::to_pay_script_hash_pattern(libbitcoin::bitcoin_short_hash(contractScript.to_data(false)));
+            }
+
+            libbitcoin::chain::transaction contractTx;
+            contractTx.set_version(bitcoin::kTransactionVersion);
+            libbitcoin::chain::output output(swapAmount, outputScript);
+            contractTx.outputs().push_back(output);
+
+            std::string hexTx = libbitcoin::encode_base16(contractTx.to_data());
+
+            m_bitcoinBridge->fundRawTransaction(hexTx, GetFeeRate(SubTxIndex::LOCK_TX), [this, weak = this->weak_from_this()](const bitcoin::IBridge::Error& error, const std::string& hexTx, int changePos)
+            {
+                if (!weak.expired())
+                {
+                    OnFundRawTransaction(error, hexTx, changePos);
+                }
+            });
+            return SwapTxState::CreatingTx;
+        }
+
+        if (swapTxState == SwapTxState::CreatingTx)
+        {
+            if (!m_SwapLockRawTx.is_initialized())
+            {
+                LOG_ERROR() << m_tx.GetTxID() << "[" << (int)SubTxIndex::LOCK_TX << "]" << " Incorrect state, rebuilding.";
+                m_tx.SetState(SwapTxState::Initial, SubTxIndex::LOCK_TX);
+                m_tx.UpdateAsync();
+                return SwapTxState::Initial;
+            }
+
+            m_bitcoinBridge->signRawTransaction(*m_SwapLockRawTx, [this, weak = this->weak_from_this()](const bitcoin::IBridge::Error& error, const std::string& hexTx, bool complete)
+            {
+                if (!weak.expired())
+                {
+                    OnSignLockTransaction(error, hexTx, complete);
+                }
+            });
+        }
+
+        if (swapTxState == SwapTxState::Constructed && !m_SwapLockRawTx.is_initialized())
+        {
+            m_SwapLockRawTx = m_tx.GetMandatoryParameter<std::string>(TxParameterID::AtomicSwapExternalTx, SubTxIndex::LOCK_TX);
+        }
+
+        return swapTxState;
+    }
+
+    SwapTxState BitcoinSide::BuildWithdrawTx(SubTxID subTxID)
+    {
+        SwapTxState swapTxState = SwapTxState::Initial;
+        m_tx.GetParameter(TxParameterID::State, swapTxState, subTxID);
+
+        if (swapTxState == SwapTxState::Initial)
+        {
+            Amount fee = static_cast<Amount>(std::round(double(bitcoin::kBTCWithdrawTxAverageSize * GetFeeRate(subTxID)) / 1000));
+            Amount swapAmount = m_tx.GetMandatoryParameter<Amount>(TxParameterID::AtomicSwapAmount);
+            swapAmount = swapAmount - fee;
+            std::string withdrawAddress = GetWithdrawAddress();
+            uint32_t outputIndex = m_tx.GetMandatoryParameter<uint32_t>(TxParameterID::AtomicSwapExternalTxOutputIndex, SubTxIndex::LOCK_TX);
+            auto swapLockTxID = m_tx.GetMandatoryParameter<std::string>(TxParameterID::AtomicSwapExternalTxID, SubTxIndex::LOCK_TX);
+
+            Timestamp locktime = 0;
+            if (subTxID == SubTxIndex::REFUND_TX && !IsQuickRefundAvailable())
+            {
+                locktime = m_tx.GetMandatoryParameter<Timestamp>(TxParameterID::AtomicSwapExternalLockTime);
+            }
+
+            auto callback = [this, subTxID, weak = this->weak_from_this()](const bitcoin::IBridge::Error& error, const std::string& hexTx) {
+                if (!weak.expired())
+                {
+                    OnCreateWithdrawTransaction(subTxID, error, hexTx);
+                }
+            };
+            m_bitcoinBridge->createRawTransaction(withdrawAddress, swapLockTxID, swapAmount, outputIndex, locktime, callback);
+            return swapTxState;
+        }
+
+        // TODO: may be delete this branch
+        if (swapTxState == SwapTxState::CreatingTx)
+        {
+            if (!m_SwapWithdrawRawTx.is_initialized())
+            {
+                LOG_ERROR() << m_tx.GetTxID() << "[" << subTxID << "]" << " Incorrect state, rebuilding.";
+                m_tx.SetState(SwapTxState::Initial, subTxID);
+                return SwapTxState::Initial;
+            }
+
+            FillWithdrawTx(subTxID);
+        }
+
+        if (swapTxState == SwapTxState::Constructed && !m_SwapWithdrawRawTx.is_initialized())
+        {
+            m_SwapWithdrawRawTx = m_tx.GetMandatoryParameter<std::string>(TxParameterID::AtomicSwapExternalTx, subTxID);
+        }
+
+        return swapTxState;
+    }
+
+    void BitcoinSide::GetSwapLockTxConfirmations()
+    {
+        auto txID = m_tx.GetMandatoryParameter<std::string>(TxParameterID::AtomicSwapExternalTxID, SubTxIndex::LOCK_TX);
+        uint32_t outputIndex = m_tx.GetMandatoryParameter<uint32_t>(TxParameterID::AtomicSwapExternalTxOutputIndex, SubTxIndex::LOCK_TX);
+
+        m_bitcoinBridge->getTxOut(txID, outputIndex, [this, weak = this->weak_from_this()](const bitcoin::IBridge::Error& error, const std::string& hexScript, Amount amount, uint32_t confirmations)
+        {
+            if (!weak.expired())
+            {
+                OnGetSwapLockTxConfirmations(error, hexScript, amount, confirmations);
+            }
+        });
+    }
+
+    void BitcoinSide::GetRefundTxConfirmations()
+    {
+        auto txID = m_tx.GetMandatoryParameter<std::string>(TxParameterID::AtomicSwapExternalTxID, SubTxIndex::REFUND_TX);
+        uint32_t outputIndex = 0;
+
+        m_bitcoinBridge->getTxOut(txID, outputIndex, [this, weak = this->weak_from_this()](const bitcoin::IBridge::Error& /*error*/, const std::string& /*hexScript*/, Amount /*amount*/, uint32_t confirmations)
+        {
+            if (!weak.expired())
+            {
+                // TODO should to processed error variable
+                if (m_RefundTxConfirmations != confirmations)
+                {
+                    LOG_DEBUG() << m_tx.GetTxID() << "[" << static_cast<SubTxID>(SubTxIndex::REFUND_TX) << "] " << confirmations << "/"
+                        << GetTxMinConfirmations() << " confirmations for Refund TX are received.";
+                    m_RefundTxConfirmations = confirmations;
+                    m_tx.SetParameter(TxParameterID::Confirmations, m_RefundTxConfirmations, true, SubTxIndex::REFUND_TX);
+                }
+            }
+        });
+    }
+
+    void BitcoinSide::GetRedeemTxConfirmations()
+    {
+        auto txID = m_tx.GetMandatoryParameter<std::string>(TxParameterID::AtomicSwapExternalTxID, SubTxIndex::REDEEM_TX);
+        uint32_t outputIndex = 0;
+
+        m_bitcoinBridge->getTxOut(txID, outputIndex, [this, weak = this->weak_from_this()](const bitcoin::IBridge::Error& /*error*/, const std::string& /*hexScript*/, Amount /*amount*/, uint32_t confirmations)
+        {
+            if (!weak.expired())
+            {
+                // TODO should to processed error variable
+                if (m_RedeemTxConfirmations != confirmations)
+                {
+                    LOG_DEBUG() << m_tx.GetTxID() << "[" << static_cast<SubTxID>(SubTxIndex::REDEEM_TX) << "] " << confirmations << "/"
+                        << GetTxMinConfirmations() << " confirmations for Redeem TX are received.";
+                    m_RedeemTxConfirmations = confirmations;
+                    m_tx.SetParameter(TxParameterID::Confirmations, m_RedeemTxConfirmations, true, SubTxIndex::REDEEM_TX);
+                }
+            }
+        });
+    }
+
+    bool BitcoinSide::SendWithdrawTx(SubTxID subTxID)
+    {
+        auto refundTxState = BuildWithdrawTx(subTxID);
+        if (refundTxState != SwapTxState::Constructed)
+            return false;
+
+         assert(m_SwapWithdrawRawTx.is_initialized());
+
+        if (!RegisterTx(*m_SwapWithdrawRawTx, subTxID))
+            return false;
+
+        return true;
+    }
+
+    uint64_t BitcoinSide::GetBlockCount(bool notify)
+    {
+        m_bitcoinBridge->getBlockCount([this, weak = this->weak_from_this(), notify](const bitcoin::IBridge::Error& error, uint64_t blockCount)
+        {
+            if (!weak.expired())
+            {
+                OnGetBlockCount(error, blockCount, notify);
+            }
+        });
+        return m_blockCount;
+    }
+
+    std::string BitcoinSide::GetWithdrawAddress() const
+    {
+        return m_tx.GetMandatoryParameter<std::string>(TxParameterID::AtomicSwapWithdrawAddress);
+    }
+
+    void BitcoinSide::SetTxError(const bitcoin::IBridge::Error& error, SubTxID subTxID)
+    {
+        TxFailureReason previousReason;
+
+        if (m_tx.GetParameter(TxParameterID::InternalFailureReason, previousReason, subTxID))
+        {
+            return;
+        }
+
+        LOG_ERROR() << m_tx.GetTxID() << "[" << static_cast<SubTxID>(subTxID) << "]" << " Bridge internal error: type = " << error.m_type << "; message = " << error.m_message;
+        switch (error.m_type)
+        {
+        case bitcoin::IBridge::EmptyResult:
+        case bitcoin::IBridge::InvalidResultFormat:
+            m_tx.SetParameter(TxParameterID::InternalFailureReason, TxFailureReason::SwapFormatResponseError, false, subTxID);
+            break;
+        case bitcoin::IBridge::IOError:
+            m_tx.SetParameter(TxParameterID::InternalFailureReason, TxFailureReason::SwapNetworkBridgeError, false, subTxID);
+            break;
+        case bitcoin::IBridge::InvalidCredentials:
+            m_tx.SetParameter(TxParameterID::InternalFailureReason, TxFailureReason::InvalidCredentialsOfSideChain, false, subTxID);
+            break;
+        default:
+            m_tx.SetParameter(TxParameterID::InternalFailureReason, TxFailureReason::SwapSecondSideBridgeError, false, subTxID);
+        }
+
+        m_tx.UpdateAsync();
+    }
+
+    void BitcoinSide::OnGetRawChangeAddress(const bitcoin::IBridge::Error& error, const std::string& address)
+    {
+        try
+        {
+            if (error.m_type != bitcoin::IBridge::None)
+            {
+                m_tx.UpdateOnNextTip();
+                return;
+            }
+
+            // Don't need overwrite existing withdraw address
+            if (std::string swapWithdrawAddress; !m_tx.GetParameter(TxParameterID::AtomicSwapWithdrawAddress, swapWithdrawAddress))
+            {
+                m_tx.SetParameter(TxParameterID::AtomicSwapWithdrawAddress, address);
+                m_tx.UpdateAsync();
+            }
+        }
+        catch (const std::exception& ex)
+        {
+            LOG_ERROR() << m_tx.GetTxID() << " exception msg: " << ex.what();
+
+            m_tx.SetParameter(TxParameterID::InternalFailureReason, TxFailureReason::Unknown, false, SubTxIndex::LOCK_TX);
+            m_tx.UpdateAsync();
+        }
+    }
+
+    void BitcoinSide::OnFundRawTransaction(const bitcoin::IBridge::Error& error, const std::string& hexTx, int changePos)
+    {
+        // TODO: refactor this condition.
+        // Checking !m_SwapLockRawTx.is_initialized() used to ignore double lock on electrum
+        if (error.m_type != bitcoin::IBridge::None && !m_SwapLockRawTx.is_initialized())
+        {
+            if (error.m_type == bitcoin::IBridge::BitcoinError)
+            {
+                SetTxError(error, SubTxIndex::LOCK_TX);
+            }
+            else
+            {
+                m_tx.UpdateOnNextTip();
+            }
+            return;
+        }
+
+        if (!m_SwapLockRawTx.is_initialized())
+        {
+            m_SwapLockRawTx = hexTx;
+            m_LockTxValuePosition = changePos ? 0 : 1;
+            m_tx.SetState(SwapTxState::CreatingTx, SubTxIndex::LOCK_TX);
+            m_tx.UpdateAsync();
+        }
+    }
+
+    void BitcoinSide::OnSignLockTransaction(const bitcoin::IBridge::Error& error, const std::string& hexTx, bool complete)
+    {
+        if (error.m_type != bitcoin::IBridge::None)
+        {
+            if (error.m_type == bitcoin::IBridge::BitcoinError)
+            {
+                SetTxError(error, SubTxIndex::LOCK_TX);
+            }
+            else
+            {
+                m_tx.UpdateOnNextTip();
+            }
+            return;
+        }
+
+        assert(complete);
+        m_SwapLockRawTx = hexTx;
+        // save LockTx to DB
+        m_tx.SetParameter(TxParameterID::AtomicSwapExternalTxOutputIndex, m_LockTxValuePosition, false, SubTxIndex::LOCK_TX);
+        m_tx.SetParameter(TxParameterID::AtomicSwapExternalTx, *m_SwapLockRawTx, false, SubTxIndex::LOCK_TX);
+
+        m_tx.SetState(SwapTxState::Constructed, SubTxIndex::LOCK_TX);
+        m_tx.UpdateAsync();
+    }
+
+    void BitcoinSide::OnCreateWithdrawTransaction(SubTxID subTxID, const bitcoin::IBridge::Error& error, const std::string& hexTx)
+    {
+        if (error.m_type != bitcoin::IBridge::None)
+        {
+            m_tx.UpdateOnNextTip();
+            return;
+        }
+
+        if (!m_SwapWithdrawRawTx.is_initialized())
+        {
+            m_SwapWithdrawRawTx = hexTx;
+            m_tx.SetState(SwapTxState::CreatingTx, subTxID);
+
+            FillWithdrawTx(subTxID);
+        }
+    }
+
+    void BitcoinSide::FillWithdrawTx(SubTxID subTxID)
+    {
+        try
+        {
+            if (CanUseSegwit())
+            {
+                m_SwapWithdrawRawTx = FillSegwitWithdrawTxInput(subTxID);
+            }
+            else
+            {
+                m_SwapWithdrawRawTx = FillWithdrawTxInput(subTxID);
+            }
+
+            m_tx.SetParameter(TxParameterID::AtomicSwapExternalTx, *m_SwapWithdrawRawTx, subTxID);
+            m_tx.SetState(SwapTxState::Constructed, subTxID);
+        }
+        catch (const TransactionFailedException& ex)
+        {
+            LOG_ERROR() << m_tx.GetTxID() << " exception msg: " << ex.what();
+            m_tx.SetParameter(TxParameterID::InternalFailureReason, ex.GetReason(), false, subTxID);
+        }
+        catch (const std::exception& ex)
+        {
+            LOG_ERROR() << m_tx.GetTxID() << " exception msg: " << ex.what();
+
+            m_tx.SetParameter(TxParameterID::InternalFailureReason, TxFailureReason::Unknown, false, subTxID);
+        }
+        m_tx.UpdateAsync();
+    }
+
+    std::string BitcoinSide::FillSegwitWithdrawTxInput(SubTxID subTxID)
+    {
+        libbitcoin::data_chunk tx_data;
+        libbitcoin::decode_base16(tx_data, *m_SwapWithdrawRawTx);
+        libbitcoin::chain::transaction withdrawTX = libbitcoin::chain::transaction::factory_from_data(tx_data, true, true);
+
+        auto addressVersion = GetAddressVersion();
+        bool quickRefund = IsQuickRefundAvailable();
+        libbitcoin::ec_secret localSecret = GetWithdrawTxLocalSecret(m_tx, subTxID, quickRefund);
+        Amount input_amount = m_tx.GetMandatoryParameter<Amount>(TxParameterID::AtomicSwapAmount);
+        uint32_t input_index = 0;
+        auto contractScript = CreateAtomicSwapContract(m_tx, m_isBtcOwner, addressVersion);
+        libbitcoin::endorsement sig;
+        libbitcoin::chain::script::create_endorsement(sig, localSecret, contractScript, withdrawTX, input_index,
+            GetSighashAlgorithm(), libbitcoin::machine::script_version::zero, input_amount);
+
+        // Create input witness script
+        libbitcoin::data_stack witnessStack;
+        libbitcoin::data_chunk emptyChunk;
+
+        if (SubTxIndex::REFUND_TX == subTxID && !quickRefund)
+        {
+            // <my sig> 0
+            witnessStack.push_back(sig);
+            witnessStack.push_back(emptyChunk);
+        }
+        else
+        {
+            // AtomicSwapSecretPrivateKey -> libbitcoin::wallet::ec_private
+            NoLeak<uintBig> secretPrivateKey;
+            m_tx.GetParameter(TxParameterID::AtomicSwapSecretPrivateKey, secretPrivateKey.V, SubTxIndex::BEAM_REDEEM_TX);
+            libbitcoin::ec_secret secret;
+            std::copy(std::begin(secretPrivateKey.V.m_pData), std::end(secretPrivateKey.V.m_pData), secret.begin());
+
+            libbitcoin::endorsement secretSig;
+            libbitcoin::chain::script::create_endorsement(secretSig, secret, contractScript, withdrawTX, input_index,
+                GetSighashAlgorithm(), libbitcoin::machine::script_version::zero, input_amount);
+
+            // 0 <their sig> <secret sig> 1
+            witnessStack.push_back(emptyChunk);
+            witnessStack.push_back(sig);
+            witnessStack.push_back(secretSig);
+            witnessStack.push_back(libbitcoin::machine::operation(libbitcoin::machine::opcode(1)).to_data());
+        }
+        witnessStack.push_back(contractScript.to_data(false));
+
+        libbitcoin::chain::witness p2wshWitness(witnessStack);
+
+        // Add input witness script to first input in transaction
+        withdrawTX.inputs()[0].set_witness(p2wshWitness);
+
+        return libbitcoin::encode_base16(withdrawTX.to_data(true, true));
+    }
+
+    std::string BitcoinSide::FillWithdrawTxInput(SubTxID subTxID)
+    {
+        libbitcoin::data_chunk tx_data;
+        libbitcoin::decode_base16(tx_data, *m_SwapWithdrawRawTx);
+        libbitcoin::chain::transaction withdrawTX = libbitcoin::chain::transaction::factory_from_data(tx_data);
+
+        auto addressVersion = GetAddressVersion();
+        bool quickRefund = IsQuickRefundAvailable();
+        libbitcoin::ec_secret localSecret = GetWithdrawTxLocalSecret(m_tx, subTxID, quickRefund);
+        uint32_t input_index = 0;
+        auto contractScript = CreateAtomicSwapContract(m_tx, m_isBtcOwner, addressVersion);
+        libbitcoin::endorsement sig;
+        if (NeedSignValue())
+        {
+            uint64_t total = m_tx.GetMandatoryParameter<Amount>(beam::wallet::TxParameterID::AtomicSwapAmount);
+            libbitcoin::chain::script::create_endorsement(
+                sig, localSecret, contractScript, withdrawTX, input_index, GetSighashAlgorithm(), libbitcoin::machine::script_version::zero, total);
+        }
+        else
+        {
+            libbitcoin::chain::script::create_endorsement(
+                sig, localSecret, contractScript, withdrawTX, input_index, GetSighashAlgorithm());
+        }
+
+        // Create input script
+        libbitcoin::machine::operation::list sig_script;
+
+        if (SubTxIndex::REFUND_TX == subTxID && !quickRefund)
+        {
+            // <my sig> 0
+            sig_script.push_back(libbitcoin::machine::operation(sig));
+            sig_script.push_back(libbitcoin::machine::operation(libbitcoin::machine::opcode(0)));
+        }
+        else
+        {
+            // AtomicSwapSecretPrivateKey -> libbitcoin::wallet::ec_private
+            NoLeak<uintBig> secretPrivateKey;
+            m_tx.GetParameter(TxParameterID::AtomicSwapSecretPrivateKey, secretPrivateKey.V, SubTxIndex::BEAM_REDEEM_TX);
+            libbitcoin::ec_secret secret;
+            std::copy(std::begin(secretPrivateKey.V.m_pData), std::end(secretPrivateKey.V.m_pData), secret.begin());
+
+            libbitcoin::endorsement secretSig;
+            if (NeedSignValue())
+            {
+                uint64_t total = m_tx.GetMandatoryParameter<Amount>(beam::wallet::TxParameterID::AtomicSwapAmount);
+                libbitcoin::chain::script::create_endorsement(
+                    secretSig, secret, contractScript, withdrawTX, input_index, GetSighashAlgorithm(), libbitcoin::machine::script_version::zero, total);
+            }
+            else
+            {
+                libbitcoin::chain::script::create_endorsement(
+                    secretSig, secret, contractScript, withdrawTX, input_index, GetSighashAlgorithm());
+            }
+
+            // 0 <their sig> <secret sig> 1
+            sig_script.push_back(libbitcoin::machine::operation(libbitcoin::machine::opcode(0)));
+            sig_script.push_back(libbitcoin::machine::operation(sig));
+            sig_script.push_back(libbitcoin::machine::operation(secretSig));
+            sig_script.push_back(libbitcoin::machine::operation(libbitcoin::machine::opcode::push_positive_1));
+        }
+
+        sig_script.push_back(libbitcoin::machine::operation(contractScript.to_data(false)));
+
+        libbitcoin::chain::script input_script(sig_script);
+
+        // Add input script to first input in transaction
+        withdrawTX.inputs()[0].set_script(input_script);
+
+        return libbitcoin::encode_base16(withdrawTX.to_data());
+    }
+
+    bool BitcoinSide::CanUseSegwit() const
+    {
+        auto peerProtoVersion = m_tx.GetMandatoryParameter<uint32_t>(TxParameterID::PeerProtoVersion);
+
+        return IsSegwitSupported() && peerProtoVersion >= kSwapSegwitSupportMinProtoVersion;
+    }
+
+    void BitcoinSide::OnGetSwapLockTxConfirmations(const bitcoin::IBridge::Error& /*error*/, const std::string& hexScript, Amount amount, uint32_t confirmations)
+    {
+        try
+        {
+            if (hexScript.empty())
+            {
+                return;
+            }
+
+            // validate amount
+            {
+                Amount swapAmount = m_tx.GetMandatoryParameter<Amount>(TxParameterID::AtomicSwapAmount);
+                if (swapAmount > amount)
+                {
+                    LOG_ERROR() << m_tx.GetTxID() << "[" << static_cast<SubTxID>(SubTxIndex::LOCK_TX) << "]"
+                        << " Unexpected amount, expected: " << swapAmount << ", got: " << amount;
+                    m_tx.SetParameter(TxParameterID::InternalFailureReason, TxFailureReason::SwapInvalidAmount, false, SubTxIndex::LOCK_TX);
+                    m_tx.UpdateAsync();
+                    return;
+                }
+            }
+
+            // validate contract script
+            libbitcoin::data_chunk scriptData;
+            libbitcoin::decode_base16(scriptData, hexScript);
+            auto script = libbitcoin::chain::script::factory_from_data(scriptData, false);
+
+            auto contractScript = CreateAtomicSwapContract(m_tx, m_isBtcOwner, GetAddressVersion());
+            libbitcoin::machine::operation::list inputScriptOperations;
+
+            if (CanUseSegwit())
+            {
+                libbitcoin::hash_digest contractScriptHash = libbitcoin::sha256_hash(contractScript.to_data(false));
+                inputScriptOperations.push_back(libbitcoin::machine::operation(libbitcoin::machine::opcode::push_size_0));
+                inputScriptOperations.push_back(libbitcoin::machine::operation(libbitcoin::to_chunk(contractScriptHash)));
+            }
+            else
+            {
+                inputScriptOperations = libbitcoin::chain::script::to_pay_script_hash_pattern(libbitcoin::bitcoin_short_hash(contractScript.to_data(false)));
+            }
+            libbitcoin::chain::script inputScript{inputScriptOperations};
+            
+            assert(script == inputScript);
+
+            if (script != inputScript)
+            {
+                m_tx.SetParameter(TxParameterID::InternalFailureReason, TxFailureReason::SwapInvalidContract, false, SubTxIndex::LOCK_TX);
+                m_tx.UpdateAsync();
+                return;
+            }
+
+            // get confirmations
+            if (m_SwapLockTxConfirmations != confirmations)
+            {
+                LOG_DEBUG() << m_tx.GetTxID() << "[" << static_cast<SubTxID>(SubTxIndex::LOCK_TX) << "] " << confirmations << "/"
+                    << GetTxMinConfirmations() << " confirmations for Lock TX are received.";
+                m_SwapLockTxConfirmations = confirmations;
+                m_tx.SetParameter(TxParameterID::Confirmations, m_SwapLockTxConfirmations, true, SubTxIndex::LOCK_TX);
+                if (m_SwapLockTxConfirmations >= GetTxMinConfirmations())
+                {
+                    m_tx.UpdateAsync();
+                }
+            }
+        }
+        catch (const TransactionFailedException& ex)
+        {
+            LOG_ERROR() << m_tx.GetTxID() << " exception msg: " << ex.what();
+            m_tx.SetParameter(TxParameterID::InternalFailureReason, ex.GetReason(), false, SubTxIndex::LOCK_TX);
+            m_tx.UpdateAsync();
+        }
+        catch (const std::exception& ex)
+        {
+            LOG_ERROR() << m_tx.GetTxID() << " exception msg: " << ex.what();
+
+            m_tx.SetParameter(TxParameterID::InternalFailureReason, TxFailureReason::Unknown, false, SubTxIndex::LOCK_TX);
+            m_tx.UpdateAsync();
+        }
+    }
+
+    void BitcoinSide::OnGetBlockCount(const bitcoin::IBridge::Error& error, uint64_t blockCount, bool notify)
+    {
+        try
+        {
+            if (error.m_type != bitcoin::IBridge::None)
+            {
+                m_tx.UpdateOnNextTip();
+                return;
+            }
+
+            if (m_blockCount != blockCount)
+            {
+                m_blockCount = blockCount;
+                m_tx.SetParameter(TxParameterID::AtomicSwapExternalHeight, m_blockCount, true);
+
+                if (notify)
+                {
+                    m_tx.UpdateAsync();
+                }
+            }
+        }
+        catch (const std::exception& ex)
+        {
+            LOG_ERROR() << m_tx.GetTxID() << " exception msg: " << ex.what();
+
+            m_tx.SetParameter(TxParameterID::InternalFailureReason, TxFailureReason::Unknown, false, SubTxIndex::LOCK_TX);
+            m_tx.UpdateAsync();
+        }
+    }
 }