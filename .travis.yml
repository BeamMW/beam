git:
  depth: false

matrix:
  include:

###############################################################################
# OSX Debug
###############################################################################

    - os: osx
      language: cpp
      osx_image: xcode9.3
      install: 
        - export TZ=Etc/GMT-3
        - brew update
        - brew unlink cmake
        - brew unlink boost 
        - brew install qt5 cmake boost
        - brew link qt5 --force
        - export PATH=/usr/local/opt/qt/bin:$PATH
        - export OPENSSL_ROOT_DIR="/usr/local/opt/openssl"
      env: 
        - BUILD_TYPE=Debug
        - OS_FOLDER=mac
      script:
        - cmake -DCMAKE_BUILD_TYPE=$BUILD_TYPE -DBRANCH_NAME=$TRAVIS_BRANCH . && make -j 4 && ctest --verbose && cpack;
        # extract build version
        - BEAM_VERSION="$(cat beam_version.gen)" && rm beam_version.gen
        - echo BEAM_VERSION = $BEAM_VERSION
<<<<<<< HEAD
        - export BEAM_WALLET_UI_IN="BeamWalletTestnet-$BEAM_VERSION-Darwin.dmg"
        - export BEAM_WALLET_UI_OUT="Beam-Wallet-Testnet-$BEAM_VERSION.dmg"
=======
        - export BEAM_WALLET_UI_IN="BeamWallet$BEAM_DISPLAY_SUFFIX-$BEAM_VERSION-Darwin.dmg"
        - export BEAM_WALLET_UI_OUT="Beam-Wallet$BEAM_DISPLAY_SUFFIX2-$BEAM_VERSION.dmg"
>>>>>>> 31b6e5b2

###############################################################################
# OSX Release
###############################################################################

    - os: osx
      language: cpp
      osx_image: xcode9.3
      install:
        - export TZ=Etc/GMT-3
        - brew update
        - brew unlink cmake
        - brew unlink boost 
        - brew install cmake boost
        - sudo git clone --depth=1 https://github.com/nesbox/qt5-static-mac.git /usr/local/qt5-static
        - export PATH=~/qt5-static/bin:$PATH
        - export OPENSSL_ROOT_DIR="/usr/local/opt/openssl"
        - export QT5_ROOT_DIR="/usr/local/qt5-static"
        - export QML_IMPORT_PATH="/usr/local/qt5-static/qml"
        - openssl aes-256-cbc -K $encrypted_1f9ebee66ea9_key -iv $encrypted_1f9ebee66ea9_iv -in macos_cert.enc -out macos_cert.tar -d
        - tar xvf macos_cert.tar
        # create custom keychain
        - security create-keychain -p travis macos-build.keychain
        - security default-keychain -s macos-build.keychain
        - security unlock-keychain -p travis macos-build.keychain
        - security set-keychain-settings -t 3600 -l ~/Library/Keychains/macos-build.keychain
        # import certificates
        - security import distkey.p12 -P $MACOS_DISTRIBUTION_KEY_PASSWORD  -k ~/Library/Keychains/macos-build.keychain -T /usr/bin/codesign
        - security import devapp.cer -k ~/Library/Keychains/macos-build.keychain -T /usr/bin/codesign
        - security set-key-partition-list -S "apple-tool:,apple:" -s -k travis macos-build.keychain
      env: 
        - BUILD_TYPE=Release
        - OS_FOLDER=mac
      script:
        - cmake -DCMAKE_BUILD_TYPE=$BUILD_TYPE -DDEBUG_MESSAGES_IN_RELEASE_MODE=On -DBEAM_LINK_TYPE=Static -DBRANCH_NAME=$TRAVIS_BRANCH -DBEAM_SIGN_MACOS_BINARY=On . && make -j 4 && ctest --verbose && cpack;
        # extract build version
        - BEAM_VERSION="$(cat beam_version.gen)" && rm beam_version.gen
        - echo BEAM_VERSION = $BEAM_VERSION
<<<<<<< HEAD
        - export BEAM_WALLET_UI_IN="BeamWalletTestnet-$BEAM_VERSION-Darwin.dmg"
        - export BEAM_WALLET_UI_OUT="Beam-Wallet-Testnet-$BEAM_VERSION.dmg"
        # sign our builds
        - codesign --force --deep --sign "$MACOS_SIGN_IDENTITY" beam/beam-node-testnet
        - codesign --force --deep --sign "$MACOS_SIGN_IDENTITY" wallet/beam-wallet-testnet
        - codesign --force --deep --sign "$MACOS_SIGN_IDENTITY" wallet/wallet-api-testnet
        - codesign --force --deep --sign "$MACOS_SIGN_IDENTITY" explorer/explorer-node-testnet
=======
        - export BEAM_WALLET_UI_IN="BeamWallet$BEAM_DISPLAY_SUFFIX-$BEAM_VERSION-Darwin.dmg"
        - export BEAM_WALLET_UI_OUT="Beam-Wallet$BEAM_DISPLAY_SUFFIX2-$BEAM_VERSION.dmg"
        # sign our builds
        - codesign --force --deep --sign "$MACOS_SIGN_IDENTITY" beam/beam-node$BEAM_TARGET_SUFFIX
        - codesign --force --deep --sign "$MACOS_SIGN_IDENTITY" wallet/beam-wallet$BEAM_TARGET_SUFFIX
        - codesign --force --deep --sign "$MACOS_SIGN_IDENTITY" wallet/wallet-api$BEAM_TARGET_SUFFIX
        - codesign --force --deep --sign "$MACOS_SIGN_IDENTITY" explorer/explorer-node$BEAM_TARGET_SUFFIX
>>>>>>> 31b6e5b2
        - codesign --force --deep --sign "$MACOS_SIGN_IDENTITY" $BEAM_WALLET_UI_IN

###############################################################################
# Linux Debug
###############################################################################

    - os: linux
      language: cpp
      addons:
        apt:
          sources:
            - ubuntu-toolchain-r-test
          packages:
            - g++-7
            - libboost-all-dev
            - libssl-dev
            - curl
      install:
        - export TZ=Etc/GMT-3
        - wget "https://cmake.org/files/v3.12/cmake-3.12.0-Linux-x86_64.sh"
        - sudo sh cmake-3.12.0-Linux-x86_64.sh --skip-license --prefix=/usr
        - sudo add-apt-repository ppa:beineri/opt-qt-5.10.1-trusty -y
        - sudo apt-get update
        - sudo apt-get install qt510declarative qt510svg libgl1-mesa-dev-lts-xenial
        - eval "CC=gcc-7 && CXX=g++-7"
        - export PATH=/opt/qt510/bin:$PATH
      env: 
        - BUILD_TYPE=Debug
        - OS_FOLDER=linux
      script:
        - cmake -DCMAKE_BUILD_TYPE=$BUILD_TYPE -DBRANCH_NAME=$TRAVIS_BRANCH . && make -j 4 && ctest --verbose && cpack;
        # extract build version
        - BEAM_VERSION="$(cat beam_version.gen)" && rm beam_version.gen
        - echo BEAM_VERSION = $BEAM_VERSION
<<<<<<< HEAD
        - export BEAM_WALLET_UI_IN="BeamWalletTestnet-$BEAM_VERSION-Linux.deb"
        - export BEAM_WALLET_UI_OUT="Beam-Wallet-Testnet-$BEAM_VERSION.deb"
=======
        - export BEAM_WALLET_UI_IN="BeamWallet$BEAM_DISPLAY_SUFFIX-$BEAM_VERSION-Linux.deb"
        - export BEAM_WALLET_UI_OUT="Beam-Wallet$BEAM_DISPLAY_SUFFIX2-$BEAM_VERSION.deb"
>>>>>>> 31b6e5b2
###############################################################################
# Linux Release
###############################################################################

    - os: linux
      language: cpp
      addons:
        apt:
          sources:
            - ubuntu-toolchain-r-test
          packages:
            - g++-7
            - libboost-all-dev
            - libssl-dev
            - curl
            - libxi-dev
            - libcups2-dev
      install:
        - export TZ=Etc/GMT-3
        - wget "https://cmake.org/files/v3.12/cmake-3.12.0-Linux-x86_64.sh"
        - sudo sh cmake-3.12.0-Linux-x86_64.sh --skip-license --prefix=/usr
        - eval "CC=gcc-7 && CXX=g++-7"
        - git clone --depth=1 https://github.com/nesbox/qt5-static-linux.git /home/travis/qt5-static
        - export QT5_ROOT_DIR="/home/travis/qt5-static"
        - export QML_IMPORT_PATH="/home/travis/qt5-static/qml"
      env: 
        - BUILD_TYPE=Release
        - OS_FOLDER=linux
      script:
        - cmake -DCMAKE_BUILD_TYPE=$BUILD_TYPE -DDEBUG_MESSAGES_IN_RELEASE_MODE=On -DBEAM_LINK_TYPE=Static -DBRANCH_NAME=$TRAVIS_BRANCH . && make -j 4 && ctest --verbose && cpack;
        # extract build version
        - BEAM_VERSION="$(cat beam_version.gen)" && rm beam_version.gen
        - echo BEAM_VERSION = $BEAM_VERSION
<<<<<<< HEAD
        - export BEAM_WALLET_UI_IN="BeamWalletTestnet-$BEAM_VERSION-Linux.deb"
        - export BEAM_WALLET_UI_OUT="Beam-Wallet-Testnet-$BEAM_VERSION.deb"
=======
        - export BEAM_WALLET_UI_IN="BeamWallet$BEAM_DISPLAY_SUFFIX-$BEAM_VERSION-Linux.deb"
        - export BEAM_WALLET_UI_OUT="Beam-Wallet$BEAM_DISPLAY_SUFFIX2-$BEAM_VERSION.deb"
>>>>>>> 31b6e5b2

###############################################################################
# Android x86 Release
###############################################################################

    - os: linux
      language: android
      env:
        - ANDROID_ABI=x86
        - BUILD_TYPE=Release
        - ANDROID_SDK_VERSION=23
      android:
        components:
          - tools
          - platform-tools
          - android-23
      install:
        - echo y | sdkmanager "ndk-bundle"
        - wget "https://cmake.org/files/v3.12/cmake-3.12.0-Linux-x86_64.sh"
        - sudo sh cmake-3.12.0-Linux-x86_64.sh --skip-license --prefix=/usr
        - sudo git clone --depth=1 https://github.com/BeamMW/boost-android.git /usr/local/boost_1_68-android
        - sudo git clone --depth=1 https://github.com/BeamMW/openssl-android.git /usr/local/Prebuilt-OpenSSL-Android
        - export ANDROID_NDK_HOME=$ANDROID_HOME/ndk-bundle
        - export BOOST_ROOT_ANDROID=/usr/local/boost_1_68-android
        - export OPENSSL_ROOT_DIR_ANDROID=/usr/local/Prebuilt-OpenSSL-Android
        - export PATH=$ANDROID_NDK_HOME:$PATH
      script:
        - cmake -DCMAKE_TOOLCHAIN_FILE=$ANDROID_NDK_HOME/build/cmake/android.toolchain.cmake -DANDROID_NATIVE_API_LEVEL=$ANDROID_SDK_VERSION -DANDROID_ABI=$ANDROID_ABI -DCMAKE_BUILD_TYPE=$BUILD_TYPE .
        - make wallet-jni -j4
      after_success:
        # extract build version
        - BEAM_VERSION="$(cat beam_version.gen)" && rm beam_version.gen
        - echo BEAM_VERSION = $BEAM_VERSION 
        - BUILDS_SERVER_PATH=${BUILD_SERVER}/files/$TRAVIS_BRANCH/$(date +%Y.%m.%d)/$BUILD_TYPE/android-$ANDROID_ABI
        - tar -cvzf libwallet-jni-$BEAM_VERSION.tar.gz --directory=$HOME/build/BeamMW/beam/android libwallet-jni.so com
        - curl --retry 3 --ftp-create-dirs -T libwallet-jni-$BEAM_VERSION.tar.gz $BUILDS_SERVER_PATH/
        - artifacts upload --target-paths "$TRAVIS_BRANCH/$(date +%Y.%m.%d)/$BUILD_TYPE/android-$ANDROID_ABI/" libwallet-jni-$BEAM_VERSION.tar.gz

###############################################################################
# Android x86_64 Release
###############################################################################

    - os: linux
      language: android
      env:
        - ANDROID_ABI=x86_64
        - BUILD_TYPE=Release
        - ANDROID_SDK_VERSION=23
      android:
        components:
          - tools
          - platform-tools
          - android-23
      install:
        - echo y | sdkmanager "ndk-bundle"
        - wget "https://cmake.org/files/v3.12/cmake-3.12.0-Linux-x86_64.sh"
        - sudo sh cmake-3.12.0-Linux-x86_64.sh --skip-license --prefix=/usr
        - sudo git clone --depth=1 https://github.com/BeamMW/boost-android.git /usr/local/boost_1_68-android
        - sudo git clone --depth=1 https://github.com/BeamMW/openssl-android.git /usr/local/Prebuilt-OpenSSL-Android
        - export ANDROID_NDK_HOME=$ANDROID_HOME/ndk-bundle
        - export BOOST_ROOT_ANDROID=/usr/local/boost_1_68-android
        - export OPENSSL_ROOT_DIR_ANDROID=/usr/local/Prebuilt-OpenSSL-Android
        - export PATH=$ANDROID_NDK_HOME:$PATH
      script:
        - cmake -DCMAKE_TOOLCHAIN_FILE=$ANDROID_NDK_HOME/build/cmake/android.toolchain.cmake -DANDROID_NATIVE_API_LEVEL=$ANDROID_SDK_VERSION -DANDROID_ABI=$ANDROID_ABI -DCMAKE_BUILD_TYPE=$BUILD_TYPE .
        - make wallet-jni -j4
      after_success:
        - BUILDS_SERVER_PATH=${BUILD_SERVER}/files/$TRAVIS_BRANCH/$(date +%Y.%m.%d)/$BUILD_TYPE/android-$ANDROID_ABI
        - tar -cvzf libwallet-jni-$BEAM_VERSION.tar.gz --directory=$HOME/build/BeamMW/beam/android libwallet-jni.so com
        - curl --retry 3 --ftp-create-dirs -T libwallet-jni-$BEAM_VERSION.tar.gz $BUILDS_SERVER_PATH/
        - artifacts upload --target-paths "$TRAVIS_BRANCH/$(date +%Y.%m.%d)/$BUILD_TYPE/android-$ANDROID_ABI/" libwallet-jni-$BEAM_VERSION.tar.gz

###############################################################################
# Android ARMv7 Release
###############################################################################

    - os: linux
      language: android
      env:
        - ANDROID_ABI=armeabi-v7a
        - BUILD_TYPE=Release
        - ANDROID_SDK_VERSION=23
      android:
        components:
          - tools
          - platform-tools
          - android-23
      install:
        - echo y | sdkmanager "ndk-bundle"
        - wget "https://cmake.org/files/v3.12/cmake-3.12.0-Linux-x86_64.sh"
        - sudo sh cmake-3.12.0-Linux-x86_64.sh --skip-license --prefix=/usr
        - sudo git clone --depth=1 https://github.com/BeamMW/boost-android.git /usr/local/boost_1_68-android
        - sudo git clone --depth=1 https://github.com/BeamMW/openssl-android.git /usr/local/Prebuilt-OpenSSL-Android
        - export ANDROID_NDK_HOME=$ANDROID_HOME/ndk-bundle
        - export BOOST_ROOT_ANDROID=/usr/local/boost_1_68-android
        - export OPENSSL_ROOT_DIR_ANDROID=/usr/local/Prebuilt-OpenSSL-Android
        - export PATH=$ANDROID_NDK_HOME:$PATH
      script:
        - cmake -DCMAKE_TOOLCHAIN_FILE=$ANDROID_NDK_HOME/build/cmake/android.toolchain.cmake -DANDROID_NATIVE_API_LEVEL=$ANDROID_SDK_VERSION -DANDROID_ABI=$ANDROID_ABI -DCMAKE_BUILD_TYPE=$BUILD_TYPE .
        - make wallet-jni -j4
      after_success:
        # extract build version
        - BEAM_VERSION="$(cat beam_version.gen)" && rm beam_version.gen
        - echo BEAM_VERSION = $BEAM_VERSION
        - BUILDS_SERVER_PATH=${BUILD_SERVER}/files/$TRAVIS_BRANCH/$(date +%Y.%m.%d)/$BUILD_TYPE/android-$ANDROID_ABI
        - tar -cvzf libwallet-jni-$BEAM_VERSION.tar.gz --directory=$HOME/build/BeamMW/beam/android libwallet-jni.so com
        - curl --retry 3 --ftp-create-dirs -T libwallet-jni-$BEAM_VERSION.tar.gz $BUILDS_SERVER_PATH/
        - artifacts upload --target-paths "$TRAVIS_BRANCH/$(date +%Y.%m.%d)/$BUILD_TYPE/android-$ANDROID_ABI/" libwallet-jni-$BEAM_VERSION.tar.gz

###############################################################################
# Android ARMv8 Release
###############################################################################

    - os: linux
      language: android
      env:
        - ANDROID_ABI=arm64-v8a
        - BUILD_TYPE=Release
        - ANDROID_SDK_VERSION=23
      android:
        components:
          - tools
          - platform-tools
          - android-23
      install:
        - echo y | sdkmanager "ndk-bundle"
        - wget "https://cmake.org/files/v3.12/cmake-3.12.0-Linux-x86_64.sh"
        - sudo sh cmake-3.12.0-Linux-x86_64.sh --skip-license --prefix=/usr
        - sudo git clone --depth=1 https://github.com/BeamMW/boost-android.git /usr/local/boost_1_68-android
        - sudo git clone --depth=1 https://github.com/BeamMW/openssl-android.git /usr/local/Prebuilt-OpenSSL-Android
        - export ANDROID_NDK_HOME=$ANDROID_HOME/ndk-bundle
        - export BOOST_ROOT_ANDROID=/usr/local/boost_1_68-android
        - export OPENSSL_ROOT_DIR_ANDROID=/usr/local/Prebuilt-OpenSSL-Android
        - export PATH=$ANDROID_NDK_HOME:$PATH
      script:
        - cmake -DCMAKE_TOOLCHAIN_FILE=$ANDROID_NDK_HOME/build/cmake/android.toolchain.cmake -DANDROID_NATIVE_API_LEVEL=$ANDROID_SDK_VERSION -DANDROID_ABI=$ANDROID_ABI -DCMAKE_BUILD_TYPE=$BUILD_TYPE .
        - make wallet-jni -j4
      after_success:
        # extract build version
        - BEAM_VERSION="$(cat beam_version.gen)" && rm beam_version.gen
        - echo BEAM_VERSION = $BEAM_VERSION
        - BUILDS_SERVER_PATH=${BUILD_SERVER}/files/$TRAVIS_BRANCH/$(date +%Y.%m.%d)/$BUILD_TYPE/android-$ANDROID_ABI
        - tar -cvzf libwallet-jni-$BEAM_VERSION.tar.gz --directory=$HOME/build/BeamMW/beam/android libwallet-jni.so com
        - curl --retry 3 --ftp-create-dirs -T libwallet-jni-$BEAM_VERSION.tar.gz $BUILDS_SERVER_PATH/
        - artifacts upload --target-paths "$TRAVIS_BRANCH/$(date +%Y.%m.%d)/$BUILD_TYPE/android-$ANDROID_ABI/" libwallet-jni-$BEAM_VERSION.tar.gz

###############################################################################
# Common part
###############################################################################
before_script:
  - curl -sL https://raw.githubusercontent.com/travis-ci/artifacts/master/install | bash
  - BEAM_TARGET_SUFFIX=""
  - BEAM_DISPLAY_SUFFIX=""
  - BEAM_DISPLAY_SUFFIX2=""

after_success:
  # deploy using ftp server
  - BUILDS_SERVER_PATH=${BUILD_SERVER}/files/$TRAVIS_BRANCH/$(date +%Y.%m.%d)/$BUILD_TYPE/$OS_FOLDER
<<<<<<< HEAD
  - tar -cvzf beam-node-testnet-$BEAM_VERSION.tar.gz --directory=$HOME/build/BeamMW/beam/beam beam-node-testnet beam-node.cfg
  - tar -cvzf beam-wallet-cli-testnet-$BEAM_VERSION.tar.gz --directory=$HOME/build/BeamMW/beam/wallet beam-wallet-testnet beam-wallet.cfg
  - tar -cvzf wallet-api-testnet-$BEAM_VERSION.tar.gz --directory=$HOME/build/BeamMW/beam/wallet wallet-api-testnet wallet-api.cfg
  - tar -cvzf explorer-node-testnet-$BEAM_VERSION.tar.gz --directory=$HOME/build/BeamMW/beam/explorer explorer-node-testnet explorer-node.cfg

=======
  - tar -cvzf beam-node$BEAM_TARGET_SUFFIX-$BEAM_VERSION.tar.gz --directory=$HOME/build/BeamMW/beam/beam beam-node$BEAM_TARGET_SUFFIX beam-node.cfg
  - tar -cvzf beam-wallet-cli$BEAM_TARGET_SUFFIX-$BEAM_VERSION.tar.gz --directory=$HOME/build/BeamMW/beam/wallet beam-wallet$BEAM_TARGET_SUFFIX beam-wallet.cfg
  - tar -cvzf wallet-api$BEAM_TARGET_SUFFIX-$BEAM_VERSION.tar.gz --directory=$HOME/build/BeamMW/beam/wallet wallet-api$BEAM_TARGET_SUFFIX wallet-api.cfg
  - tar -cvzf explorer-node$BEAM_TARGET_SUFFIX-$BEAM_VERSION.tar.gz --directory=$HOME/build/BeamMW/beam/explorer explorer-node$BEAM_TARGET_SUFFIX explorer-node.cfg
  
>>>>>>> 31b6e5b2
  # prep for deploy to AWS S3
  - cp $HOME/build/BeamMW/beam/$BEAM_WALLET_UI_IN $HOME/build/BeamMW/beam/$BEAM_WALLET_UI_OUT
   
  # upload binaries to FTP
<<<<<<< HEAD
  - curl --retry 3 --ftp-create-dirs -T beam-node-testnet-$BEAM_VERSION.tar.gz $BUILDS_SERVER_PATH/
  - curl --retry 3 --ftp-create-dirs -T beam-wallet-cli-testnet-$BEAM_VERSION.tar.gz $BUILDS_SERVER_PATH/
  - curl --retry 3 --ftp-create-dirs -T wallet-api-testnet-$BEAM_VERSION.tar.gz $BUILDS_SERVER_PATH/
  - curl --retry 3 --ftp-create-dirs -T explorer-node-testnet-$BEAM_VERSION.tar.gz $BUILDS_SERVER_PATH/
  - curl --retry 3 --ftp-create-dirs -T "$HOME/build/BeamMW/beam/$BEAM_WALLET_UI_IN" "$BUILDS_SERVER_PATH/$BEAM_WALLET_UI_OUT"

  # upload binaries to S3
  - artifacts upload --target-paths "$TRAVIS_BRANCH/$(date +%Y.%m.%d)/$BUILD_TYPE/$OS_FOLDER/" beam-node-testnet-$BEAM_VERSION.tar.gz
  - artifacts upload --target-paths "$TRAVIS_BRANCH/$(date +%Y.%m.%d)/$BUILD_TYPE/$OS_FOLDER/" beam-wallet-cli-testnet-$BEAM_VERSION.tar.gz
  - artifacts upload --target-paths "$TRAVIS_BRANCH/$(date +%Y.%m.%d)/$BUILD_TYPE/$OS_FOLDER/" wallet-api-testnet-$BEAM_VERSION.tar.gz
  - artifacts upload --target-paths "$TRAVIS_BRANCH/$(date +%Y.%m.%d)/$BUILD_TYPE/$OS_FOLDER/" explorer-node-testnet-$BEAM_VERSION.tar.gz
=======
  - curl --retry 3 --ftp-create-dirs -T beam-node$BEAM_TARGET_SUFFIX-$BEAM_VERSION.tar.gz $BUILDS_SERVER_PATH/
  - curl --retry 3 --ftp-create-dirs -T beam-wallet-cli$BEAM_TARGET_SUFFIX-$BEAM_VERSION.tar.gz $BUILDS_SERVER_PATH/
  - curl --retry 3 --ftp-create-dirs -T wallet-api$BEAM_TARGET_SUFFIX-$BEAM_VERSION.tar.gz $BUILDS_SERVER_PATH/
  - curl --retry 3 --ftp-create-dirs -T explorer-node$BEAM_TARGET_SUFFIX-$BEAM_VERSION.tar.gz $BUILDS_SERVER_PATH/
  - curl --retry 3 --ftp-create-dirs -T "$HOME/build/BeamMW/beam/$BEAM_WALLET_UI_IN" "$BUILDS_SERVER_PATH/$BEAM_WALLET_UI_OUT"

  # upload binaries to S3
  - artifacts upload --target-paths "$TRAVIS_BRANCH/$(date +%Y.%m.%d)/$BUILD_TYPE/$OS_FOLDER/" beam-node$BEAM_TARGET_SUFFIX-$BEAM_VERSION.tar.gz
  - artifacts upload --target-paths "$TRAVIS_BRANCH/$(date +%Y.%m.%d)/$BUILD_TYPE/$OS_FOLDER/" beam-wallet-cli$BEAM_TARGET_SUFFIX-$BEAM_VERSION.tar.gz
  - artifacts upload --target-paths "$TRAVIS_BRANCH/$(date +%Y.%m.%d)/$BUILD_TYPE/$OS_FOLDER/" wallet-api$BEAM_TARGET_SUFFIX-$BEAM_VERSION.tar.gz
  - artifacts upload --target-paths "$TRAVIS_BRANCH/$(date +%Y.%m.%d)/$BUILD_TYPE/$OS_FOLDER/" explorer-node$BEAM_TARGET_SUFFIX-$BEAM_VERSION.tar.gz
>>>>>>> 31b6e5b2
  - artifacts upload --target-paths "$TRAVIS_BRANCH/$(date +%Y.%m.%d)/$BUILD_TYPE/$OS_FOLDER/" $HOME/build/BeamMW/beam/$BEAM_WALLET_UI_OUT

notifications:
  email:
    - big.romanov@gmail.com<|MERGE_RESOLUTION|>--- conflicted
+++ resolved
@@ -28,13 +28,8 @@
         # extract build version
         - BEAM_VERSION="$(cat beam_version.gen)" && rm beam_version.gen
         - echo BEAM_VERSION = $BEAM_VERSION
-<<<<<<< HEAD
-        - export BEAM_WALLET_UI_IN="BeamWalletTestnet-$BEAM_VERSION-Darwin.dmg"
-        - export BEAM_WALLET_UI_OUT="Beam-Wallet-Testnet-$BEAM_VERSION.dmg"
-=======
         - export BEAM_WALLET_UI_IN="BeamWallet$BEAM_DISPLAY_SUFFIX-$BEAM_VERSION-Darwin.dmg"
         - export BEAM_WALLET_UI_OUT="Beam-Wallet$BEAM_DISPLAY_SUFFIX2-$BEAM_VERSION.dmg"
->>>>>>> 31b6e5b2
 
 ###############################################################################
 # OSX Release
@@ -73,15 +68,6 @@
         # extract build version
         - BEAM_VERSION="$(cat beam_version.gen)" && rm beam_version.gen
         - echo BEAM_VERSION = $BEAM_VERSION
-<<<<<<< HEAD
-        - export BEAM_WALLET_UI_IN="BeamWalletTestnet-$BEAM_VERSION-Darwin.dmg"
-        - export BEAM_WALLET_UI_OUT="Beam-Wallet-Testnet-$BEAM_VERSION.dmg"
-        # sign our builds
-        - codesign --force --deep --sign "$MACOS_SIGN_IDENTITY" beam/beam-node-testnet
-        - codesign --force --deep --sign "$MACOS_SIGN_IDENTITY" wallet/beam-wallet-testnet
-        - codesign --force --deep --sign "$MACOS_SIGN_IDENTITY" wallet/wallet-api-testnet
-        - codesign --force --deep --sign "$MACOS_SIGN_IDENTITY" explorer/explorer-node-testnet
-=======
         - export BEAM_WALLET_UI_IN="BeamWallet$BEAM_DISPLAY_SUFFIX-$BEAM_VERSION-Darwin.dmg"
         - export BEAM_WALLET_UI_OUT="Beam-Wallet$BEAM_DISPLAY_SUFFIX2-$BEAM_VERSION.dmg"
         # sign our builds
@@ -89,7 +75,6 @@
         - codesign --force --deep --sign "$MACOS_SIGN_IDENTITY" wallet/beam-wallet$BEAM_TARGET_SUFFIX
         - codesign --force --deep --sign "$MACOS_SIGN_IDENTITY" wallet/wallet-api$BEAM_TARGET_SUFFIX
         - codesign --force --deep --sign "$MACOS_SIGN_IDENTITY" explorer/explorer-node$BEAM_TARGET_SUFFIX
->>>>>>> 31b6e5b2
         - codesign --force --deep --sign "$MACOS_SIGN_IDENTITY" $BEAM_WALLET_UI_IN
 
 ###############################################################################
@@ -124,13 +109,8 @@
         # extract build version
         - BEAM_VERSION="$(cat beam_version.gen)" && rm beam_version.gen
         - echo BEAM_VERSION = $BEAM_VERSION
-<<<<<<< HEAD
-        - export BEAM_WALLET_UI_IN="BeamWalletTestnet-$BEAM_VERSION-Linux.deb"
-        - export BEAM_WALLET_UI_OUT="Beam-Wallet-Testnet-$BEAM_VERSION.deb"
-=======
         - export BEAM_WALLET_UI_IN="BeamWallet$BEAM_DISPLAY_SUFFIX-$BEAM_VERSION-Linux.deb"
         - export BEAM_WALLET_UI_OUT="Beam-Wallet$BEAM_DISPLAY_SUFFIX2-$BEAM_VERSION.deb"
->>>>>>> 31b6e5b2
 ###############################################################################
 # Linux Release
 ###############################################################################
@@ -164,13 +144,8 @@
         # extract build version
         - BEAM_VERSION="$(cat beam_version.gen)" && rm beam_version.gen
         - echo BEAM_VERSION = $BEAM_VERSION
-<<<<<<< HEAD
-        - export BEAM_WALLET_UI_IN="BeamWalletTestnet-$BEAM_VERSION-Linux.deb"
-        - export BEAM_WALLET_UI_OUT="Beam-Wallet-Testnet-$BEAM_VERSION.deb"
-=======
         - export BEAM_WALLET_UI_IN="BeamWallet$BEAM_DISPLAY_SUFFIX-$BEAM_VERSION-Linux.deb"
         - export BEAM_WALLET_UI_OUT="Beam-Wallet$BEAM_DISPLAY_SUFFIX2-$BEAM_VERSION.deb"
->>>>>>> 31b6e5b2
 
 ###############################################################################
 # Android x86 Release
@@ -322,43 +297,22 @@
 ###############################################################################
 before_script:
   - curl -sL https://raw.githubusercontent.com/travis-ci/artifacts/master/install | bash
-  - BEAM_TARGET_SUFFIX=""
-  - BEAM_DISPLAY_SUFFIX=""
-  - BEAM_DISPLAY_SUFFIX2=""
+  - BEAM_TARGET_SUFFIX="-testnet"
+  - BEAM_DISPLAY_SUFFIX="Testnet"
+  - BEAM_DISPLAY_SUFFIX2="-Testnet"
 
 after_success:
   # deploy using ftp server
   - BUILDS_SERVER_PATH=${BUILD_SERVER}/files/$TRAVIS_BRANCH/$(date +%Y.%m.%d)/$BUILD_TYPE/$OS_FOLDER
-<<<<<<< HEAD
-  - tar -cvzf beam-node-testnet-$BEAM_VERSION.tar.gz --directory=$HOME/build/BeamMW/beam/beam beam-node-testnet beam-node.cfg
-  - tar -cvzf beam-wallet-cli-testnet-$BEAM_VERSION.tar.gz --directory=$HOME/build/BeamMW/beam/wallet beam-wallet-testnet beam-wallet.cfg
-  - tar -cvzf wallet-api-testnet-$BEAM_VERSION.tar.gz --directory=$HOME/build/BeamMW/beam/wallet wallet-api-testnet wallet-api.cfg
-  - tar -cvzf explorer-node-testnet-$BEAM_VERSION.tar.gz --directory=$HOME/build/BeamMW/beam/explorer explorer-node-testnet explorer-node.cfg
-
-=======
   - tar -cvzf beam-node$BEAM_TARGET_SUFFIX-$BEAM_VERSION.tar.gz --directory=$HOME/build/BeamMW/beam/beam beam-node$BEAM_TARGET_SUFFIX beam-node.cfg
   - tar -cvzf beam-wallet-cli$BEAM_TARGET_SUFFIX-$BEAM_VERSION.tar.gz --directory=$HOME/build/BeamMW/beam/wallet beam-wallet$BEAM_TARGET_SUFFIX beam-wallet.cfg
   - tar -cvzf wallet-api$BEAM_TARGET_SUFFIX-$BEAM_VERSION.tar.gz --directory=$HOME/build/BeamMW/beam/wallet wallet-api$BEAM_TARGET_SUFFIX wallet-api.cfg
   - tar -cvzf explorer-node$BEAM_TARGET_SUFFIX-$BEAM_VERSION.tar.gz --directory=$HOME/build/BeamMW/beam/explorer explorer-node$BEAM_TARGET_SUFFIX explorer-node.cfg
   
->>>>>>> 31b6e5b2
   # prep for deploy to AWS S3
   - cp $HOME/build/BeamMW/beam/$BEAM_WALLET_UI_IN $HOME/build/BeamMW/beam/$BEAM_WALLET_UI_OUT
    
   # upload binaries to FTP
-<<<<<<< HEAD
-  - curl --retry 3 --ftp-create-dirs -T beam-node-testnet-$BEAM_VERSION.tar.gz $BUILDS_SERVER_PATH/
-  - curl --retry 3 --ftp-create-dirs -T beam-wallet-cli-testnet-$BEAM_VERSION.tar.gz $BUILDS_SERVER_PATH/
-  - curl --retry 3 --ftp-create-dirs -T wallet-api-testnet-$BEAM_VERSION.tar.gz $BUILDS_SERVER_PATH/
-  - curl --retry 3 --ftp-create-dirs -T explorer-node-testnet-$BEAM_VERSION.tar.gz $BUILDS_SERVER_PATH/
-  - curl --retry 3 --ftp-create-dirs -T "$HOME/build/BeamMW/beam/$BEAM_WALLET_UI_IN" "$BUILDS_SERVER_PATH/$BEAM_WALLET_UI_OUT"
-
-  # upload binaries to S3
-  - artifacts upload --target-paths "$TRAVIS_BRANCH/$(date +%Y.%m.%d)/$BUILD_TYPE/$OS_FOLDER/" beam-node-testnet-$BEAM_VERSION.tar.gz
-  - artifacts upload --target-paths "$TRAVIS_BRANCH/$(date +%Y.%m.%d)/$BUILD_TYPE/$OS_FOLDER/" beam-wallet-cli-testnet-$BEAM_VERSION.tar.gz
-  - artifacts upload --target-paths "$TRAVIS_BRANCH/$(date +%Y.%m.%d)/$BUILD_TYPE/$OS_FOLDER/" wallet-api-testnet-$BEAM_VERSION.tar.gz
-  - artifacts upload --target-paths "$TRAVIS_BRANCH/$(date +%Y.%m.%d)/$BUILD_TYPE/$OS_FOLDER/" explorer-node-testnet-$BEAM_VERSION.tar.gz
-=======
   - curl --retry 3 --ftp-create-dirs -T beam-node$BEAM_TARGET_SUFFIX-$BEAM_VERSION.tar.gz $BUILDS_SERVER_PATH/
   - curl --retry 3 --ftp-create-dirs -T beam-wallet-cli$BEAM_TARGET_SUFFIX-$BEAM_VERSION.tar.gz $BUILDS_SERVER_PATH/
   - curl --retry 3 --ftp-create-dirs -T wallet-api$BEAM_TARGET_SUFFIX-$BEAM_VERSION.tar.gz $BUILDS_SERVER_PATH/
@@ -370,7 +324,6 @@
   - artifacts upload --target-paths "$TRAVIS_BRANCH/$(date +%Y.%m.%d)/$BUILD_TYPE/$OS_FOLDER/" beam-wallet-cli$BEAM_TARGET_SUFFIX-$BEAM_VERSION.tar.gz
   - artifacts upload --target-paths "$TRAVIS_BRANCH/$(date +%Y.%m.%d)/$BUILD_TYPE/$OS_FOLDER/" wallet-api$BEAM_TARGET_SUFFIX-$BEAM_VERSION.tar.gz
   - artifacts upload --target-paths "$TRAVIS_BRANCH/$(date +%Y.%m.%d)/$BUILD_TYPE/$OS_FOLDER/" explorer-node$BEAM_TARGET_SUFFIX-$BEAM_VERSION.tar.gz
->>>>>>> 31b6e5b2
   - artifacts upload --target-paths "$TRAVIS_BRANCH/$(date +%Y.%m.%d)/$BUILD_TYPE/$OS_FOLDER/" $HOME/build/BeamMW/beam/$BEAM_WALLET_UI_OUT
 
 notifications:
