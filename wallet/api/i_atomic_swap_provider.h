// Copyright 2020 The Beam Team
//
// Licensed under the Apache License, Version 2.0 (the "License");
// you may not use this file except in compliance with the License.
// You may obtain a copy of the License at
//
//    http://www.apache.org/licenses/LICENSE-2.0
//
// Unless required by applicable law or agreed to in writing, software
// distributed under the License is distributed on an "AS IS" BASIS,
// WITHOUT WARRANTIES OR CONDITIONS OF ANY KIND, either express or implied.
// See the License for the specific language governing permissions and
// limitations under the License.

#pragma once

#include "wallet/core/common.h"
#include "wallet/client/extensions/offers_board/swap_offers_board.h"
#include "wallet/transactions/swaps/common.h"

namespace beam::wallet
{
class IAtomicSwapProvider
{
public:
<<<<<<< HEAD
    virtual Amount getCoinAvailable(AtomicSwapCoin swapCoin) const = 0;
    virtual const SwapOffersBoard& getSwapOffersBoard() const = 0;
    virtual bool isCoinClientConnected(AtomicSwapCoin swapCoin) const = 0;
=======
    virtual Amount getBalance(AtomicSwapCoin swapCoin) const = 0;
    virtual Amount getRecommendedFeeRate(AtomicSwapCoin swapCoin) const = 0;
    virtual Amount getMinFeeRate(AtomicSwapCoin swapCoin) const = 0;
    virtual const SwapOffersBoard& getSwapOffersBoard() const = 0;
    virtual bool isConnected(AtomicSwapCoin swapCoin) const = 0;
>>>>>>> 65abf03e
};
}  // namespace beam::wallet<|MERGE_RESOLUTION|>--- conflicted
+++ resolved
@@ -23,16 +23,10 @@
 class IAtomicSwapProvider
 {
 public:
-<<<<<<< HEAD
     virtual Amount getCoinAvailable(AtomicSwapCoin swapCoin) const = 0;
-    virtual const SwapOffersBoard& getSwapOffersBoard() const = 0;
-    virtual bool isCoinClientConnected(AtomicSwapCoin swapCoin) const = 0;
-=======
-    virtual Amount getBalance(AtomicSwapCoin swapCoin) const = 0;
     virtual Amount getRecommendedFeeRate(AtomicSwapCoin swapCoin) const = 0;
     virtual Amount getMinFeeRate(AtomicSwapCoin swapCoin) const = 0;
     virtual const SwapOffersBoard& getSwapOffersBoard() const = 0;
-    virtual bool isConnected(AtomicSwapCoin swapCoin) const = 0;
->>>>>>> 65abf03e
+    virtual bool isCoinClientConnected(AtomicSwapCoin swapCoin) const = 0;
 };
 }  // namespace beam::wallet