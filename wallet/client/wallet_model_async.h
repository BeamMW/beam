--- conflicted
+++ resolved
@@ -94,7 +94,6 @@
         virtual void getPublicAddress() = 0;
 
         virtual void generateVouchers(uint64_t ownID, size_t count, AsyncCallback<ShieldedVoucherList>&& callback) = 0;
-<<<<<<< HEAD
         virtual void getAssetInfo(Asset::ID) = 0;
         virtual void makeIWTCall(std::function<boost::any()>&& function, AsyncCallback<boost::any>&& resultCallback) = 0;
 
@@ -102,23 +101,14 @@
         typedef AsyncCallback<const std::string&, const std::string&, const TxID&> ShaderCallback;
         virtual void callShader(const std::vector<uint8_t>& shader, const std::string& args, ShaderCallback&& cback) = 0;
 
-        virtual void getShieldedCountAt(Height h, AsyncCallback<Height, TxoID>&& callback) = 0;
-=======
->>>>>>> 66a0d9b2
 
         virtual void setMaxPrivacyLockTimeLimitHours(uint8_t limit) = 0;
         virtual void getMaxPrivacyLockTimeLimitHours(AsyncCallback<uint8_t>&& callback) = 0;
 
         virtual void getCoins(Asset::ID assetId, AsyncCallback<std::vector<Coin>>&& callback) = 0;
         virtual void getShieldedCoins(Asset::ID assetId, AsyncCallback<std::vector<ShieldedCoin>>&& callback) = 0;
-
-<<<<<<< HEAD
-=======
         virtual void enableBodyRequests(bool value) = 0;
 
-        // virtual void getAssetInfo(Asset::ID) = 0;
-
->>>>>>> 66a0d9b2
         virtual ~IWalletModelAsync() {}
     };
 }