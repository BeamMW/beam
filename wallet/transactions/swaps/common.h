--- conflicted
+++ resolved
@@ -48,13 +48,10 @@
     Bitcoin,
     Litecoin,
     Qtum,
-<<<<<<< HEAD
     Bitcoin_Cash,
     Bitcoin_SV,
     Dogecoin,
-=======
     Dash,
->>>>>>> 35e95f2b
     Unknown
 };
 
