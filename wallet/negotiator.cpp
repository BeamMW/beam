--- conflicted
+++ resolved
@@ -244,11 +244,7 @@
             outputs.push_back(m_parent.createOutput(change, currentHeight));
 			m_parent.m_txDesc.m_change = change;
         }
-<<<<<<< HEAD
         return true;
-=======
-
->>>>>>> 63ad084c
     }
 
     void Negotiator::createKernel(Amount fee, Height minHeight)
