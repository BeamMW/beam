// Copyright 2018 The Beam Team
//
// Licensed under the Apache License, Version 2.0 (the "License");
// you may not use this file except in compliance with the License.
// You may obtain a copy of the License at
//
//    http://www.apache.org/licenses/LICENSE-2.0
//
// Unless required by applicable law or agreed to in writing, software
// distributed under the License is distributed on an "AS IS" BASIS,
// WITHOUT WARRANTIES OR CONDITIONS OF ANY KIND, either express or implied.
// See the License for the specific language governing permissions and
// limitations under the License.

#include "wallet_transaction.h"
#include "base_tx_builder.h"
#include "core/block_crypt.h"

#include <numeric>
#include "utility/logger.h"

namespace beam::wallet
{
    using namespace ECC;
    using namespace std;

<<<<<<< HEAD
    TxID GenerateTxID()
    {
        boost::uuids::uuid id = boost::uuids::random_generator()();
        TxID txID{};
        copy(id.begin(), id.end(), txID.begin());
        return txID;
    }

    std::string GetFailureMessage(TxFailureReason reason)
    {
        switch (reason)
        {
#define MACRO(name, code, message) case name: return message;
            BEAM_TX_FAILURE_REASON_MAP(MACRO)
#undef MACRO
        }
        return "Unknown reason";
    }

    TransactionFailedException::TransactionFailedException(bool notify, TxFailureReason reason, const char* message)
        : std::runtime_error(message)
        , m_Notify{notify}
        , m_Reason{reason}
    {

    }
    bool TransactionFailedException::ShouldNofify() const
    {
        return m_Notify;
    }

    TxFailureReason TransactionFailedException::GetReason() const
    {
        return m_Reason;
    }

    const uint32_t BaseTransaction::s_ProtoVersion = 2;


    BaseTransaction::BaseTransaction(INegotiatorGateway& gateway
                                   , beam::IWalletDB::Ptr walletDB
                                   , const TxID& txID)
        : m_Gateway{ gateway }
        , m_WalletDB{ walletDB }
        , m_ID{ txID }
    {
        assert(walletDB);
    }

    bool BaseTransaction::IsInitiator() const
    {
        if (!m_IsInitiator.is_initialized())
        {
            m_IsInitiator = GetMandatoryParameter<bool>(TxParameterID::IsInitiator);
        }
        return *m_IsInitiator;
    }

    uint32_t BaseTransaction::get_PeerVersion() const
    {
        uint32_t nVer = 0;
        GetParameter(TxParameterID::PeerProtoVersion, nVer);
        return nVer;
    }

    bool BaseTransaction::GetTip(Block::SystemState::Full& state) const
    {
        return m_Gateway.get_tip(state);
    }

    const TxID& BaseTransaction::GetTxID() const
    {
        return m_ID;
    }

    void BaseTransaction::Update()
    {
        AsyncContextHolder async(m_Gateway);
        try
        {
            if (CheckExternalFailures())
            {
                return;
            }

            UpdateImpl();

            CheckExpired();
        }
        catch (const TransactionFailedException& ex)
        {
            LOG_ERROR() << GetTxID() << " exception msg: " << ex.what();
            OnFailed(ex.GetReason(), ex.ShouldNofify());
        }
        catch (const exception& ex)
        {
            LOG_ERROR() << GetTxID() << " exception msg: " << ex.what();
        }
    }

    void BaseTransaction::Cancel()
    {
        TxStatus s = TxStatus::Failed;
        GetParameter(TxParameterID::Status, s);
        // TODO: add CanCancel() method
        if (s == TxStatus::Pending || s == TxStatus::InProgress)
        {
            if (s == TxStatus::InProgress)
            {
                if (!m_WalletDB->get_MasterKdf())
                {
                    // cannot create encrypted message
                    return;
                }
                // notify about cancellation if we have started negotiations
                NotifyFailure(TxFailureReason::Cancelled);

            }
            UpdateTxDescription(TxStatus::Cancelled);
            RollbackTx();
            m_Gateway.on_tx_completed(GetTxID());
        }
        else
        {
            LOG_INFO() << GetTxID() << " You cannot cancel transaction in state: " << static_cast<int>(s);
        }
    }

    void BaseTransaction::RollbackTx()
    {
        LOG_INFO() << GetTxID() << " Transaction failed. Rollback...";
        m_WalletDB->rollbackTx(GetTxID());
    }

    bool BaseTransaction::CheckExpired()
    {
        TxStatus s = TxStatus::Failed;
        if (GetParameter(TxParameterID::Status, s)
            && (s == TxStatus::Failed 
             || s == TxStatus::Cancelled 
             || s == TxStatus::Completed ))
        {
            return false;
        }

        Height maxHeight = MaxHeight;
        if (!GetParameter(TxParameterID::MaxHeight, maxHeight) 
         && !GetParameter(TxParameterID::PeerResponseHeight, maxHeight))
        {
            // we have no data to make decision
            return false;
        }

        bool isRegistered = false;
        Merkle::Hash kernelID;
        if (!GetParameter(TxParameterID::TransactionRegistered, isRegistered)
         || !GetParameter(TxParameterID::KernelID, kernelID))
        {
            Block::SystemState::Full state;
            if (GetTip(state) && state.m_Height > maxHeight)
            {
                LOG_INFO() << GetTxID() << " Transaction expired. Current height: " << state.m_Height << ", max kernel height: " << maxHeight;
                OnFailed(TxFailureReason::TransactionExpired);
                return true;
            }
        }
        else
        {
            Height lastUnconfirmedHeight = 0;
            if (GetParameter(TxParameterID::KernelUnconfirmedHeight, lastUnconfirmedHeight) && lastUnconfirmedHeight > 0)
            {
                if (lastUnconfirmedHeight >= maxHeight)
                {
                    LOG_INFO() << GetTxID() << " Transaction expired. Last unconfirmeed height: " << lastUnconfirmedHeight << ", max kernel height: " << maxHeight;
                    OnFailed(TxFailureReason::TransactionExpired);
                    return true;
                }
            }
        }
        return false;
    }

    bool BaseTransaction::CheckExternalFailures()
    {
        TxFailureReason reason = TxFailureReason::Unknown;
        if (GetParameter(TxParameterID::FailureReason, reason))
        {
            TxStatus s = GetMandatoryParameter<TxStatus>(TxParameterID::Status);
            if (s == TxStatus::InProgress) 
            {
                OnFailed(reason);
                return true;
            }
        }
        return false;
    }
=======
>>>>>>> 64875275

    BaseTransaction::Ptr SimpleTransaction::Create(INegotiatorGateway& gateway
        , IWalletDB::Ptr walletDB
        , IPrivateKeyKeeper::Ptr keyKeeper
        , const TxID& txID)
    {
        return BaseTransaction::Ptr(new SimpleTransaction(gateway, walletDB, keyKeeper, txID));
    }

    SimpleTransaction::SimpleTransaction(INegotiatorGateway& gateway
                                        , IWalletDB::Ptr walletDB
                                        , IPrivateKeyKeeper::Ptr keyKeeper
                                        , const TxID& txID)
        : BaseTransaction{ gateway, walletDB, keyKeeper, txID }
    {

    }

    TxType SimpleTransaction::GetType() const
    {
        return TxType::Simple;
    }

    void SimpleTransaction::UpdateImpl()
    {
        bool isSender = GetMandatoryParameter<bool>(TxParameterID::IsSender);
        bool isSelfTx = IsSelfTx();
        State txState = GetState();
        AmountList amoutList;
        if (!GetParameter(TxParameterID::AmountList, amoutList))
        {
            amoutList = AmountList{ GetMandatoryParameter<Amount>(TxParameterID::Amount) };
        }

        if (!m_TxBuilder)
        {
            m_TxBuilder = make_shared<BaseTxBuilder>(*this, kDefaultSubTxID, amoutList, GetMandatoryParameter<Amount>(TxParameterID::Fee));
        }
        auto sharedBuilder = m_TxBuilder;
        BaseTxBuilder& builder = *sharedBuilder;

        bool hasPeersInputsAndOutputs = builder.GetPeerInputsAndOutputs();

        // Check if we already have signed kernel
        if ((isSender && !builder.LoadKernel())
         || (!isSender && !builder.HasKernelID()))
        {
            // We don't need key keeper initialized to go on beyond this point
            if (!m_KeyKeeper)
            {
                // public wallet
                return;
            }

            if (!builder.GetInitialTxParams() && txState == State::Initial)
            {
                LOG_INFO() << GetTxID() << (isSender ? " Sending " : " Receiving ")
                    << PrintableAmount(builder.GetAmount())
                    << " (fee: " << PrintableAmount(builder.GetFee()) << ")";

                if (isSender)
                {
                    Height maxResponseHeight = 0;
                    if (GetParameter(TxParameterID::PeerResponseHeight, maxResponseHeight))
                    {
                        LOG_INFO() << GetTxID() << " Max height for response: " << maxResponseHeight;
                    }

                    builder.SelectInputs();
                    builder.AddChange();
                }

                if (isSelfTx || !isSender)
                {
                    // create receiver utxo
                    for (const auto& amount : builder.GetAmountList())
                    {
                        builder.GenerateNewCoin(amount, false);
                    }
                }

                UpdateTxDescription(TxStatus::InProgress);

<<<<<<< HEAD
                if (!builder.GetCoins().empty())
                {
                    m_Gateway.OnAsyncStarted();
                    m_CompletedEvent = io::AsyncEvent::create(io::Reactor::get_Current(), [this, sharedBuilder]() mutable
                        {
                            if (!sharedBuilder->FinalizeOutputs())
                            {
                                //TODO: transaction is too big :(
                            }
                            Update();
                            m_Gateway.OnAsyncFinished();
                        });
                    m_OutputsFuture = async(launch::async, [this, sharedBuilder]() mutable
                        {
                            sharedBuilder->CreateOutputs();
                            m_CompletedEvent->post();
                        });
                    return;
                }
=======
                builder.GenerateOffset();
            }

            if (builder.CreateInputs())
            {
                return;
            }

            if (builder.CreateOutputs())
            {
                return;
>>>>>>> 64875275
            }

            uint64_t nAddrOwnID;
            if (!GetParameter(TxParameterID::MyAddressID, nAddrOwnID))
            {
                WalletID wid;
                if (GetParameter(TxParameterID::MyID, wid))
                {
                    auto waddr = m_WalletDB->getAddress(wid);
                    if (waddr && waddr->m_OwnID)
                        SetParameter(TxParameterID::MyAddressID, waddr->m_OwnID);
                }
            }

            builder.GenerateNonce();

            if (!isSelfTx && !builder.GetPeerPublicExcessAndNonce())
            {
                assert(IsInitiator());
                if (txState == State::Initial)
                {
                    SendInvitation(builder, isSender);
                    SetState(State::Invitation);
                }
                UpdateOnNextTip();
                return;
            }

            if (!builder.UpdateMaxHeight())
            {
                OnFailed(TxFailureReason::MaxHeightIsUnacceptable, true);
                return;
            }

            builder.CreateKernel();
            builder.SignPartial();

            if (!isSelfTx && !builder.GetPeerSignature())
            {
                if (txState == State::Initial)
                {
                    // invited participant
                    assert(!IsInitiator());

                    UpdateTxDescription(TxStatus::Registering);
                    ConfirmInvitation(builder, !hasPeersInputsAndOutputs);

                    uint32_t nVer = 0;
                    if (GetParameter(TxParameterID::PeerProtoVersion, nVer))
                    {
                        // for peers with new flow, we assume that after we have responded, we have to switch to the state of awaiting for proofs
						uint8_t nCode = proto::TxStatus::Ok; // compiler workaround (ref to static const)
						SetParameter(TxParameterID::TransactionRegistered, nCode);

                        SetState(State::KernelConfirmation);
                        ConfirmKernel(builder.GetKernelID());
                    }
                    else
                    {
                        SetState(State::InvitationConfirmation);
                    }
                    return;
                }
                if (IsInitiator())
                {
                    return;
                }
            }

            if (IsInitiator() && !builder.IsPeerSignatureValid())
            {
                OnFailed(TxFailureReason::InvalidPeerSignature, true);
                return;
            }

            if (!isSelfTx && isSender && IsInitiator())
            {
                // verify peer payment confirmation

                PaymentConfirmation pc;
                WalletID widPeer, widMy;
                bool bSuccess =
                    GetParameter(TxParameterID::PeerID, widPeer) &&
                    GetParameter(TxParameterID::MyID, widMy) &&
                    GetParameter(TxParameterID::KernelID, pc.m_KernelID) &&
                    GetParameter(TxParameterID::Amount, pc.m_Value) &&
                    GetParameter(TxParameterID::PaymentConfirmation, pc.m_Signature);

                if (bSuccess)
                {
                    pc.m_Sender = widMy.m_Pk;
                    bSuccess = pc.IsValid(widPeer.m_Pk);
                }

                if (!bSuccess)
                {
                    if (!get_PeerVersion())
                    {
                        // older wallets don't support it. Check if unsigned payments are ok
                        uint8_t nRequired = 0;
                        storage::getVar(*m_WalletDB, storage::g_szPaymentProofRequired, nRequired);

                        if (!nRequired)
                            bSuccess = true;
                    }

                    if (!bSuccess)
                    {
                        OnFailed(TxFailureReason::NoPaymentProof);
                        return;
                    }
                }
            }

            builder.FinalizeSignature();
        }

        uint8_t nRegistered = proto::TxStatus::Unspecified;
        if (!GetParameter(TxParameterID::TransactionRegistered, nRegistered))
        {
            if (!isSelfTx && (!hasPeersInputsAndOutputs || IsInitiator()))
            {
                if (txState == State::Invitation)
                {
                    UpdateTxDescription(TxStatus::Registering);
                    ConfirmTransaction(builder, !hasPeersInputsAndOutputs);
                    SetState(State::PeerConfirmation);
                }
                if (!hasPeersInputsAndOutputs)
                {
                    return;
                }
            }

            if (CheckExpired())
            {
                return;
            }

            // Construct transaction
            auto transaction = builder.CreateTransaction();

            // Verify final transaction
            TxBase::Context::Params pars;
			TxBase::Context ctx(pars);
			ctx.m_Height.m_Min = builder.GetMinHeight();
			if (!transaction->IsValid(ctx))
            {
                OnFailed(TxFailureReason::InvalidTransaction, true);
                return;
            }
            m_Gateway.register_tx(GetTxID(), transaction);
            SetState(State::Registration);
            return;
        }

        if (proto::TxStatus::Ok != nRegistered)
        {
            OnFailed(TxFailureReason::FailedToRegister, true);
            return;
        }

        Height hProof = 0;
        GetParameter(TxParameterID::KernelProofHeight, hProof);
        if (!hProof)
        {
            if (txState == State::Registration)
            {
                uint32_t nVer = 0;
                if (!GetParameter(TxParameterID::PeerProtoVersion, nVer))
                {
                    // notify old peer that transaction has been registered
                    NotifyTransactionRegistered();
                }
            }
            SetState(State::KernelConfirmation);
            ConfirmKernel(builder.GetKernelID());
            return;
        }

        vector<Coin> modified = m_WalletDB->getCoinsByTx(GetTxID());
        for (auto& coin : modified)
        {
            bool bIn = (coin.m_createTxId == m_ID);
            bool bOut = (coin.m_spentTxId == m_ID);
            if (bIn || bOut)
            {
                if (bIn)
                {
                    coin.m_confirmHeight = std::min(coin.m_confirmHeight, hProof);
                    coin.m_maturity = hProof + Rules::get().Maturity.Std; // so far we don't use incubation for our created outputs
                }
                if (bOut)
                    coin.m_spentHeight = std::min(coin.m_spentHeight, hProof);
            }
        }

        GetWalletDB()->save(modified);

        CompleteTx();
    }

    void SimpleTransaction::SendInvitation(const BaseTxBuilder& builder, bool isSender)
    {
        SetTxParameter msg;
        msg.AddParameter(TxParameterID::Amount, builder.GetAmount())
            .AddParameter(TxParameterID::Fee, builder.GetFee())
            .AddParameter(TxParameterID::MinHeight, builder.GetMinHeight())
            .AddParameter(TxParameterID::Lifetime, builder.GetLifetime())
            .AddParameter(TxParameterID::PeerMaxHeight, builder.GetMaxHeight())
            .AddParameter(TxParameterID::IsSender, !isSender)
            .AddParameter(TxParameterID::PeerProtoVersion, s_ProtoVersion)
            .AddParameter(TxParameterID::PeerPublicExcess, builder.GetPublicExcess())
            .AddParameter(TxParameterID::PeerPublicNonce, builder.GetPublicNonce());

        if (!SendTxParameters(move(msg)))
        {
            OnFailed(TxFailureReason::FailedToSendParameters, false);
        }
    }

    void SimpleTransaction::ConfirmInvitation(const BaseTxBuilder& builder, bool sendUtxos)
    {
        LOG_INFO() << GetTxID() << " Transaction accepted. Kernel: " << builder.GetKernelIDString();
        SetTxParameter msg;
        msg
            .AddParameter(TxParameterID::PeerProtoVersion, s_ProtoVersion)
            .AddParameter(TxParameterID::PeerPublicExcess, builder.GetPublicExcess())
            .AddParameter(TxParameterID::PeerSignature, builder.GetPartialSignature())
            .AddParameter(TxParameterID::PeerPublicNonce, builder.GetPublicNonce())
            .AddParameter(TxParameterID::PeerMaxHeight, builder.GetMaxHeight());
        if (sendUtxos)
        {
            msg.AddParameter(TxParameterID::PeerInputs, builder.GetInputs())
            .AddParameter(TxParameterID::PeerOutputs, builder.GetOutputs())
            .AddParameter(TxParameterID::PeerOffset, builder.GetOffset());
        }

        assert(!IsSelfTx());
        if (!GetMandatoryParameter<bool>(TxParameterID::IsSender))
        {
            PaymentConfirmation pc;
            WalletID widPeer, widMy;
            bool bSuccess =
                GetParameter(TxParameterID::PeerID, widPeer) &&
                GetParameter(TxParameterID::MyID, widMy) &&
                GetParameter(TxParameterID::KernelID, pc.m_KernelID) &&
                GetParameter(TxParameterID::Amount, pc.m_Value);

            if (bSuccess)
            {
                pc.m_Sender = widPeer.m_Pk;

                auto waddr = m_WalletDB->getAddress(widMy);
                if (waddr && waddr->m_OwnID)
                {
                    Scalar::Native sk;
                    m_WalletDB->get_MasterKdf()->DeriveKey(sk, Key::ID(waddr->m_OwnID, Key::Type::Bbs));

                    proto::Sk2Pk(widMy.m_Pk, sk);

                    pc.Sign(sk);
                    msg.AddParameter(TxParameterID::PaymentConfirmation, pc.m_Signature);
                }
            }
        }

        SendTxParameters(move(msg));
    }

    void SimpleTransaction::ConfirmTransaction(const BaseTxBuilder& builder, bool sendUtxos)
    {
        uint32_t nVer = 0;
        if (GetParameter(TxParameterID::PeerProtoVersion, nVer))
        {
            // we skip this step for new tx flow
            return;
        }
        LOG_INFO() << GetTxID() << " Peer signature is valid. Kernel: " << builder.GetKernelIDString();
        SetTxParameter msg;
        msg.AddParameter(TxParameterID::PeerSignature, Scalar(builder.GetPartialSignature()));
        if (sendUtxos)
        {
            msg.AddParameter(TxParameterID::PeerInputs, builder.GetInputs())
                .AddParameter(TxParameterID::PeerOutputs, builder.GetOutputs())
                .AddParameter(TxParameterID::PeerOffset, builder.GetOffset());
        }
        SendTxParameters(move(msg));
    }

    void SimpleTransaction::NotifyTransactionRegistered()
    {
        SetTxParameter msg;
		uint8_t nCode = proto::TxStatus::Ok; // compiler workaround (ref to static const)
        msg.AddParameter(TxParameterID::TransactionRegistered, nCode);
        SendTxParameters(move(msg));
    }

    bool SimpleTransaction::IsSelfTx() const
    {
        WalletID peerID = GetMandatoryParameter<WalletID>(TxParameterID::PeerID);
        auto address = m_WalletDB->getAddress(peerID);
        return address.is_initialized() && address->m_OwnID;
    }

    SimpleTransaction::State SimpleTransaction::GetState() const
    {
        State state = State::Initial;
        GetParameter(TxParameterID::State, state);
        return state;
    }

    bool SimpleTransaction::ShouldNotifyAboutChanges(TxParameterID paramID) const
    {
        switch (paramID)
        {
        case TxParameterID::Amount:
        case TxParameterID::Fee:
        case TxParameterID::MinHeight:
        case TxParameterID::PeerID:
        case TxParameterID::MyID:
        case TxParameterID::CreateTime:
        case TxParameterID::IsSender:
        case TxParameterID::Status:
        case TxParameterID::TransactionType:
        case TxParameterID::KernelID:
            return true;
        default:
            return false;
        }
    }

}
<|MERGE_RESOLUTION|>--- conflicted
+++ resolved
@@ -1,674 +1,453 @@
-// Copyright 2018 The Beam Team
-//
-// Licensed under the Apache License, Version 2.0 (the "License");
-// you may not use this file except in compliance with the License.
-// You may obtain a copy of the License at
-//
-//    http://www.apache.org/licenses/LICENSE-2.0
-//
-// Unless required by applicable law or agreed to in writing, software
-// distributed under the License is distributed on an "AS IS" BASIS,
-// WITHOUT WARRANTIES OR CONDITIONS OF ANY KIND, either express or implied.
-// See the License for the specific language governing permissions and
-// limitations under the License.
-
-#include "wallet_transaction.h"
-#include "base_tx_builder.h"
-#include "core/block_crypt.h"
-
-#include <numeric>
-#include "utility/logger.h"
-
-namespace beam::wallet
-{
-    using namespace ECC;
-    using namespace std;
-
-<<<<<<< HEAD
-    TxID GenerateTxID()
-    {
-        boost::uuids::uuid id = boost::uuids::random_generator()();
-        TxID txID{};
-        copy(id.begin(), id.end(), txID.begin());
-        return txID;
-    }
-
-    std::string GetFailureMessage(TxFailureReason reason)
-    {
-        switch (reason)
-        {
-#define MACRO(name, code, message) case name: return message;
-            BEAM_TX_FAILURE_REASON_MAP(MACRO)
-#undef MACRO
-        }
-        return "Unknown reason";
-    }
-
-    TransactionFailedException::TransactionFailedException(bool notify, TxFailureReason reason, const char* message)
-        : std::runtime_error(message)
-        , m_Notify{notify}
-        , m_Reason{reason}
-    {
-
-    }
-    bool TransactionFailedException::ShouldNofify() const
-    {
-        return m_Notify;
-    }
-
-    TxFailureReason TransactionFailedException::GetReason() const
-    {
-        return m_Reason;
-    }
-
-    const uint32_t BaseTransaction::s_ProtoVersion = 2;
-
-
-    BaseTransaction::BaseTransaction(INegotiatorGateway& gateway
-                                   , beam::IWalletDB::Ptr walletDB
-                                   , const TxID& txID)
-        : m_Gateway{ gateway }
-        , m_WalletDB{ walletDB }
-        , m_ID{ txID }
-    {
-        assert(walletDB);
-    }
-
-    bool BaseTransaction::IsInitiator() const
-    {
-        if (!m_IsInitiator.is_initialized())
-        {
-            m_IsInitiator = GetMandatoryParameter<bool>(TxParameterID::IsInitiator);
-        }
-        return *m_IsInitiator;
-    }
-
-    uint32_t BaseTransaction::get_PeerVersion() const
-    {
-        uint32_t nVer = 0;
-        GetParameter(TxParameterID::PeerProtoVersion, nVer);
-        return nVer;
-    }
-
-    bool BaseTransaction::GetTip(Block::SystemState::Full& state) const
-    {
-        return m_Gateway.get_tip(state);
-    }
-
-    const TxID& BaseTransaction::GetTxID() const
-    {
-        return m_ID;
-    }
-
-    void BaseTransaction::Update()
-    {
-        AsyncContextHolder async(m_Gateway);
-        try
-        {
-            if (CheckExternalFailures())
-            {
-                return;
-            }
-
-            UpdateImpl();
-
-            CheckExpired();
-        }
-        catch (const TransactionFailedException& ex)
-        {
-            LOG_ERROR() << GetTxID() << " exception msg: " << ex.what();
-            OnFailed(ex.GetReason(), ex.ShouldNofify());
-        }
-        catch (const exception& ex)
-        {
-            LOG_ERROR() << GetTxID() << " exception msg: " << ex.what();
-        }
-    }
-
-    void BaseTransaction::Cancel()
-    {
-        TxStatus s = TxStatus::Failed;
-        GetParameter(TxParameterID::Status, s);
-        // TODO: add CanCancel() method
-        if (s == TxStatus::Pending || s == TxStatus::InProgress)
-        {
-            if (s == TxStatus::InProgress)
-            {
-                if (!m_WalletDB->get_MasterKdf())
-                {
-                    // cannot create encrypted message
-                    return;
-                }
-                // notify about cancellation if we have started negotiations
-                NotifyFailure(TxFailureReason::Cancelled);
-
-            }
-            UpdateTxDescription(TxStatus::Cancelled);
-            RollbackTx();
-            m_Gateway.on_tx_completed(GetTxID());
-        }
-        else
-        {
-            LOG_INFO() << GetTxID() << " You cannot cancel transaction in state: " << static_cast<int>(s);
-        }
-    }
-
-    void BaseTransaction::RollbackTx()
-    {
-        LOG_INFO() << GetTxID() << " Transaction failed. Rollback...";
-        m_WalletDB->rollbackTx(GetTxID());
-    }
-
-    bool BaseTransaction::CheckExpired()
-    {
-        TxStatus s = TxStatus::Failed;
-        if (GetParameter(TxParameterID::Status, s)
-            && (s == TxStatus::Failed 
-             || s == TxStatus::Cancelled 
-             || s == TxStatus::Completed ))
-        {
-            return false;
-        }
-
-        Height maxHeight = MaxHeight;
-        if (!GetParameter(TxParameterID::MaxHeight, maxHeight) 
-         && !GetParameter(TxParameterID::PeerResponseHeight, maxHeight))
-        {
-            // we have no data to make decision
-            return false;
-        }
-
-        bool isRegistered = false;
-        Merkle::Hash kernelID;
-        if (!GetParameter(TxParameterID::TransactionRegistered, isRegistered)
-         || !GetParameter(TxParameterID::KernelID, kernelID))
-        {
-            Block::SystemState::Full state;
-            if (GetTip(state) && state.m_Height > maxHeight)
-            {
-                LOG_INFO() << GetTxID() << " Transaction expired. Current height: " << state.m_Height << ", max kernel height: " << maxHeight;
-                OnFailed(TxFailureReason::TransactionExpired);
-                return true;
-            }
-        }
-        else
-        {
-            Height lastUnconfirmedHeight = 0;
-            if (GetParameter(TxParameterID::KernelUnconfirmedHeight, lastUnconfirmedHeight) && lastUnconfirmedHeight > 0)
-            {
-                if (lastUnconfirmedHeight >= maxHeight)
-                {
-                    LOG_INFO() << GetTxID() << " Transaction expired. Last unconfirmeed height: " << lastUnconfirmedHeight << ", max kernel height: " << maxHeight;
-                    OnFailed(TxFailureReason::TransactionExpired);
-                    return true;
-                }
-            }
-        }
-        return false;
-    }
-
-    bool BaseTransaction::CheckExternalFailures()
-    {
-        TxFailureReason reason = TxFailureReason::Unknown;
-        if (GetParameter(TxParameterID::FailureReason, reason))
-        {
-            TxStatus s = GetMandatoryParameter<TxStatus>(TxParameterID::Status);
-            if (s == TxStatus::InProgress) 
-            {
-                OnFailed(reason);
-                return true;
-            }
-        }
-        return false;
-    }
-=======
->>>>>>> 64875275
-
+// Copyright 2018 The Beam Team
+//
+// Licensed under the Apache License, Version 2.0 (the "License");
+// you may not use this file except in compliance with the License.
+// You may obtain a copy of the License at
+//
+//    http://www.apache.org/licenses/LICENSE-2.0
+//
+// Unless required by applicable law or agreed to in writing, software
+// distributed under the License is distributed on an "AS IS" BASIS,
+// WITHOUT WARRANTIES OR CONDITIONS OF ANY KIND, either express or implied.
+// See the License for the specific language governing permissions and
+// limitations under the License.
+
+#include "wallet_transaction.h"
+#include "base_tx_builder.h"
+#include "core/block_crypt.h"
+
+#include <numeric>
+#include "utility/logger.h"
+
+namespace beam::wallet
+{
+    using namespace ECC;
+    using namespace std;
+
+
     BaseTransaction::Ptr SimpleTransaction::Create(INegotiatorGateway& gateway
         , IWalletDB::Ptr walletDB
         , IPrivateKeyKeeper::Ptr keyKeeper
-        , const TxID& txID)
-    {
-        return BaseTransaction::Ptr(new SimpleTransaction(gateway, walletDB, keyKeeper, txID));
-    }
-
-    SimpleTransaction::SimpleTransaction(INegotiatorGateway& gateway
-                                        , IWalletDB::Ptr walletDB
-                                        , IPrivateKeyKeeper::Ptr keyKeeper
-                                        , const TxID& txID)
-        : BaseTransaction{ gateway, walletDB, keyKeeper, txID }
-    {
-
-    }
-
-    TxType SimpleTransaction::GetType() const
-    {
-        return TxType::Simple;
-    }
-
-    void SimpleTransaction::UpdateImpl()
-    {
-        bool isSender = GetMandatoryParameter<bool>(TxParameterID::IsSender);
-        bool isSelfTx = IsSelfTx();
-        State txState = GetState();
-        AmountList amoutList;
-        if (!GetParameter(TxParameterID::AmountList, amoutList))
-        {
-            amoutList = AmountList{ GetMandatoryParameter<Amount>(TxParameterID::Amount) };
-        }
-
-        if (!m_TxBuilder)
-        {
-            m_TxBuilder = make_shared<BaseTxBuilder>(*this, kDefaultSubTxID, amoutList, GetMandatoryParameter<Amount>(TxParameterID::Fee));
-        }
-        auto sharedBuilder = m_TxBuilder;
-        BaseTxBuilder& builder = *sharedBuilder;
-
-        bool hasPeersInputsAndOutputs = builder.GetPeerInputsAndOutputs();
-
-        // Check if we already have signed kernel
-        if ((isSender && !builder.LoadKernel())
-         || (!isSender && !builder.HasKernelID()))
-        {
-            // We don't need key keeper initialized to go on beyond this point
-            if (!m_KeyKeeper)
-            {
-                // public wallet
-                return;
-            }
-
-            if (!builder.GetInitialTxParams() && txState == State::Initial)
-            {
-                LOG_INFO() << GetTxID() << (isSender ? " Sending " : " Receiving ")
-                    << PrintableAmount(builder.GetAmount())
-                    << " (fee: " << PrintableAmount(builder.GetFee()) << ")";
-
-                if (isSender)
-                {
-                    Height maxResponseHeight = 0;
-                    if (GetParameter(TxParameterID::PeerResponseHeight, maxResponseHeight))
-                    {
-                        LOG_INFO() << GetTxID() << " Max height for response: " << maxResponseHeight;
-                    }
-
-                    builder.SelectInputs();
-                    builder.AddChange();
-                }
-
-                if (isSelfTx || !isSender)
-                {
-                    // create receiver utxo
-                    for (const auto& amount : builder.GetAmountList())
-                    {
-                        builder.GenerateNewCoin(amount, false);
-                    }
-                }
-
-                UpdateTxDescription(TxStatus::InProgress);
-
-<<<<<<< HEAD
-                if (!builder.GetCoins().empty())
-                {
-                    m_Gateway.OnAsyncStarted();
-                    m_CompletedEvent = io::AsyncEvent::create(io::Reactor::get_Current(), [this, sharedBuilder]() mutable
-                        {
-                            if (!sharedBuilder->FinalizeOutputs())
-                            {
-                                //TODO: transaction is too big :(
-                            }
-                            Update();
-                            m_Gateway.OnAsyncFinished();
-                        });
-                    m_OutputsFuture = async(launch::async, [this, sharedBuilder]() mutable
-                        {
-                            sharedBuilder->CreateOutputs();
-                            m_CompletedEvent->post();
-                        });
-                    return;
-                }
-=======
-                builder.GenerateOffset();
-            }
-
-            if (builder.CreateInputs())
-            {
-                return;
-            }
-
-            if (builder.CreateOutputs())
-            {
-                return;
->>>>>>> 64875275
-            }
-
-            uint64_t nAddrOwnID;
-            if (!GetParameter(TxParameterID::MyAddressID, nAddrOwnID))
-            {
-                WalletID wid;
-                if (GetParameter(TxParameterID::MyID, wid))
-                {
-                    auto waddr = m_WalletDB->getAddress(wid);
-                    if (waddr && waddr->m_OwnID)
-                        SetParameter(TxParameterID::MyAddressID, waddr->m_OwnID);
-                }
-            }
-
-            builder.GenerateNonce();
-
-            if (!isSelfTx && !builder.GetPeerPublicExcessAndNonce())
-            {
-                assert(IsInitiator());
-                if (txState == State::Initial)
-                {
-                    SendInvitation(builder, isSender);
-                    SetState(State::Invitation);
-                }
-                UpdateOnNextTip();
-                return;
-            }
-
-            if (!builder.UpdateMaxHeight())
-            {
-                OnFailed(TxFailureReason::MaxHeightIsUnacceptable, true);
-                return;
-            }
-
-            builder.CreateKernel();
-            builder.SignPartial();
-
-            if (!isSelfTx && !builder.GetPeerSignature())
-            {
-                if (txState == State::Initial)
-                {
-                    // invited participant
-                    assert(!IsInitiator());
-
-                    UpdateTxDescription(TxStatus::Registering);
-                    ConfirmInvitation(builder, !hasPeersInputsAndOutputs);
-
-                    uint32_t nVer = 0;
-                    if (GetParameter(TxParameterID::PeerProtoVersion, nVer))
-                    {
-                        // for peers with new flow, we assume that after we have responded, we have to switch to the state of awaiting for proofs
-						uint8_t nCode = proto::TxStatus::Ok; // compiler workaround (ref to static const)
-						SetParameter(TxParameterID::TransactionRegistered, nCode);
-
-                        SetState(State::KernelConfirmation);
-                        ConfirmKernel(builder.GetKernelID());
-                    }
-                    else
-                    {
-                        SetState(State::InvitationConfirmation);
-                    }
-                    return;
-                }
-                if (IsInitiator())
-                {
-                    return;
-                }
-            }
-
-            if (IsInitiator() && !builder.IsPeerSignatureValid())
-            {
-                OnFailed(TxFailureReason::InvalidPeerSignature, true);
-                return;
-            }
-
-            if (!isSelfTx && isSender && IsInitiator())
-            {
-                // verify peer payment confirmation
-
-                PaymentConfirmation pc;
-                WalletID widPeer, widMy;
-                bool bSuccess =
-                    GetParameter(TxParameterID::PeerID, widPeer) &&
-                    GetParameter(TxParameterID::MyID, widMy) &&
-                    GetParameter(TxParameterID::KernelID, pc.m_KernelID) &&
-                    GetParameter(TxParameterID::Amount, pc.m_Value) &&
-                    GetParameter(TxParameterID::PaymentConfirmation, pc.m_Signature);
-
-                if (bSuccess)
-                {
-                    pc.m_Sender = widMy.m_Pk;
-                    bSuccess = pc.IsValid(widPeer.m_Pk);
-                }
-
-                if (!bSuccess)
-                {
-                    if (!get_PeerVersion())
-                    {
-                        // older wallets don't support it. Check if unsigned payments are ok
-                        uint8_t nRequired = 0;
-                        storage::getVar(*m_WalletDB, storage::g_szPaymentProofRequired, nRequired);
-
-                        if (!nRequired)
-                            bSuccess = true;
-                    }
-
-                    if (!bSuccess)
-                    {
-                        OnFailed(TxFailureReason::NoPaymentProof);
-                        return;
-                    }
-                }
-            }
-
-            builder.FinalizeSignature();
-        }
-
-        uint8_t nRegistered = proto::TxStatus::Unspecified;
-        if (!GetParameter(TxParameterID::TransactionRegistered, nRegistered))
-        {
-            if (!isSelfTx && (!hasPeersInputsAndOutputs || IsInitiator()))
-            {
-                if (txState == State::Invitation)
-                {
-                    UpdateTxDescription(TxStatus::Registering);
-                    ConfirmTransaction(builder, !hasPeersInputsAndOutputs);
-                    SetState(State::PeerConfirmation);
-                }
-                if (!hasPeersInputsAndOutputs)
-                {
-                    return;
-                }
-            }
-
-            if (CheckExpired())
-            {
-                return;
-            }
-
-            // Construct transaction
-            auto transaction = builder.CreateTransaction();
-
-            // Verify final transaction
-            TxBase::Context::Params pars;
-			TxBase::Context ctx(pars);
-			ctx.m_Height.m_Min = builder.GetMinHeight();
-			if (!transaction->IsValid(ctx))
-            {
-                OnFailed(TxFailureReason::InvalidTransaction, true);
-                return;
-            }
-            m_Gateway.register_tx(GetTxID(), transaction);
-            SetState(State::Registration);
-            return;
-        }
-
-        if (proto::TxStatus::Ok != nRegistered)
-        {
-            OnFailed(TxFailureReason::FailedToRegister, true);
-            return;
-        }
-
-        Height hProof = 0;
-        GetParameter(TxParameterID::KernelProofHeight, hProof);
-        if (!hProof)
-        {
-            if (txState == State::Registration)
-            {
-                uint32_t nVer = 0;
-                if (!GetParameter(TxParameterID::PeerProtoVersion, nVer))
-                {
-                    // notify old peer that transaction has been registered
-                    NotifyTransactionRegistered();
-                }
-            }
-            SetState(State::KernelConfirmation);
-            ConfirmKernel(builder.GetKernelID());
-            return;
-        }
-
-        vector<Coin> modified = m_WalletDB->getCoinsByTx(GetTxID());
-        for (auto& coin : modified)
-        {
-            bool bIn = (coin.m_createTxId == m_ID);
-            bool bOut = (coin.m_spentTxId == m_ID);
-            if (bIn || bOut)
-            {
-                if (bIn)
-                {
-                    coin.m_confirmHeight = std::min(coin.m_confirmHeight, hProof);
-                    coin.m_maturity = hProof + Rules::get().Maturity.Std; // so far we don't use incubation for our created outputs
-                }
-                if (bOut)
-                    coin.m_spentHeight = std::min(coin.m_spentHeight, hProof);
-            }
-        }
-
-        GetWalletDB()->save(modified);
-
-        CompleteTx();
-    }
-
-    void SimpleTransaction::SendInvitation(const BaseTxBuilder& builder, bool isSender)
-    {
-        SetTxParameter msg;
-        msg.AddParameter(TxParameterID::Amount, builder.GetAmount())
-            .AddParameter(TxParameterID::Fee, builder.GetFee())
-            .AddParameter(TxParameterID::MinHeight, builder.GetMinHeight())
-            .AddParameter(TxParameterID::Lifetime, builder.GetLifetime())
-            .AddParameter(TxParameterID::PeerMaxHeight, builder.GetMaxHeight())
-            .AddParameter(TxParameterID::IsSender, !isSender)
-            .AddParameter(TxParameterID::PeerProtoVersion, s_ProtoVersion)
-            .AddParameter(TxParameterID::PeerPublicExcess, builder.GetPublicExcess())
-            .AddParameter(TxParameterID::PeerPublicNonce, builder.GetPublicNonce());
-
-        if (!SendTxParameters(move(msg)))
-        {
-            OnFailed(TxFailureReason::FailedToSendParameters, false);
-        }
-    }
-
-    void SimpleTransaction::ConfirmInvitation(const BaseTxBuilder& builder, bool sendUtxos)
-    {
-        LOG_INFO() << GetTxID() << " Transaction accepted. Kernel: " << builder.GetKernelIDString();
-        SetTxParameter msg;
-        msg
-            .AddParameter(TxParameterID::PeerProtoVersion, s_ProtoVersion)
-            .AddParameter(TxParameterID::PeerPublicExcess, builder.GetPublicExcess())
-            .AddParameter(TxParameterID::PeerSignature, builder.GetPartialSignature())
-            .AddParameter(TxParameterID::PeerPublicNonce, builder.GetPublicNonce())
-            .AddParameter(TxParameterID::PeerMaxHeight, builder.GetMaxHeight());
-        if (sendUtxos)
-        {
-            msg.AddParameter(TxParameterID::PeerInputs, builder.GetInputs())
-            .AddParameter(TxParameterID::PeerOutputs, builder.GetOutputs())
-            .AddParameter(TxParameterID::PeerOffset, builder.GetOffset());
-        }
-
-        assert(!IsSelfTx());
-        if (!GetMandatoryParameter<bool>(TxParameterID::IsSender))
-        {
-            PaymentConfirmation pc;
-            WalletID widPeer, widMy;
-            bool bSuccess =
-                GetParameter(TxParameterID::PeerID, widPeer) &&
-                GetParameter(TxParameterID::MyID, widMy) &&
-                GetParameter(TxParameterID::KernelID, pc.m_KernelID) &&
-                GetParameter(TxParameterID::Amount, pc.m_Value);
-
-            if (bSuccess)
-            {
-                pc.m_Sender = widPeer.m_Pk;
-
-                auto waddr = m_WalletDB->getAddress(widMy);
-                if (waddr && waddr->m_OwnID)
-                {
-                    Scalar::Native sk;
-                    m_WalletDB->get_MasterKdf()->DeriveKey(sk, Key::ID(waddr->m_OwnID, Key::Type::Bbs));
-
-                    proto::Sk2Pk(widMy.m_Pk, sk);
-
-                    pc.Sign(sk);
-                    msg.AddParameter(TxParameterID::PaymentConfirmation, pc.m_Signature);
-                }
-            }
-        }
-
-        SendTxParameters(move(msg));
-    }
-
-    void SimpleTransaction::ConfirmTransaction(const BaseTxBuilder& builder, bool sendUtxos)
-    {
-        uint32_t nVer = 0;
-        if (GetParameter(TxParameterID::PeerProtoVersion, nVer))
-        {
-            // we skip this step for new tx flow
-            return;
-        }
-        LOG_INFO() << GetTxID() << " Peer signature is valid. Kernel: " << builder.GetKernelIDString();
-        SetTxParameter msg;
-        msg.AddParameter(TxParameterID::PeerSignature, Scalar(builder.GetPartialSignature()));
-        if (sendUtxos)
-        {
-            msg.AddParameter(TxParameterID::PeerInputs, builder.GetInputs())
-                .AddParameter(TxParameterID::PeerOutputs, builder.GetOutputs())
-                .AddParameter(TxParameterID::PeerOffset, builder.GetOffset());
-        }
-        SendTxParameters(move(msg));
-    }
-
-    void SimpleTransaction::NotifyTransactionRegistered()
-    {
-        SetTxParameter msg;
-		uint8_t nCode = proto::TxStatus::Ok; // compiler workaround (ref to static const)
-        msg.AddParameter(TxParameterID::TransactionRegistered, nCode);
-        SendTxParameters(move(msg));
-    }
-
-    bool SimpleTransaction::IsSelfTx() const
-    {
-        WalletID peerID = GetMandatoryParameter<WalletID>(TxParameterID::PeerID);
-        auto address = m_WalletDB->getAddress(peerID);
-        return address.is_initialized() && address->m_OwnID;
-    }
-
-    SimpleTransaction::State SimpleTransaction::GetState() const
-    {
-        State state = State::Initial;
-        GetParameter(TxParameterID::State, state);
-        return state;
-    }
-
-    bool SimpleTransaction::ShouldNotifyAboutChanges(TxParameterID paramID) const
-    {
-        switch (paramID)
-        {
-        case TxParameterID::Amount:
-        case TxParameterID::Fee:
-        case TxParameterID::MinHeight:
-        case TxParameterID::PeerID:
-        case TxParameterID::MyID:
-        case TxParameterID::CreateTime:
-        case TxParameterID::IsSender:
-        case TxParameterID::Status:
-        case TxParameterID::TransactionType:
-        case TxParameterID::KernelID:
-            return true;
-        default:
-            return false;
-        }
-    }
-
-}
+        , const TxID& txID)
+    {
+        return BaseTransaction::Ptr(new SimpleTransaction(gateway, walletDB, keyKeeper, txID));
+    }
+
+    SimpleTransaction::SimpleTransaction(INegotiatorGateway& gateway
+                                        , IWalletDB::Ptr walletDB
+                                        , IPrivateKeyKeeper::Ptr keyKeeper
+                                        , const TxID& txID)
+        : BaseTransaction{ gateway, walletDB, keyKeeper, txID }
+    {
+
+    }
+
+    TxType SimpleTransaction::GetType() const
+    {
+        return TxType::Simple;
+    }
+
+    void SimpleTransaction::UpdateImpl()
+    {
+        bool isSender = GetMandatoryParameter<bool>(TxParameterID::IsSender);
+        bool isSelfTx = IsSelfTx();
+        State txState = GetState();
+        AmountList amoutList;
+        if (!GetParameter(TxParameterID::AmountList, amoutList))
+        {
+            amoutList = AmountList{ GetMandatoryParameter<Amount>(TxParameterID::Amount) };
+        }
+
+        if (!m_TxBuilder)
+        {
+            m_TxBuilder = make_shared<BaseTxBuilder>(*this, kDefaultSubTxID, amoutList, GetMandatoryParameter<Amount>(TxParameterID::Fee));
+        }
+        auto sharedBuilder = m_TxBuilder;
+        BaseTxBuilder& builder = *sharedBuilder;
+
+        bool hasPeersInputsAndOutputs = builder.GetPeerInputsAndOutputs();
+
+        // Check if we already have signed kernel
+        if ((isSender && !builder.LoadKernel())
+         || (!isSender && !builder.HasKernelID()))
+        {
+            // We don't need key keeper initialized to go on beyond this point
+            if (!m_KeyKeeper)
+            {
+                // public wallet
+                return;
+            }
+
+            if (!builder.GetInitialTxParams() && txState == State::Initial)
+            {
+                LOG_INFO() << GetTxID() << (isSender ? " Sending " : " Receiving ")
+                    << PrintableAmount(builder.GetAmount())
+                    << " (fee: " << PrintableAmount(builder.GetFee()) << ")";
+
+                if (isSender)
+                {
+                    Height maxResponseHeight = 0;
+                    if (GetParameter(TxParameterID::PeerResponseHeight, maxResponseHeight))
+                    {
+                        LOG_INFO() << GetTxID() << " Max height for response: " << maxResponseHeight;
+                    }
+
+                    builder.SelectInputs();
+                    builder.AddChange();
+                }
+
+                if (isSelfTx || !isSender)
+                {
+                    // create receiver utxo
+                    for (const auto& amount : builder.GetAmountList())
+                    {
+                        builder.GenerateNewCoin(amount, false);
+                    }
+                }
+
+                UpdateTxDescription(TxStatus::InProgress);
+
+                builder.GenerateOffset();
+            }
+
+            if (builder.CreateInputs())
+            {
+                return;
+            }
+
+            if (builder.CreateOutputs())
+            {
+                return;
+            }
+
+            uint64_t nAddrOwnID;
+            if (!GetParameter(TxParameterID::MyAddressID, nAddrOwnID))
+            {
+                WalletID wid;
+                if (GetParameter(TxParameterID::MyID, wid))
+                {
+                    auto waddr = m_WalletDB->getAddress(wid);
+                    if (waddr && waddr->m_OwnID)
+                        SetParameter(TxParameterID::MyAddressID, waddr->m_OwnID);
+                }
+            }
+
+            builder.GenerateNonce();
+
+            if (!isSelfTx && !builder.GetPeerPublicExcessAndNonce())
+            {
+                assert(IsInitiator());
+                if (txState == State::Initial)
+                {
+                    SendInvitation(builder, isSender);
+                    SetState(State::Invitation);
+                }
+                UpdateOnNextTip();
+                return;
+            }
+
+            if (!builder.UpdateMaxHeight())
+            {
+                OnFailed(TxFailureReason::MaxHeightIsUnacceptable, true);
+                return;
+            }
+
+            builder.CreateKernel();
+            builder.SignPartial();
+
+            if (!isSelfTx && !builder.GetPeerSignature())
+            {
+                if (txState == State::Initial)
+                {
+                    // invited participant
+                    assert(!IsInitiator());
+
+                    UpdateTxDescription(TxStatus::Registering);
+                    ConfirmInvitation(builder, !hasPeersInputsAndOutputs);
+
+                    uint32_t nVer = 0;
+                    if (GetParameter(TxParameterID::PeerProtoVersion, nVer))
+                    {
+                        // for peers with new flow, we assume that after we have responded, we have to switch to the state of awaiting for proofs
+						uint8_t nCode = proto::TxStatus::Ok; // compiler workaround (ref to static const)
+						SetParameter(TxParameterID::TransactionRegistered, nCode);
+
+                        SetState(State::KernelConfirmation);
+                        ConfirmKernel(builder.GetKernelID());
+                    }
+                    else
+                    {
+                        SetState(State::InvitationConfirmation);
+                    }
+                    return;
+                }
+                if (IsInitiator())
+                {
+                    return;
+                }
+            }
+
+            if (IsInitiator() && !builder.IsPeerSignatureValid())
+            {
+                OnFailed(TxFailureReason::InvalidPeerSignature, true);
+                return;
+            }
+
+            if (!isSelfTx && isSender && IsInitiator())
+            {
+                // verify peer payment confirmation
+
+                PaymentConfirmation pc;
+                WalletID widPeer, widMy;
+                bool bSuccess =
+                    GetParameter(TxParameterID::PeerID, widPeer) &&
+                    GetParameter(TxParameterID::MyID, widMy) &&
+                    GetParameter(TxParameterID::KernelID, pc.m_KernelID) &&
+                    GetParameter(TxParameterID::Amount, pc.m_Value) &&
+                    GetParameter(TxParameterID::PaymentConfirmation, pc.m_Signature);
+
+                if (bSuccess)
+                {
+                    pc.m_Sender = widMy.m_Pk;
+                    bSuccess = pc.IsValid(widPeer.m_Pk);
+                }
+
+                if (!bSuccess)
+                {
+                    if (!get_PeerVersion())
+                    {
+                        // older wallets don't support it. Check if unsigned payments are ok
+                        uint8_t nRequired = 0;
+                        storage::getVar(*m_WalletDB, storage::g_szPaymentProofRequired, nRequired);
+
+                        if (!nRequired)
+                            bSuccess = true;
+                    }
+
+                    if (!bSuccess)
+                    {
+                        OnFailed(TxFailureReason::NoPaymentProof);
+                        return;
+                    }
+                }
+            }
+
+            builder.FinalizeSignature();
+        }
+
+        uint8_t nRegistered = proto::TxStatus::Unspecified;
+        if (!GetParameter(TxParameterID::TransactionRegistered, nRegistered))
+        {
+            if (!isSelfTx && (!hasPeersInputsAndOutputs || IsInitiator()))
+            {
+                if (txState == State::Invitation)
+                {
+                    UpdateTxDescription(TxStatus::Registering);
+                    ConfirmTransaction(builder, !hasPeersInputsAndOutputs);
+                    SetState(State::PeerConfirmation);
+                }
+                if (!hasPeersInputsAndOutputs)
+                {
+                    return;
+                }
+            }
+
+            if (CheckExpired())
+            {
+                return;
+            }
+
+            // Construct transaction
+            auto transaction = builder.CreateTransaction();
+
+            // Verify final transaction
+            TxBase::Context::Params pars;
+			TxBase::Context ctx(pars);
+			ctx.m_Height.m_Min = builder.GetMinHeight();
+			if (!transaction->IsValid(ctx))
+            {
+                OnFailed(TxFailureReason::InvalidTransaction, true);
+                return;
+            }
+            m_Gateway.register_tx(GetTxID(), transaction);
+            SetState(State::Registration);
+            return;
+        }
+
+        if (proto::TxStatus::Ok != nRegistered)
+        {
+            OnFailed(TxFailureReason::FailedToRegister, true);
+            return;
+        }
+
+        Height hProof = 0;
+        GetParameter(TxParameterID::KernelProofHeight, hProof);
+        if (!hProof)
+        {
+            if (txState == State::Registration)
+            {
+                uint32_t nVer = 0;
+                if (!GetParameter(TxParameterID::PeerProtoVersion, nVer))
+                {
+                    // notify old peer that transaction has been registered
+                    NotifyTransactionRegistered();
+                }
+            }
+            SetState(State::KernelConfirmation);
+            ConfirmKernel(builder.GetKernelID());
+            return;
+        }
+
+        vector<Coin> modified = m_WalletDB->getCoinsByTx(GetTxID());
+        for (auto& coin : modified)
+        {
+            bool bIn = (coin.m_createTxId == m_ID);
+            bool bOut = (coin.m_spentTxId == m_ID);
+            if (bIn || bOut)
+            {
+                if (bIn)
+                {
+                    coin.m_confirmHeight = std::min(coin.m_confirmHeight, hProof);
+                    coin.m_maturity = hProof + Rules::get().Maturity.Std; // so far we don't use incubation for our created outputs
+                }
+                if (bOut)
+                    coin.m_spentHeight = std::min(coin.m_spentHeight, hProof);
+            }
+        }
+
+        GetWalletDB()->save(modified);
+
+        CompleteTx();
+    }
+
+    void SimpleTransaction::SendInvitation(const BaseTxBuilder& builder, bool isSender)
+    {
+        SetTxParameter msg;
+        msg.AddParameter(TxParameterID::Amount, builder.GetAmount())
+            .AddParameter(TxParameterID::Fee, builder.GetFee())
+            .AddParameter(TxParameterID::MinHeight, builder.GetMinHeight())
+            .AddParameter(TxParameterID::Lifetime, builder.GetLifetime())
+            .AddParameter(TxParameterID::PeerMaxHeight, builder.GetMaxHeight())
+            .AddParameter(TxParameterID::IsSender, !isSender)
+            .AddParameter(TxParameterID::PeerProtoVersion, s_ProtoVersion)
+            .AddParameter(TxParameterID::PeerPublicExcess, builder.GetPublicExcess())
+            .AddParameter(TxParameterID::PeerPublicNonce, builder.GetPublicNonce());
+
+        if (!SendTxParameters(move(msg)))
+        {
+            OnFailed(TxFailureReason::FailedToSendParameters, false);
+        }
+    }
+
+    void SimpleTransaction::ConfirmInvitation(const BaseTxBuilder& builder, bool sendUtxos)
+    {
+        LOG_INFO() << GetTxID() << " Transaction accepted. Kernel: " << builder.GetKernelIDString();
+        SetTxParameter msg;
+        msg
+            .AddParameter(TxParameterID::PeerProtoVersion, s_ProtoVersion)
+            .AddParameter(TxParameterID::PeerPublicExcess, builder.GetPublicExcess())
+            .AddParameter(TxParameterID::PeerSignature, builder.GetPartialSignature())
+            .AddParameter(TxParameterID::PeerPublicNonce, builder.GetPublicNonce())
+            .AddParameter(TxParameterID::PeerMaxHeight, builder.GetMaxHeight());
+        if (sendUtxos)
+        {
+            msg.AddParameter(TxParameterID::PeerInputs, builder.GetInputs())
+            .AddParameter(TxParameterID::PeerOutputs, builder.GetOutputs())
+            .AddParameter(TxParameterID::PeerOffset, builder.GetOffset());
+        }
+
+        assert(!IsSelfTx());
+        if (!GetMandatoryParameter<bool>(TxParameterID::IsSender))
+        {
+            PaymentConfirmation pc;
+            WalletID widPeer, widMy;
+            bool bSuccess =
+                GetParameter(TxParameterID::PeerID, widPeer) &&
+                GetParameter(TxParameterID::MyID, widMy) &&
+                GetParameter(TxParameterID::KernelID, pc.m_KernelID) &&
+                GetParameter(TxParameterID::Amount, pc.m_Value);
+
+            if (bSuccess)
+            {
+                pc.m_Sender = widPeer.m_Pk;
+
+                auto waddr = m_WalletDB->getAddress(widMy);
+                if (waddr && waddr->m_OwnID)
+                {
+                    Scalar::Native sk;
+                    m_WalletDB->get_MasterKdf()->DeriveKey(sk, Key::ID(waddr->m_OwnID, Key::Type::Bbs));
+
+                    proto::Sk2Pk(widMy.m_Pk, sk);
+
+                    pc.Sign(sk);
+                    msg.AddParameter(TxParameterID::PaymentConfirmation, pc.m_Signature);
+                }
+            }
+        }
+
+        SendTxParameters(move(msg));
+    }
+
+    void SimpleTransaction::ConfirmTransaction(const BaseTxBuilder& builder, bool sendUtxos)
+    {
+        uint32_t nVer = 0;
+        if (GetParameter(TxParameterID::PeerProtoVersion, nVer))
+        {
+            // we skip this step for new tx flow
+            return;
+        }
+        LOG_INFO() << GetTxID() << " Peer signature is valid. Kernel: " << builder.GetKernelIDString();
+        SetTxParameter msg;
+        msg.AddParameter(TxParameterID::PeerSignature, Scalar(builder.GetPartialSignature()));
+        if (sendUtxos)
+        {
+            msg.AddParameter(TxParameterID::PeerInputs, builder.GetInputs())
+                .AddParameter(TxParameterID::PeerOutputs, builder.GetOutputs())
+                .AddParameter(TxParameterID::PeerOffset, builder.GetOffset());
+        }
+        SendTxParameters(move(msg));
+    }
+
+    void SimpleTransaction::NotifyTransactionRegistered()
+    {
+        SetTxParameter msg;
+		uint8_t nCode = proto::TxStatus::Ok; // compiler workaround (ref to static const)
+        msg.AddParameter(TxParameterID::TransactionRegistered, nCode);
+        SendTxParameters(move(msg));
+    }
+
+    bool SimpleTransaction::IsSelfTx() const
+    {
+        WalletID peerID = GetMandatoryParameter<WalletID>(TxParameterID::PeerID);
+        auto address = m_WalletDB->getAddress(peerID);
+        return address.is_initialized() && address->m_OwnID;
+    }
+
+    SimpleTransaction::State SimpleTransaction::GetState() const
+    {
+        State state = State::Initial;
+        GetParameter(TxParameterID::State, state);
+        return state;
+    }
+
+    bool SimpleTransaction::ShouldNotifyAboutChanges(TxParameterID paramID) const
+    {
+        switch (paramID)
+        {
+        case TxParameterID::Amount:
+        case TxParameterID::Fee:
+        case TxParameterID::MinHeight:
+        case TxParameterID::PeerID:
+        case TxParameterID::MyID:
+        case TxParameterID::CreateTime:
+        case TxParameterID::IsSender:
+        case TxParameterID::Status:
+        case TxParameterID::TransactionType:
+        case TxParameterID::KernelID:
+            return true;
+        default:
+            return false;
+        }
+    }
+
+}