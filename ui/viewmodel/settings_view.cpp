<<<<<<< HEAD
// Copyright 2018 The Beam Team
//
// Licensed under the Apache License, Version 2.0 (the "License");
// you may not use this file except in compliance with the License.
// You may obtain a copy of the License at
//
//    http://www.apache.org/licenses/LICENSE-2.0
//
// Unless required by applicable law or agreed to in writing, software
// distributed under the License is distributed on an "AS IS" BASIS,
// WITHOUT WARRANTIES OR CONDITIONS OF ANY KIND, either express or implied.
// See the License for the specific language governing permissions and
// limitations under the License.

#include "settings_view.h"
#include "version.h"
#include <QtQuick>
#include <QApplication>
#include <QClipboard>
#include "model/app_model.h"
#include "model/helpers.h"
#include "model/swap_coin_client_model.h"
#include <thread>
#include "wallet/secstring.h"
#include "qml_globals.h"
#include <algorithm>
#include "wallet/litecoin/settings.h"
#include "wallet/qtum/settings.h"
#include <boost/algorithm/string/trim.hpp>
#include "utility/string_helpers.h"
#include "mnemonic/mnemonic.h"
#include "wallet/bitcoin/common.h"
#include "wallet/qtum/common.h"
#include "wallet/litecoin/common.h"

using namespace beam;
using namespace ECC;
using namespace std;

namespace
{
    QString AddressToQstring(const io::Address& address) {
        if (!address.empty())
        {
            return str2qstr(address.str());
        }
        return {};
    }

    const char ELECTRUM_PHRASES_SEPARATOR = ' ';
}


ElectrumPhraseItem::ElectrumPhraseItem(int index, const QString& phrase)
    : m_index(index)
    , m_phrase(phrase)
    , m_userInput(phrase)
{
}

bool ElectrumPhraseItem::isCorrect() const
{
    return m_userInput == m_phrase;
}

const QString& ElectrumPhraseItem::getValue() const
{
    return m_userInput;
}

void ElectrumPhraseItem::setValue(const QString& value)
{
    if (m_userInput != value)
    {
        m_userInput = value;
        emit valueChanged();
        emit isCorrectChanged();
        emit isAllowedChanged();
    }
}

const QString& ElectrumPhraseItem::getPhrase() const
{
    return m_phrase;
}

int ElectrumPhraseItem::getIndex() const
{
    return m_index;
}

bool ElectrumPhraseItem::isAllowed() const
{
    return bitcoin::isAllowedWord(m_userInput.toStdString());
}

void ElectrumPhraseItem::applyChanges()
{
    m_phrase = m_userInput;
}

void ElectrumPhraseItem::revertChanges()
{
    setValue(m_phrase);
}


SwapCoinSettingsItem::SwapCoinSettingsItem(SwapCoinClientModel& coinClient, wallet::AtomicSwapCoin swapCoin)
    : m_swapCoin(swapCoin)
    , m_coinClient(coinClient)
{
    connect(&m_coinClient, SIGNAL(statusChanged()), this, SIGNAL(connectionStatusChanged()));
    LoadSettings();
}

SwapCoinSettingsItem::~SwapCoinSettingsItem()
{
    qDeleteAll(m_seedPhraseItems);
}

QString SwapCoinSettingsItem::getFeeRateLabel() const
{
    switch (m_swapCoin)
    {
        case beam::wallet::AtomicSwapCoin::Bitcoin:
            return QMLGlobals::btcFeeRateLabel();;
        case beam::wallet::AtomicSwapCoin::Litecoin:
            return QMLGlobals::ltcFeeRateLabel();
        case beam::wallet::AtomicSwapCoin::Qtum:
            return QMLGlobals::qtumFeeRateLabel();
        default:
        {
            assert(false && "unexpected swap coin!");
            return QString();
        }
    }
}

int SwapCoinSettingsItem::getMinFeeRate() const
{
    switch (m_swapCoin)
    {
        case beam::wallet::AtomicSwapCoin::Bitcoin:
            return QMLGlobals::minFeeRateBtc();
        case beam::wallet::AtomicSwapCoin::Litecoin:
            return QMLGlobals::minFeeRateLtc();
        case beam::wallet::AtomicSwapCoin::Qtum:
            return QMLGlobals::minFeeRateQtum();
        default:
        {
            assert(false && "unexpected swap coin!");
            return 0;
        }
    }
}

QString SwapCoinSettingsItem::getTitle() const
{
    switch (m_settings->GetCurrentConnectionType())
    {
        case beam::bitcoin::ISettings::ConnectionType::None:
            return getGeneralTitle();
        case beam::bitcoin::ISettings::ConnectionType::Core:
            return getConnectedNodeTitle();
        case beam::bitcoin::ISettings::ConnectionType::Electrum:
            return getConnectedElectrumTitle();
        default:
        {
            assert(false && "unexpected connection type");
            return getGeneralTitle();
        }
    }
}

QString SwapCoinSettingsItem::getShowSeedDialogTitle() const
{
    switch (m_swapCoin)
    {
        case beam::wallet::AtomicSwapCoin::Bitcoin:
            //% "Bitcoin seed phrase"
            return qtTrId("bitcoin-show-seed-title");
        case beam::wallet::AtomicSwapCoin::Litecoin:
            //% "Litecoin seed phrase"
            return qtTrId("litecoin-show-seed-title");
        case beam::wallet::AtomicSwapCoin::Qtum:
            //% "Qtum seed phrase"
            return qtTrId("qtum-show-seed-title");
        default:
        {
            assert(false && "unexpected swap coin!");
            return QString();
        }
    }
}

QString SwapCoinSettingsItem::getShowAddressesDialogTitle() const
{
    switch (m_swapCoin)
    {
        case beam::wallet::AtomicSwapCoin::Bitcoin:
            //% "Bitcoin wallet addresses"
            return qtTrId("bitcoin-show-addresses-title");
        case beam::wallet::AtomicSwapCoin::Litecoin:
            //% "Litecoin wallet addresses"
            return qtTrId("litecoin-show-addresses-title");
        case beam::wallet::AtomicSwapCoin::Qtum:
            //% "Qtum wallet addresses"
            return qtTrId("qtum-show-addresses-title");
        default:
        {
            assert(false && "unexpected swap coin!");
            return QString();
        }
    }
}

QString SwapCoinSettingsItem::getGeneralTitle() const
{
    switch (m_swapCoin)
    {
        case wallet::AtomicSwapCoin::Bitcoin:
            //% "Bitcoin"
            return qtTrId("general-bitcoin");
        case wallet::AtomicSwapCoin::Litecoin:
            //% "Litecoin"
            return qtTrId("general-litecoin");
        case wallet::AtomicSwapCoin::Qtum:
            //% "QTUM"
            return qtTrId("general-qtum");
        default:
        {
            assert(false && "unexpected swap coin!");
            return QString();
        }
    }
}

QString SwapCoinSettingsItem::getConnectedNodeTitle() const
{
    // TODO: check, is real need translations?
    switch (m_swapCoin)
    {
        case wallet::AtomicSwapCoin::Bitcoin:
            //% "Bitcoin node"
            return qtTrId("settings-swap-bitcoin-node");
        case wallet::AtomicSwapCoin::Litecoin:
            //% "Litecoin node"
            return qtTrId("settings-swap-litecoin-node");
        case wallet::AtomicSwapCoin::Qtum:
            //% "Qtum node"
            return qtTrId("settings-swap-qtum-node");
        default:
        {
            assert(false && "unexpected swap coin!");
            return QString();
        }
    }
}

QString SwapCoinSettingsItem::getConnectedElectrumTitle() const
{
    // TODO: check, is real need translations?
    switch (m_swapCoin)
    {
        case wallet::AtomicSwapCoin::Bitcoin:
            //% "Bitcoin electrum"
            return qtTrId("settings-swap-bitcoin-electrum");
        case wallet::AtomicSwapCoin::Litecoin:
            //% "Litecoin electrum"
            return qtTrId("settings-swap-litecoin-electrum");
        case wallet::AtomicSwapCoin::Qtum:
            //% "Qtum electrum"
            return qtTrId("settings-swap-qtum-electrum");
        default:
        {
            assert(false && "unexpected swap coin!");
            return QString();
        }
    }
}

int SwapCoinSettingsItem::getFeeRate() const
{
    return m_feeRate;
}

void SwapCoinSettingsItem::setFeeRate(int value)
{
    if (value != m_feeRate)
    {
        m_feeRate = value;
        emit feeRateChanged();
    }
}

QString SwapCoinSettingsItem::getNodeUser() const
{
    return m_nodeUser;
}

void SwapCoinSettingsItem::setNodeUser(const QString& value)
{
    if (value != m_nodeUser)
    {
        m_nodeUser = value;
        emit nodeUserChanged();
    }
}

QString SwapCoinSettingsItem::getNodePass() const
{
    return m_nodePass;
}

void SwapCoinSettingsItem::setNodePass(const QString& value)
{
    if (value != m_nodePass)
    {
        m_nodePass = value;
        emit nodePassChanged();
    }
}

QString SwapCoinSettingsItem::getNodeAddress() const
{
    return m_nodeAddress;
}

void SwapCoinSettingsItem::setNodeAddress(const QString& value)
{
    const auto val = value == "0.0.0.0" ? "" : value;
    if (val != m_nodeAddress)
    {
        m_nodeAddress = val;
        emit nodeAddressChanged();
    }
}

QList<QObject*> SwapCoinSettingsItem::getElectrumSeedPhrases()
{
    return m_seedPhraseItems;
}

QChar SwapCoinSettingsItem::getPhrasesSeparatorElectrum() const
{
    return QChar(ELECTRUM_PHRASES_SEPARATOR);
}

bool SwapCoinSettingsItem::getIsCurrentSeedValid() const
{
    return m_isCurrentSeedValid;
}

QString SwapCoinSettingsItem::getNodeAddressElectrum() const
{
    return m_nodeAddressElectrum;
}

void SwapCoinSettingsItem::setNodeAddressElectrum(const QString& value)
{
    if (value != m_nodeAddressElectrum)
    {
        m_nodeAddressElectrum = value;
        emit nodeAddressElectrumChanged();
    }
}

QStringList SwapCoinSettingsItem::getAddressesElectrum() const
{
    auto electrumSettings = m_settings->GetElectrumConnectionOptions();

    if (electrumSettings.IsInitialized())
    {
        auto addresses = bitcoin::generateReceivingAddresses(electrumSettings.m_secretWords, 
            electrumSettings.m_receivingAddressAmount, electrumSettings.m_addressVersion);

        QStringList result;
        result.reserve(static_cast<int>(addresses.size()));

        for (const auto& address : addresses)
        {
            result.push_back(QString::fromStdString(address));
        }
        return result;
    }
    return {};
}

bool SwapCoinSettingsItem::getCanEdit() const
{
    return m_coinClient.canModifySettings();
}

bool SwapCoinSettingsItem::getIsConnected() const
{
    return m_connectionType != beam::bitcoin::ISettings::ConnectionType::None;
}

bool SwapCoinSettingsItem::getIsNodeConnection() const
{
    return m_connectionType == beam::bitcoin::ISettings::ConnectionType::Core;
}

bool SwapCoinSettingsItem::getIsElectrumConnection() const
{
    return m_connectionType == beam::bitcoin::ISettings::ConnectionType::Electrum;
}

QString SwapCoinSettingsItem::getConnectionStatus() const
{
    using beam::bitcoin::Client;

    switch (m_coinClient.getStatus())
    {
        case Client::Status::Uninitialized:
            return "uninitialized";
            
        case Client::Status::Connecting:
            return "disconnected";

        case Client::Status::Connected:
            return "connected";

        case Client::Status::Failed:
        case Client::Status::Unknown:
        default:
            return "error";
    }
}

void SwapCoinSettingsItem::applyNodeSettings()
{
    bitcoin::BitcoinCoreSettings connectionSettings;
    connectionSettings.m_pass = m_nodePass.toStdString();
    connectionSettings.m_userName = m_nodeUser.toStdString();

    if (!m_nodeAddress.isEmpty())
    {
        const std::string address = m_nodeAddress.toStdString();
        connectionSettings.m_address.resolve(address.c_str());
    }

    m_settings->SetConnectionOptions(connectionSettings);
    m_settings->SetFeeRate(m_feeRate);

    m_coinClient.SetSettings(*m_settings);
}

void SwapCoinSettingsItem::applyElectrumSettings()
{
    bitcoin::ElectrumSettings electrumSettings;
    
    if (!m_nodeAddressElectrum.isEmpty())
    {
        electrumSettings.m_address = m_nodeAddressElectrum.toStdString();
    }

    electrumSettings.m_secretWords = GetSeedPhraseFromSeedItems();
    electrumSettings.m_addressVersion = bitcoin::getAddressVersion();
    
    m_settings->SetElectrumConnectionOptions(electrumSettings);
    m_settings->SetFeeRate(m_feeRate);

    m_coinClient.SetSettings(*m_settings);
}

void SwapCoinSettingsItem::resetNodeSettings()
{
    SetDefaultNodeSettings();
    applyNodeSettings();
}

void SwapCoinSettingsItem::resetElectrumSettings()
{
    SetDefaultElectrumSettings();
    applyElectrumSettings();
}

void SwapCoinSettingsItem::newElectrumSeed()
{
    auto secretWords = bitcoin::createElectrumMnemonic(getEntropy());    
    SetSeedElectrum(secretWords);
}

void SwapCoinSettingsItem::restoreSeedElectrum()
{
    SetSeedElectrum(m_settings->GetElectrumConnectionOptions().m_secretWords);
}

void SwapCoinSettingsItem::disconnect()
{
    auto connectionType = bitcoin::ISettings::ConnectionType::None;

    m_settings->ChangeConnectionType(connectionType);
    m_coinClient.SetSettings(*m_settings);
    setConnectionType(connectionType);
}

void SwapCoinSettingsItem::connectToNode()
{
    auto connectionType = bitcoin::ISettings::ConnectionType::Core;

    m_settings->ChangeConnectionType(connectionType);
    m_coinClient.SetSettings(*m_settings);
    setConnectionType(connectionType);
}

void SwapCoinSettingsItem::connectToElectrum()
{
    auto connectionType = bitcoin::ISettings::ConnectionType::Electrum;

    m_settings->ChangeConnectionType(connectionType);
    m_coinClient.SetSettings(*m_settings);
    setConnectionType(connectionType);
}

void SwapCoinSettingsItem::copySeedElectrum()
{
    auto seedElectrum = GetSeedPhraseFromSeedItems();
    auto seedString = vec2str(seedElectrum, ELECTRUM_PHRASES_SEPARATOR);
    QMLGlobals::copyToClipboard(QString::fromStdString(seedString));
}

void SwapCoinSettingsItem::validateCurrentElectrumSeedPhrase()
{
    std::vector<std::string> seedElectrum;
    seedElectrum.reserve(WORD_COUNT);

    // extract seed phrase from user input
    for (const auto phraseItem : m_seedPhraseItems)
    {
        auto word = static_cast<ElectrumPhraseItem*>(phraseItem)->getValue().toStdString();
        seedElectrum.push_back(word);
    }

    setIsCurrentSeedValid(bitcoin::validateElectrumMnemonic(seedElectrum));
}

void SwapCoinSettingsItem::LoadSettings()
{
    SetDefaultElectrumSettings();
    SetDefaultNodeSettings();

    m_settings = m_coinClient.GetSettings();

    setFeeRate(m_settings->GetFeeRate());
    setConnectionType(m_settings->GetCurrentConnectionType());

    if (auto options = m_settings->GetConnectionOptions(); options.IsInitialized())
    {
        setNodeUser(str2qstr(options.m_userName));
        setNodePass(str2qstr(options.m_pass));
        setNodeAddress(AddressToQstring(options.m_address));
    }

    if (auto options = m_settings->GetElectrumConnectionOptions(); options.IsInitialized())
    {
        SetSeedElectrum(options.m_secretWords);
        setNodeAddressElectrum(str2qstr(options.m_address));
    }
}

void SwapCoinSettingsItem::SetSeedElectrum(const std::vector<std::string>& seedElectrum)
{
    if (!m_seedPhraseItems.empty())
    {
        qDeleteAll(m_seedPhraseItems);
        m_seedPhraseItems.clear();
    }

    m_seedPhraseItems.reserve(static_cast<int>(WORD_COUNT));

    if (seedElectrum.empty())
    {
        for (int index = 0; index < static_cast<int>(WORD_COUNT); ++index)
        {
            m_seedPhraseItems.push_back(new ElectrumPhraseItem(index, QString()));
        }
    }
    else
    {
        assert(seedElectrum.size() == WORD_COUNT);
        int index = 0;
        for (auto& word : seedElectrum)
        {
            m_seedPhraseItems.push_back(new ElectrumPhraseItem(index++, QString::fromStdString(word)));
        }
    }

    setIsCurrentSeedValid(bitcoin::validateElectrumMnemonic(seedElectrum));
    emit electrumSeedPhrasesChanged();
}

void SwapCoinSettingsItem::SetDefaultNodeSettings()
{
    setNodeAddress("");
    setNodePass("");
    setNodeUser("");
}

void SwapCoinSettingsItem::SetDefaultElectrumSettings()
{
    setNodeAddressElectrum("");
    SetSeedElectrum({});
}

void SwapCoinSettingsItem::setConnectionType(beam::bitcoin::ISettings::ConnectionType type)
{
    if (type != m_connectionType)
    {
        m_connectionType = type;
        emit connectionTypeChanged();
    }
}

void SwapCoinSettingsItem::setIsCurrentSeedValid(bool value)
{
    if (m_isCurrentSeedValid != value)
    {
        m_isCurrentSeedValid = value;
        emit isCurrentSeedValidChanged();
    }
}

std::vector<std::string> SwapCoinSettingsItem::GetSeedPhraseFromSeedItems() const
{
    assert(static_cast<size_t>(m_seedPhraseItems.size()) == WORD_COUNT);

    std::vector<std::string> seedElectrum;
    seedElectrum.reserve(WORD_COUNT);

    for (const auto phraseItem : m_seedPhraseItems)
    {
        auto item = static_cast<ElectrumPhraseItem*>(phraseItem);
        auto word = item->getPhrase().toStdString();
        seedElectrum.push_back(word);
    }

    return seedElectrum;
}


SettingsViewModel::SettingsViewModel()
    : m_settings{AppModel::getInstance().getSettings()}
    , m_isValidNodeAddress{true}
    , m_isNeedToCheckAddress(false)
    , m_isNeedToApplyChanges(false)
    , m_supportedLanguages(WalletSettings::getSupportedLanguages())
{
    undoChanges();
    connect(&AppModel::getInstance().getNode(), SIGNAL(startedNode()), SLOT(onNodeStarted()));
    connect(&AppModel::getInstance().getNode(), SIGNAL(stoppedNode()), SLOT(onNodeStopped()));
    connect(AppModel::getInstance().getWallet().get(), SIGNAL(addressChecked(const QString&, bool)), SLOT(onAddressChecked(const QString&, bool)));

    m_timerId = startTimer(CHECK_INTERVAL);
}

SettingsViewModel::~SettingsViewModel()
{
    qDeleteAll(m_swapSettings);
}

void SettingsViewModel::onNodeStarted()
{
    emit localNodeRunningChanged();
}

void SettingsViewModel::onNodeStopped()
{
    emit localNodeRunningChanged();
}

void SettingsViewModel::onAddressChecked(const QString& addr, bool isValid)
{
    if (m_nodeAddress == addr && m_isValidNodeAddress != isValid)
    {
        m_isValidNodeAddress = isValid;
        emit validNodeAddressChanged();

        if (m_isNeedToApplyChanges)
        {
            if (m_isValidNodeAddress)
                applyChanges();

            m_isNeedToApplyChanges = false;
        }
    }
}

bool SettingsViewModel::isLocalNodeRunning() const
{
    return AppModel::getInstance().getNode().isNodeRunning();
}

bool SettingsViewModel::isValidNodeAddress() const
{
    return m_isValidNodeAddress;
}

QString SettingsViewModel::getNodeAddress() const
{
    return m_nodeAddress;
}

void SettingsViewModel::setNodeAddress(const QString& value)
{
    if (value != m_nodeAddress)
    {
        m_nodeAddress = value;

        if (!m_isNeedToCheckAddress)
        {
            m_isNeedToCheckAddress = true;
            m_timerId = startTimer(CHECK_INTERVAL);
        }

        emit nodeAddressChanged();
        emit propertiesChanged();
    }
}

QString SettingsViewModel::getVersion() const
{
    return QString::fromStdString(PROJECT_VERSION);
}

bool SettingsViewModel::getLocalNodeRun() const
{
    return m_localNodeRun;
}

void SettingsViewModel::setLocalNodeRun(bool value)
{
    if (value != m_localNodeRun)
    {
        m_localNodeRun = value;

        if (!m_localNodeRun && !m_isNeedToCheckAddress)
        {
            m_isNeedToCheckAddress = true;
            m_timerId = startTimer(CHECK_INTERVAL);
        }

        emit localNodeRunChanged();
        emit propertiesChanged();
    }
}

uint SettingsViewModel::getLocalNodePort() const
{
    return m_localNodePort;
}

void SettingsViewModel::setLocalNodePort(uint value)
{
    if (value != m_localNodePort)
    {
        m_localNodePort = value;
        emit localNodePortChanged();
        emit propertiesChanged();
    }
}

int SettingsViewModel::getLockTimeout() const
{
    return m_lockTimeout;
}

void SettingsViewModel::setLockTimeout(int value)
{
    if (value != m_lockTimeout)
    {
        m_lockTimeout = value;
        m_settings.setLockTimeout(m_lockTimeout);
        emit lockTimeoutChanged();
    }
}

bool SettingsViewModel::isPasswordReqiredToSpendMoney() const
{
    return m_isPasswordReqiredToSpendMoney;
}

void SettingsViewModel::setPasswordReqiredToSpendMoney(bool value)
{
    if (value != m_isPasswordReqiredToSpendMoney)
    {
        m_isPasswordReqiredToSpendMoney = value;
        m_settings.setPasswordReqiredToSpendMoney(m_isPasswordReqiredToSpendMoney);
        emit passwordReqiredToSpendMoneyChanged();
    }
}

bool SettingsViewModel::isAllowedBeamMWLinks() const
{
    return m_isAllowedBeamMWLinks;
}

void SettingsViewModel::allowBeamMWLinks(bool value)
{
    if (value != m_isAllowedBeamMWLinks)
    {
        m_isAllowedBeamMWLinks = value;
        m_settings.setAllowedBeamMWLinks(m_isAllowedBeamMWLinks);
        emit beamMWLinksAllowed();
    }
}

QStringList SettingsViewModel::getSupportedLanguages() const
{
    return m_supportedLanguages;
}

int SettingsViewModel::getCurrentLanguageIndex() const
{
    return m_currentLanguageIndex;
}

void SettingsViewModel::setCurrentLanguageIndex(int value)
{
    m_currentLanguageIndex = value;
    m_settings.setLocaleByLanguageName(
            m_supportedLanguages[m_currentLanguageIndex]);
    emit currentLanguageIndexChanged();
}

QString SettingsViewModel::getCurrentLanguage() const
{
    return m_supportedLanguages[m_currentLanguageIndex];
}

void SettingsViewModel::setCurrentLanguage(QString value)
{
    auto index = m_supportedLanguages.indexOf(value);
    if (index != -1 )
    {
        setCurrentLanguageIndex(index);
    }
}

uint SettingsViewModel::coreAmount() const
{
    return std::thread::hardware_concurrency();
}

void SettingsViewModel::addLocalNodePeer(const QString& localNodePeer)
{
    m_localNodePeers.push_back(localNodePeer);
    emit localNodePeersChanged();
    emit propertiesChanged();
}

void SettingsViewModel::deleteLocalNodePeer(int index)
{
    m_localNodePeers.removeAt(index);
    emit localNodePeersChanged();
    emit propertiesChanged();
}

void SettingsViewModel::openUrl(const QString& url)
{
    QDesktopServices::openUrl(QUrl(url));
}

void SettingsViewModel::refreshWallet()
{
    AppModel::getInstance().getWallet()->getAsync()->rescan();
}

void SettingsViewModel::openFolder(const QString& path)
{
    WalletSettings::openFolder(path);
}

bool SettingsViewModel::checkWalletPassword(const QString& oldPass) const
{
    SecString secretPass = oldPass.toStdString();
    return AppModel::getInstance().checkWalletPassword(secretPass);
}

bool SettingsViewModel::isChanged() const
{
    return m_nodeAddress != m_settings.getNodeAddress()
        || m_localNodeRun != m_settings.getRunLocalNode()
        || m_localNodePort != m_settings.getLocalNodePort()
        || m_localNodePeers != m_settings.getLocalNodePeers();
}

void SettingsViewModel::applyChanges()
{
    if (!m_localNodeRun && m_isNeedToCheckAddress)
    {
        m_isNeedToApplyChanges = true;
        return;
    }

    m_settings.setNodeAddress(m_nodeAddress);
    m_settings.setRunLocalNode(m_localNodeRun);
    m_settings.setLocalNodePort(m_localNodePort);
    m_settings.setLocalNodePeers(m_localNodePeers);
    m_settings.applyChanges();
    emit propertiesChanged();
}

QStringList SettingsViewModel::getLocalNodePeers() const
{
    return m_localNodePeers;
}

void SettingsViewModel::setLocalNodePeers(const QStringList& localNodePeers)
{
    m_localNodePeers = localNodePeers;
    emit localNodePeersChanged();
    emit propertiesChanged();
}

QString SettingsViewModel::getWalletLocation() const
{
    return QString::fromStdString(m_settings.getAppDataPath());
}

void SettingsViewModel::undoChanges()
{
    setNodeAddress(m_settings.getNodeAddress());
    setLocalNodeRun(m_settings.getRunLocalNode());
    setLocalNodePort(m_settings.getLocalNodePort());
    setLockTimeout(m_settings.getLockTimeout());
    setLocalNodePeers(m_settings.getLocalNodePeers());
    setPasswordReqiredToSpendMoney(m_settings.isPasswordReqiredToSpendMoney());
    allowBeamMWLinks(m_settings.isAllowedBeamMWLinks());
    setCurrentLanguageIndex(m_supportedLanguages.indexOf(m_settings.getLanguageName()));
}

void SettingsViewModel::reportProblem()
{
    m_settings.reportProblem();
}

void SettingsViewModel::changeWalletPassword(const QString& pass)
{
    AppModel::getInstance().changeWalletPassword(pass.toStdString());
}

void SettingsViewModel::timerEvent(QTimerEvent *event)
{
    if (m_isNeedToCheckAddress && !m_localNodeRun)
    {
        m_isNeedToCheckAddress = false;

        AppModel::getInstance().getWallet()->getAsync()->checkAddress(m_nodeAddress.toStdString());

        killTimer(m_timerId);
    }
}

const QList<QObject*>& SettingsViewModel::getSwapCoinSettings()
{
    if (m_swapSettings.empty())
    {
        m_swapSettings.push_back(new SwapCoinSettingsItem(*AppModel::getInstance().getBitcoinClient(), beam::wallet::AtomicSwapCoin::Bitcoin));
        m_swapSettings.push_back(new SwapCoinSettingsItem(*AppModel::getInstance().getLitecoinClient(), beam::wallet::AtomicSwapCoin::Litecoin));
        m_swapSettings.push_back(new SwapCoinSettingsItem(*AppModel::getInstance().getQtumClient(), beam::wallet::AtomicSwapCoin::Qtum));
    }
    return m_swapSettings;
=======
// Copyright 2018 The Beam Team
//
// Licensed under the Apache License, Version 2.0 (the "License");
// you may not use this file except in compliance with the License.
// You may obtain a copy of the License at
//
//    http://www.apache.org/licenses/LICENSE-2.0
//
// Unless required by applicable law or agreed to in writing, software
// distributed under the License is distributed on an "AS IS" BASIS,
// WITHOUT WARRANTIES OR CONDITIONS OF ANY KIND, either express or implied.
// See the License for the specific language governing permissions and
// limitations under the License.

#include "settings_view.h"
#include "version.h"
#include <QtQuick>
#include <QApplication>
#include <QClipboard>
#include "model/app_model.h"
#include "model/helpers.h"
#include "model/swap_coin_client_model.h"
#include <thread>
#include "wallet/secstring.h"
#include "qml_globals.h"
#include <algorithm>
#include "wallet/litecoin/settings.h"
#include "wallet/qtum/settings.h"
#include <boost/algorithm/string/trim.hpp>
#include "utility/string_helpers.h"
#include "mnemonic/mnemonic.h"
#include "wallet/bitcoin/common.h"
#include "wallet/qtum/common.h"
#include "wallet/litecoin/common.h"

using namespace beam;
using namespace ECC;
using namespace std;

namespace
{
    QString AddressToQstring(const io::Address& address) {
        if (!address.empty())
        {
            return str2qstr(address.str());
        }
        return {};
    }

    const char ELECTRUM_PHRASES_SEPARATOR = ' ';
}


ElectrumPhraseItem::ElectrumPhraseItem(int index, const QString& phrase)
    : m_index(index)
    , m_phrase(phrase)
    , m_userInput(phrase)
{
}

bool ElectrumPhraseItem::isModified() const
{
    return m_userInput != m_phrase;
}

const QString& ElectrumPhraseItem::getValue() const
{
    return m_userInput;
}

void ElectrumPhraseItem::setValue(const QString& value)
{
    if (m_userInput != value)
    {
        m_userInput = value;
        emit valueChanged();
        emit isModifiedChanged();
        emit isAllowedChanged();
    }
}

const QString& ElectrumPhraseItem::getPhrase() const
{
    return m_phrase;
}

int ElectrumPhraseItem::getIndex() const
{
    return m_index;
}

bool ElectrumPhraseItem::isAllowed() const
{
    return bitcoin::isAllowedWord(m_userInput.toStdString());
}

void ElectrumPhraseItem::applyChanges()
{
    m_phrase = m_userInput;
}

void ElectrumPhraseItem::revertChanges()
{
    setValue(m_phrase);
}


SwapCoinSettingsItem::SwapCoinSettingsItem(SwapCoinClientModel& coinClient, wallet::AtomicSwapCoin swapCoin)
    : m_swapCoin(swapCoin)
    , m_coinClient(coinClient)
{
    connect(&m_coinClient, SIGNAL(statusChanged()), this, SIGNAL(connectionStatusChanged()));
    LoadSettings();
}

SwapCoinSettingsItem::~SwapCoinSettingsItem()
{
    qDeleteAll(m_seedPhraseItems);
}

QString SwapCoinSettingsItem::getFeeRateLabel() const
{
    switch (m_swapCoin)
    {
        case beam::wallet::AtomicSwapCoin::Bitcoin:
            return QMLGlobals::btcFeeRateLabel();;
        case beam::wallet::AtomicSwapCoin::Litecoin:
            return QMLGlobals::ltcFeeRateLabel();
        case beam::wallet::AtomicSwapCoin::Qtum:
            return QMLGlobals::qtumFeeRateLabel();
        default:
        {
            assert(false && "unexpected swap coin!");
            return QString();
        }
    }
}

int SwapCoinSettingsItem::getMinFeeRate() const
{
    switch (m_swapCoin)
    {
        case beam::wallet::AtomicSwapCoin::Bitcoin:
            return QMLGlobals::minFeeRateBtc();
        case beam::wallet::AtomicSwapCoin::Litecoin:
            return QMLGlobals::minFeeRateLtc();
        case beam::wallet::AtomicSwapCoin::Qtum:
            return QMLGlobals::minFeeRateQtum();
        default:
        {
            assert(false && "unexpected swap coin!");
            return 0;
        }
    }
}

QString SwapCoinSettingsItem::getTitle() const
{
    switch (m_settings->GetCurrentConnectionType())
    {
        case beam::bitcoin::ISettings::ConnectionType::None:
            return getGeneralTitle();
        case beam::bitcoin::ISettings::ConnectionType::Core:
            return getConnectedNodeTitle();
        case beam::bitcoin::ISettings::ConnectionType::Electrum:
            return getConnectedElectrumTitle();
        default:
        {
            assert(false && "unexpected connection type");
            return getGeneralTitle();
        }
    }
}

QString SwapCoinSettingsItem::getShowSeedDialogTitle() const
{
    switch (m_swapCoin)
    {
        case beam::wallet::AtomicSwapCoin::Bitcoin:
            //% "Bitcoin seed phrase"
            return qtTrId("bitcoin-show-seed-title");
        case beam::wallet::AtomicSwapCoin::Litecoin:
            //% "Litecoin seed phrase"
            return qtTrId("litecoin-show-seed-title");
        case beam::wallet::AtomicSwapCoin::Qtum:
            //% "Qtum seed phrase"
            return qtTrId("qtum-show-seed-title");
        default:
        {
            assert(false && "unexpected swap coin!");
            return QString();
        }
    }
}

QString SwapCoinSettingsItem::getShowAddressesDialogTitle() const
{
    switch (m_swapCoin)
    {
        case beam::wallet::AtomicSwapCoin::Bitcoin:
            //% "Bitcoin wallet addresses"
            return qtTrId("bitcoin-show-addresses-title");
        case beam::wallet::AtomicSwapCoin::Litecoin:
            //% "Litecoin wallet addresses"
            return qtTrId("litecoin-show-addresses-title");
        case beam::wallet::AtomicSwapCoin::Qtum:
            //% "Qtum wallet addresses"
            return qtTrId("qtum-show-addresses-title");
        default:
        {
            assert(false && "unexpected swap coin!");
            return QString();
        }
    }
}

QString SwapCoinSettingsItem::getGeneralTitle() const
{
    switch (m_swapCoin)
    {
        case wallet::AtomicSwapCoin::Bitcoin:
            //% "Bitcoin"
            return qtTrId("general-bitcoin");
        case wallet::AtomicSwapCoin::Litecoin:
            //% "Litecoin"
            return qtTrId("general-litecoin");
        case wallet::AtomicSwapCoin::Qtum:
            //% "QTUM"
            return qtTrId("general-qtum");
        default:
        {
            assert(false && "unexpected swap coin!");
            return QString();
        }
    }
}

QString SwapCoinSettingsItem::getConnectedNodeTitle() const
{
    // TODO: check, is real need translations?
    switch (m_swapCoin)
    {
        case wallet::AtomicSwapCoin::Bitcoin:
            //% "Bitcoin node"
            return qtTrId("settings-swap-bitcoin-node");
        case wallet::AtomicSwapCoin::Litecoin:
            //% "Litecoin node"
            return qtTrId("settings-swap-litecoin-node");
        case wallet::AtomicSwapCoin::Qtum:
            //% "Qtum node"
            return qtTrId("settings-swap-qtum-node");
        default:
        {
            assert(false && "unexpected swap coin!");
            return QString();
        }
    }
}

QString SwapCoinSettingsItem::getConnectedElectrumTitle() const
{
    // TODO: check, is real need translations?
    switch (m_swapCoin)
    {
        case wallet::AtomicSwapCoin::Bitcoin:
            //% "Bitcoin electrum"
            return qtTrId("settings-swap-bitcoin-electrum");
        case wallet::AtomicSwapCoin::Litecoin:
            //% "Litecoin electrum"
            return qtTrId("settings-swap-litecoin-electrum");
        case wallet::AtomicSwapCoin::Qtum:
            //% "Qtum electrum"
            return qtTrId("settings-swap-qtum-electrum");
        default:
        {
            assert(false && "unexpected swap coin!");
            return QString();
        }
    }
}

int SwapCoinSettingsItem::getFeeRate() const
{
    return m_feeRate;
}

void SwapCoinSettingsItem::setFeeRate(int value)
{
    if (value != m_feeRate)
    {
        m_feeRate = value;
        emit feeRateChanged();
    }
}

QString SwapCoinSettingsItem::getNodeUser() const
{
    return m_nodeUser;
}

void SwapCoinSettingsItem::setNodeUser(const QString& value)
{
    if (value != m_nodeUser)
    {
        m_nodeUser = value;
        emit nodeUserChanged();
    }
}

QString SwapCoinSettingsItem::getNodePass() const
{
    return m_nodePass;
}

void SwapCoinSettingsItem::setNodePass(const QString& value)
{
    if (value != m_nodePass)
    {
        m_nodePass = value;
        emit nodePassChanged();
    }
}

QString SwapCoinSettingsItem::getNodeAddress() const
{
    return m_nodeAddress;
}

void SwapCoinSettingsItem::setNodeAddress(const QString& value)
{
    const auto val = value == "0.0.0.0" ? "" : value;
    if (val != m_nodeAddress)
    {
        m_nodeAddress = val;
        emit nodeAddressChanged();
    }
}

QList<QObject*> SwapCoinSettingsItem::getElectrumSeedPhrases()
{
    return m_seedPhraseItems;
}

QChar SwapCoinSettingsItem::getPhrasesSeparatorElectrum() const
{
    return QChar(ELECTRUM_PHRASES_SEPARATOR);
}

bool SwapCoinSettingsItem::getIsCurrentSeedValid() const
{
    return m_isCurrentSeedValid;
}

QString SwapCoinSettingsItem::getNodeAddressElectrum() const
{
    return m_nodeAddressElectrum;
}

void SwapCoinSettingsItem::setNodeAddressElectrum(const QString& value)
{
    if (value != m_nodeAddressElectrum)
    {
        m_nodeAddressElectrum = value;
        emit nodeAddressElectrumChanged();
    }
}

QStringList SwapCoinSettingsItem::getAddressesElectrum() const
{
    auto electrumSettings = m_settings->GetElectrumConnectionOptions();

    if (electrumSettings.IsInitialized())
    {
        auto addresses = bitcoin::generateReceivingAddresses(electrumSettings.m_secretWords, 
            electrumSettings.m_receivingAddressAmount, m_settings->GetAddressVersion());

        QStringList result;
        result.reserve(static_cast<int>(addresses.size()));

        for (const auto& address : addresses)
        {
            result.push_back(QString::fromStdString(address));
        }
        return result;
    }
    return {};
}

bool SwapCoinSettingsItem::getCanEdit() const
{
    return m_coinClient.canModifySettings();
}

bool SwapCoinSettingsItem::getIsConnected() const
{
    return m_connectionType != beam::bitcoin::ISettings::ConnectionType::None;
}

bool SwapCoinSettingsItem::getIsNodeConnection() const
{
    return m_connectionType == beam::bitcoin::ISettings::ConnectionType::Core;
}

bool SwapCoinSettingsItem::getIsElectrumConnection() const
{
    return m_connectionType == beam::bitcoin::ISettings::ConnectionType::Electrum;
}

QString SwapCoinSettingsItem::getConnectionStatus() const
{
    using beam::bitcoin::Client;

    switch (m_coinClient.getStatus())
    {
        case Client::Status::Uninitialized:
            return "uninitialized";
            
        case Client::Status::Connecting:
            return "disconnected";

        case Client::Status::Connected:
            return "connected";

        case Client::Status::Failed:
        case Client::Status::Unknown:
        default:
            return "error";
    }
}

void SwapCoinSettingsItem::applyNodeSettings()
{
    bitcoin::BitcoinCoreSettings connectionSettings;
    connectionSettings.m_pass = m_nodePass.toStdString();
    connectionSettings.m_userName = m_nodeUser.toStdString();

    if (!m_nodeAddress.isEmpty())
    {
        const std::string address = m_nodeAddress.toStdString();
        connectionSettings.m_address.resolve(address.c_str());
    }

    m_settings->SetConnectionOptions(connectionSettings);
    m_settings->SetFeeRate(m_feeRate);

    m_coinClient.SetSettings(*m_settings);
}

void SwapCoinSettingsItem::applyElectrumSettings()
{
    bitcoin::ElectrumSettings electrumSettings;
    
    if (!m_nodeAddressElectrum.isEmpty())
    {
        electrumSettings.m_address = m_nodeAddressElectrum.toStdString();
    }

    electrumSettings.m_secretWords = GetSeedPhraseFromSeedItems();
    
    m_settings->SetElectrumConnectionOptions(electrumSettings);
    m_settings->SetFeeRate(m_feeRate);

    m_coinClient.SetSettings(*m_settings);
}

void SwapCoinSettingsItem::resetNodeSettings()
{
    SetDefaultNodeSettings();
    applyNodeSettings();
}

void SwapCoinSettingsItem::resetElectrumSettings()
{
    SetDefaultElectrumSettings();
    applyElectrumSettings();
}

void SwapCoinSettingsItem::newElectrumSeed()
{
    auto secretWords = bitcoin::createElectrumMnemonic(getEntropy());    
    SetSeedElectrum(secretWords);
}

void SwapCoinSettingsItem::restoreSeedElectrum()
{
    SetSeedElectrum(m_settings->GetElectrumConnectionOptions().m_secretWords);
}

void SwapCoinSettingsItem::disconnect()
{
    auto connectionType = bitcoin::ISettings::ConnectionType::None;

    m_settings->ChangeConnectionType(connectionType);
    m_coinClient.SetSettings(*m_settings);
    setConnectionType(connectionType);
}

void SwapCoinSettingsItem::connectToNode()
{
    auto connectionType = bitcoin::ISettings::ConnectionType::Core;

    m_settings->ChangeConnectionType(connectionType);
    m_coinClient.SetSettings(*m_settings);
    setConnectionType(connectionType);
}

void SwapCoinSettingsItem::connectToElectrum()
{
    auto connectionType = bitcoin::ISettings::ConnectionType::Electrum;

    m_settings->ChangeConnectionType(connectionType);
    m_coinClient.SetSettings(*m_settings);
    setConnectionType(connectionType);
}

void SwapCoinSettingsItem::copySeedElectrum()
{
    auto seedElectrum = GetSeedPhraseFromSeedItems();
    auto seedString = vec2str(seedElectrum, ELECTRUM_PHRASES_SEPARATOR);
    QMLGlobals::copyToClipboard(QString::fromStdString(seedString));
}

void SwapCoinSettingsItem::validateCurrentElectrumSeedPhrase()
{
    std::vector<std::string> seedElectrum;
    seedElectrum.reserve(WORD_COUNT);

    // extract seed phrase from user input
    for (const auto phraseItem : m_seedPhraseItems)
    {
        auto word = static_cast<ElectrumPhraseItem*>(phraseItem)->getValue().toStdString();
        seedElectrum.push_back(word);
    }

    setIsCurrentSeedValid(bitcoin::validateElectrumMnemonic(seedElectrum));
}

void SwapCoinSettingsItem::LoadSettings()
{
    SetDefaultElectrumSettings();
    SetDefaultNodeSettings();

    m_settings = m_coinClient.GetSettings();

    setFeeRate(m_settings->GetFeeRate());
    setConnectionType(m_settings->GetCurrentConnectionType());

    if (auto options = m_settings->GetConnectionOptions(); options.IsInitialized())
    {
        setNodeUser(str2qstr(options.m_userName));
        setNodePass(str2qstr(options.m_pass));
        setNodeAddress(AddressToQstring(options.m_address));
    }

    if (auto options = m_settings->GetElectrumConnectionOptions(); options.IsInitialized())
    {
        SetSeedElectrum(options.m_secretWords);
        setNodeAddressElectrum(str2qstr(options.m_address));
    }
}

void SwapCoinSettingsItem::SetSeedElectrum(const std::vector<std::string>& seedElectrum)
{
    if (!m_seedPhraseItems.empty())
    {
        qDeleteAll(m_seedPhraseItems);
        m_seedPhraseItems.clear();
    }

    m_seedPhraseItems.reserve(static_cast<int>(WORD_COUNT));

    if (seedElectrum.empty())
    {
        for (int index = 0; index < static_cast<int>(WORD_COUNT); ++index)
        {
            m_seedPhraseItems.push_back(new ElectrumPhraseItem(index, QString()));
        }
    }
    else
    {
        assert(seedElectrum.size() == WORD_COUNT);
        int index = 0;
        for (auto& word : seedElectrum)
        {
            m_seedPhraseItems.push_back(new ElectrumPhraseItem(index++, QString::fromStdString(word)));
        }
    }

    setIsCurrentSeedValid(bitcoin::validateElectrumMnemonic(seedElectrum));
    emit electrumSeedPhrasesChanged();
}

void SwapCoinSettingsItem::SetDefaultNodeSettings()
{
    setNodeAddress("");
    setNodePass("");
    setNodeUser("");
}

void SwapCoinSettingsItem::SetDefaultElectrumSettings()
{
    setNodeAddressElectrum("");
    SetSeedElectrum({});
}

void SwapCoinSettingsItem::setConnectionType(beam::bitcoin::ISettings::ConnectionType type)
{
    if (type != m_connectionType)
    {
        m_connectionType = type;
        emit connectionTypeChanged();
    }
}

void SwapCoinSettingsItem::setIsCurrentSeedValid(bool value)
{
    if (m_isCurrentSeedValid != value)
    {
        m_isCurrentSeedValid = value;
        emit isCurrentSeedValidChanged();
    }
}

std::vector<std::string> SwapCoinSettingsItem::GetSeedPhraseFromSeedItems() const
{
    assert(static_cast<size_t>(m_seedPhraseItems.size()) == WORD_COUNT);

    std::vector<std::string> seedElectrum;
    seedElectrum.reserve(WORD_COUNT);

    for (const auto phraseItem : m_seedPhraseItems)
    {
        auto item = static_cast<ElectrumPhraseItem*>(phraseItem);
        auto word = item->getPhrase().toStdString();
        seedElectrum.push_back(word);
    }

    return seedElectrum;
}


SettingsViewModel::SettingsViewModel()
    : m_settings{AppModel::getInstance().getSettings()}
    , m_isValidNodeAddress{true}
    , m_isNeedToCheckAddress(false)
    , m_isNeedToApplyChanges(false)
    , m_supportedLanguages(WalletSettings::getSupportedLanguages())
{
    undoChanges();
    connect(&AppModel::getInstance().getNode(), SIGNAL(startedNode()), SLOT(onNodeStarted()));
    connect(&AppModel::getInstance().getNode(), SIGNAL(stoppedNode()), SLOT(onNodeStopped()));
    connect(AppModel::getInstance().getWallet().get(), SIGNAL(addressChecked(const QString&, bool)), SLOT(onAddressChecked(const QString&, bool)));

    m_timerId = startTimer(CHECK_INTERVAL);
}

SettingsViewModel::~SettingsViewModel()
{
    qDeleteAll(m_swapSettings);
}

void SettingsViewModel::onNodeStarted()
{
    emit localNodeRunningChanged();
}

void SettingsViewModel::onNodeStopped()
{
    emit localNodeRunningChanged();
}

void SettingsViewModel::onAddressChecked(const QString& addr, bool isValid)
{
    if (m_nodeAddress == addr && m_isValidNodeAddress != isValid)
    {
        m_isValidNodeAddress = isValid;
        emit validNodeAddressChanged();

        if (m_isNeedToApplyChanges)
        {
            if (m_isValidNodeAddress)
                applyChanges();

            m_isNeedToApplyChanges = false;
        }
    }
}

bool SettingsViewModel::isLocalNodeRunning() const
{
    return AppModel::getInstance().getNode().isNodeRunning();
}

bool SettingsViewModel::isValidNodeAddress() const
{
    return m_isValidNodeAddress;
}

QString SettingsViewModel::getNodeAddress() const
{
    return m_nodeAddress;
}

void SettingsViewModel::setNodeAddress(const QString& value)
{
    if (value != m_nodeAddress)
    {
        m_nodeAddress = value;

        if (!m_isNeedToCheckAddress)
        {
            m_isNeedToCheckAddress = true;
            m_timerId = startTimer(CHECK_INTERVAL);
        }

        emit nodeAddressChanged();
        emit propertiesChanged();
    }
}

QString SettingsViewModel::getVersion() const
{
    return QString::fromStdString(PROJECT_VERSION);
}

bool SettingsViewModel::getLocalNodeRun() const
{
    return m_localNodeRun;
}

void SettingsViewModel::setLocalNodeRun(bool value)
{
    if (value != m_localNodeRun)
    {
        m_localNodeRun = value;

        if (!m_localNodeRun && !m_isNeedToCheckAddress)
        {
            m_isNeedToCheckAddress = true;
            m_timerId = startTimer(CHECK_INTERVAL);
        }

        emit localNodeRunChanged();
        emit propertiesChanged();
    }
}

uint SettingsViewModel::getLocalNodePort() const
{
    return m_localNodePort;
}

void SettingsViewModel::setLocalNodePort(uint value)
{
    if (value != m_localNodePort)
    {
        m_localNodePort = value;
        emit localNodePortChanged();
        emit propertiesChanged();
    }
}

int SettingsViewModel::getLockTimeout() const
{
    return m_lockTimeout;
}

void SettingsViewModel::setLockTimeout(int value)
{
    if (value != m_lockTimeout)
    {
        m_lockTimeout = value;
        m_settings.setLockTimeout(m_lockTimeout);
        emit lockTimeoutChanged();
    }
}

bool SettingsViewModel::isPasswordReqiredToSpendMoney() const
{
    return m_isPasswordReqiredToSpendMoney;
}

void SettingsViewModel::setPasswordReqiredToSpendMoney(bool value)
{
    if (value != m_isPasswordReqiredToSpendMoney)
    {
        m_isPasswordReqiredToSpendMoney = value;
        m_settings.setPasswordReqiredToSpendMoney(m_isPasswordReqiredToSpendMoney);
        emit passwordReqiredToSpendMoneyChanged();
    }
}

bool SettingsViewModel::isAllowedBeamMWLinks() const
{
    return m_isAllowedBeamMWLinks;
}

void SettingsViewModel::allowBeamMWLinks(bool value)
{
    if (value != m_isAllowedBeamMWLinks)
    {
        m_isAllowedBeamMWLinks = value;
        m_settings.setAllowedBeamMWLinks(m_isAllowedBeamMWLinks);
        emit beamMWLinksAllowed();
    }
}

QStringList SettingsViewModel::getSupportedLanguages() const
{
    return m_supportedLanguages;
}

int SettingsViewModel::getCurrentLanguageIndex() const
{
    return m_currentLanguageIndex;
}

void SettingsViewModel::setCurrentLanguageIndex(int value)
{
    m_currentLanguageIndex = value;
    m_settings.setLocaleByLanguageName(
            m_supportedLanguages[m_currentLanguageIndex]);
    emit currentLanguageIndexChanged();
}

QString SettingsViewModel::getCurrentLanguage() const
{
    return m_supportedLanguages[m_currentLanguageIndex];
}

void SettingsViewModel::setCurrentLanguage(QString value)
{
    auto index = m_supportedLanguages.indexOf(value);
    if (index != -1 )
    {
        setCurrentLanguageIndex(index);
    }
}

uint SettingsViewModel::coreAmount() const
{
    return std::thread::hardware_concurrency();
}

void SettingsViewModel::addLocalNodePeer(const QString& localNodePeer)
{
    m_localNodePeers.push_back(localNodePeer);
    emit localNodePeersChanged();
    emit propertiesChanged();
}

void SettingsViewModel::deleteLocalNodePeer(int index)
{
    m_localNodePeers.removeAt(index);
    emit localNodePeersChanged();
    emit propertiesChanged();
}

void SettingsViewModel::openUrl(const QString& url)
{
    QDesktopServices::openUrl(QUrl(url));
}

void SettingsViewModel::refreshWallet()
{
    AppModel::getInstance().getWallet()->getAsync()->refresh();
}

void SettingsViewModel::openFolder(const QString& path)
{
    WalletSettings::openFolder(path);
}

bool SettingsViewModel::checkWalletPassword(const QString& oldPass) const
{
    SecString secretPass = oldPass.toStdString();
    return AppModel::getInstance().checkWalletPassword(secretPass);
}

bool SettingsViewModel::isChanged() const
{
    return m_nodeAddress != m_settings.getNodeAddress()
        || m_localNodeRun != m_settings.getRunLocalNode()
        || m_localNodePort != m_settings.getLocalNodePort()
        || m_localNodePeers != m_settings.getLocalNodePeers();
}

void SettingsViewModel::applyChanges()
{
    if (!m_localNodeRun && m_isNeedToCheckAddress)
    {
        m_isNeedToApplyChanges = true;
        return;
    }

    m_settings.setNodeAddress(m_nodeAddress);
    m_settings.setRunLocalNode(m_localNodeRun);
    m_settings.setLocalNodePort(m_localNodePort);
    m_settings.setLocalNodePeers(m_localNodePeers);
    m_settings.applyChanges();
    emit propertiesChanged();
}

QStringList SettingsViewModel::getLocalNodePeers() const
{
    return m_localNodePeers;
}

void SettingsViewModel::setLocalNodePeers(const QStringList& localNodePeers)
{
    m_localNodePeers = localNodePeers;
    emit localNodePeersChanged();
    emit propertiesChanged();
}

QString SettingsViewModel::getWalletLocation() const
{
    return QString::fromStdString(m_settings.getAppDataPath());
}

void SettingsViewModel::undoChanges()
{
    setNodeAddress(m_settings.getNodeAddress());
    setLocalNodeRun(m_settings.getRunLocalNode());
    setLocalNodePort(m_settings.getLocalNodePort());
    setLockTimeout(m_settings.getLockTimeout());
    setLocalNodePeers(m_settings.getLocalNodePeers());
    setPasswordReqiredToSpendMoney(m_settings.isPasswordReqiredToSpendMoney());
    allowBeamMWLinks(m_settings.isAllowedBeamMWLinks());
    setCurrentLanguageIndex(m_supportedLanguages.indexOf(m_settings.getLanguageName()));
}

void SettingsViewModel::reportProblem()
{
    m_settings.reportProblem();
}

void SettingsViewModel::changeWalletPassword(const QString& pass)
{
    AppModel::getInstance().changeWalletPassword(pass.toStdString());
}

void SettingsViewModel::timerEvent(QTimerEvent *event)
{
    if (m_isNeedToCheckAddress && !m_localNodeRun)
    {
        m_isNeedToCheckAddress = false;

        AppModel::getInstance().getWallet()->getAsync()->checkAddress(m_nodeAddress.toStdString());

        killTimer(m_timerId);
    }
}

const QList<QObject*>& SettingsViewModel::getSwapCoinSettings()
{
    if (m_swapSettings.empty())
    {
        m_swapSettings.push_back(new SwapCoinSettingsItem(*AppModel::getInstance().getBitcoinClient(), beam::wallet::AtomicSwapCoin::Bitcoin));
        m_swapSettings.push_back(new SwapCoinSettingsItem(*AppModel::getInstance().getLitecoinClient(), beam::wallet::AtomicSwapCoin::Litecoin));
        m_swapSettings.push_back(new SwapCoinSettingsItem(*AppModel::getInstance().getQtumClient(), beam::wallet::AtomicSwapCoin::Qtum));
    }
    return m_swapSettings;
>>>>>>> 5ae50895
}<|MERGE_RESOLUTION|>--- conflicted
+++ resolved
@@ -1,4 +1,3 @@
-<<<<<<< HEAD
 // Copyright 2018 The Beam Team
 //
 // Licensed under the Apache License, Version 2.0 (the "License");
@@ -59,9 +58,9 @@
 {
 }
 
-bool ElectrumPhraseItem::isCorrect() const
-{
-    return m_userInput == m_phrase;
+bool ElectrumPhraseItem::isModified() const
+{
+    return m_userInput != m_phrase;
 }
 
 const QString& ElectrumPhraseItem::getValue() const
@@ -75,7 +74,7 @@
     {
         m_userInput = value;
         emit valueChanged();
-        emit isCorrectChanged();
+        emit isModifiedChanged();
         emit isAllowedChanged();
     }
 }
@@ -373,7 +372,7 @@
     if (electrumSettings.IsInitialized())
     {
         auto addresses = bitcoin::generateReceivingAddresses(electrumSettings.m_secretWords, 
-            electrumSettings.m_receivingAddressAmount, electrumSettings.m_addressVersion);
+            electrumSettings.m_receivingAddressAmount, m_settings->GetAddressVersion());
 
         QStringList result;
         result.reserve(static_cast<int>(addresses.size()));
@@ -457,7 +456,6 @@
     }
 
     electrumSettings.m_secretWords = GetSeedPhraseFromSeedItems();
-    electrumSettings.m_addressVersion = bitcoin::getAddressVersion();
     
     m_settings->SetElectrumConnectionOptions(electrumSettings);
     m_settings->SetFeeRate(m_feeRate);
@@ -963,969 +961,4 @@
         m_swapSettings.push_back(new SwapCoinSettingsItem(*AppModel::getInstance().getQtumClient(), beam::wallet::AtomicSwapCoin::Qtum));
     }
     return m_swapSettings;
-=======
-// Copyright 2018 The Beam Team
-//
-// Licensed under the Apache License, Version 2.0 (the "License");
-// you may not use this file except in compliance with the License.
-// You may obtain a copy of the License at
-//
-//    http://www.apache.org/licenses/LICENSE-2.0
-//
-// Unless required by applicable law or agreed to in writing, software
-// distributed under the License is distributed on an "AS IS" BASIS,
-// WITHOUT WARRANTIES OR CONDITIONS OF ANY KIND, either express or implied.
-// See the License for the specific language governing permissions and
-// limitations under the License.
-
-#include "settings_view.h"
-#include "version.h"
-#include <QtQuick>
-#include <QApplication>
-#include <QClipboard>
-#include "model/app_model.h"
-#include "model/helpers.h"
-#include "model/swap_coin_client_model.h"
-#include <thread>
-#include "wallet/secstring.h"
-#include "qml_globals.h"
-#include <algorithm>
-#include "wallet/litecoin/settings.h"
-#include "wallet/qtum/settings.h"
-#include <boost/algorithm/string/trim.hpp>
-#include "utility/string_helpers.h"
-#include "mnemonic/mnemonic.h"
-#include "wallet/bitcoin/common.h"
-#include "wallet/qtum/common.h"
-#include "wallet/litecoin/common.h"
-
-using namespace beam;
-using namespace ECC;
-using namespace std;
-
-namespace
-{
-    QString AddressToQstring(const io::Address& address) {
-        if (!address.empty())
-        {
-            return str2qstr(address.str());
-        }
-        return {};
-    }
-
-    const char ELECTRUM_PHRASES_SEPARATOR = ' ';
-}
-
-
-ElectrumPhraseItem::ElectrumPhraseItem(int index, const QString& phrase)
-    : m_index(index)
-    , m_phrase(phrase)
-    , m_userInput(phrase)
-{
-}
-
-bool ElectrumPhraseItem::isModified() const
-{
-    return m_userInput != m_phrase;
-}
-
-const QString& ElectrumPhraseItem::getValue() const
-{
-    return m_userInput;
-}
-
-void ElectrumPhraseItem::setValue(const QString& value)
-{
-    if (m_userInput != value)
-    {
-        m_userInput = value;
-        emit valueChanged();
-        emit isModifiedChanged();
-        emit isAllowedChanged();
-    }
-}
-
-const QString& ElectrumPhraseItem::getPhrase() const
-{
-    return m_phrase;
-}
-
-int ElectrumPhraseItem::getIndex() const
-{
-    return m_index;
-}
-
-bool ElectrumPhraseItem::isAllowed() const
-{
-    return bitcoin::isAllowedWord(m_userInput.toStdString());
-}
-
-void ElectrumPhraseItem::applyChanges()
-{
-    m_phrase = m_userInput;
-}
-
-void ElectrumPhraseItem::revertChanges()
-{
-    setValue(m_phrase);
-}
-
-
-SwapCoinSettingsItem::SwapCoinSettingsItem(SwapCoinClientModel& coinClient, wallet::AtomicSwapCoin swapCoin)
-    : m_swapCoin(swapCoin)
-    , m_coinClient(coinClient)
-{
-    connect(&m_coinClient, SIGNAL(statusChanged()), this, SIGNAL(connectionStatusChanged()));
-    LoadSettings();
-}
-
-SwapCoinSettingsItem::~SwapCoinSettingsItem()
-{
-    qDeleteAll(m_seedPhraseItems);
-}
-
-QString SwapCoinSettingsItem::getFeeRateLabel() const
-{
-    switch (m_swapCoin)
-    {
-        case beam::wallet::AtomicSwapCoin::Bitcoin:
-            return QMLGlobals::btcFeeRateLabel();;
-        case beam::wallet::AtomicSwapCoin::Litecoin:
-            return QMLGlobals::ltcFeeRateLabel();
-        case beam::wallet::AtomicSwapCoin::Qtum:
-            return QMLGlobals::qtumFeeRateLabel();
-        default:
-        {
-            assert(false && "unexpected swap coin!");
-            return QString();
-        }
-    }
-}
-
-int SwapCoinSettingsItem::getMinFeeRate() const
-{
-    switch (m_swapCoin)
-    {
-        case beam::wallet::AtomicSwapCoin::Bitcoin:
-            return QMLGlobals::minFeeRateBtc();
-        case beam::wallet::AtomicSwapCoin::Litecoin:
-            return QMLGlobals::minFeeRateLtc();
-        case beam::wallet::AtomicSwapCoin::Qtum:
-            return QMLGlobals::minFeeRateQtum();
-        default:
-        {
-            assert(false && "unexpected swap coin!");
-            return 0;
-        }
-    }
-}
-
-QString SwapCoinSettingsItem::getTitle() const
-{
-    switch (m_settings->GetCurrentConnectionType())
-    {
-        case beam::bitcoin::ISettings::ConnectionType::None:
-            return getGeneralTitle();
-        case beam::bitcoin::ISettings::ConnectionType::Core:
-            return getConnectedNodeTitle();
-        case beam::bitcoin::ISettings::ConnectionType::Electrum:
-            return getConnectedElectrumTitle();
-        default:
-        {
-            assert(false && "unexpected connection type");
-            return getGeneralTitle();
-        }
-    }
-}
-
-QString SwapCoinSettingsItem::getShowSeedDialogTitle() const
-{
-    switch (m_swapCoin)
-    {
-        case beam::wallet::AtomicSwapCoin::Bitcoin:
-            //% "Bitcoin seed phrase"
-            return qtTrId("bitcoin-show-seed-title");
-        case beam::wallet::AtomicSwapCoin::Litecoin:
-            //% "Litecoin seed phrase"
-            return qtTrId("litecoin-show-seed-title");
-        case beam::wallet::AtomicSwapCoin::Qtum:
-            //% "Qtum seed phrase"
-            return qtTrId("qtum-show-seed-title");
-        default:
-        {
-            assert(false && "unexpected swap coin!");
-            return QString();
-        }
-    }
-}
-
-QString SwapCoinSettingsItem::getShowAddressesDialogTitle() const
-{
-    switch (m_swapCoin)
-    {
-        case beam::wallet::AtomicSwapCoin::Bitcoin:
-            //% "Bitcoin wallet addresses"
-            return qtTrId("bitcoin-show-addresses-title");
-        case beam::wallet::AtomicSwapCoin::Litecoin:
-            //% "Litecoin wallet addresses"
-            return qtTrId("litecoin-show-addresses-title");
-        case beam::wallet::AtomicSwapCoin::Qtum:
-            //% "Qtum wallet addresses"
-            return qtTrId("qtum-show-addresses-title");
-        default:
-        {
-            assert(false && "unexpected swap coin!");
-            return QString();
-        }
-    }
-}
-
-QString SwapCoinSettingsItem::getGeneralTitle() const
-{
-    switch (m_swapCoin)
-    {
-        case wallet::AtomicSwapCoin::Bitcoin:
-            //% "Bitcoin"
-            return qtTrId("general-bitcoin");
-        case wallet::AtomicSwapCoin::Litecoin:
-            //% "Litecoin"
-            return qtTrId("general-litecoin");
-        case wallet::AtomicSwapCoin::Qtum:
-            //% "QTUM"
-            return qtTrId("general-qtum");
-        default:
-        {
-            assert(false && "unexpected swap coin!");
-            return QString();
-        }
-    }
-}
-
-QString SwapCoinSettingsItem::getConnectedNodeTitle() const
-{
-    // TODO: check, is real need translations?
-    switch (m_swapCoin)
-    {
-        case wallet::AtomicSwapCoin::Bitcoin:
-            //% "Bitcoin node"
-            return qtTrId("settings-swap-bitcoin-node");
-        case wallet::AtomicSwapCoin::Litecoin:
-            //% "Litecoin node"
-            return qtTrId("settings-swap-litecoin-node");
-        case wallet::AtomicSwapCoin::Qtum:
-            //% "Qtum node"
-            return qtTrId("settings-swap-qtum-node");
-        default:
-        {
-            assert(false && "unexpected swap coin!");
-            return QString();
-        }
-    }
-}
-
-QString SwapCoinSettingsItem::getConnectedElectrumTitle() const
-{
-    // TODO: check, is real need translations?
-    switch (m_swapCoin)
-    {
-        case wallet::AtomicSwapCoin::Bitcoin:
-            //% "Bitcoin electrum"
-            return qtTrId("settings-swap-bitcoin-electrum");
-        case wallet::AtomicSwapCoin::Litecoin:
-            //% "Litecoin electrum"
-            return qtTrId("settings-swap-litecoin-electrum");
-        case wallet::AtomicSwapCoin::Qtum:
-            //% "Qtum electrum"
-            return qtTrId("settings-swap-qtum-electrum");
-        default:
-        {
-            assert(false && "unexpected swap coin!");
-            return QString();
-        }
-    }
-}
-
-int SwapCoinSettingsItem::getFeeRate() const
-{
-    return m_feeRate;
-}
-
-void SwapCoinSettingsItem::setFeeRate(int value)
-{
-    if (value != m_feeRate)
-    {
-        m_feeRate = value;
-        emit feeRateChanged();
-    }
-}
-
-QString SwapCoinSettingsItem::getNodeUser() const
-{
-    return m_nodeUser;
-}
-
-void SwapCoinSettingsItem::setNodeUser(const QString& value)
-{
-    if (value != m_nodeUser)
-    {
-        m_nodeUser = value;
-        emit nodeUserChanged();
-    }
-}
-
-QString SwapCoinSettingsItem::getNodePass() const
-{
-    return m_nodePass;
-}
-
-void SwapCoinSettingsItem::setNodePass(const QString& value)
-{
-    if (value != m_nodePass)
-    {
-        m_nodePass = value;
-        emit nodePassChanged();
-    }
-}
-
-QString SwapCoinSettingsItem::getNodeAddress() const
-{
-    return m_nodeAddress;
-}
-
-void SwapCoinSettingsItem::setNodeAddress(const QString& value)
-{
-    const auto val = value == "0.0.0.0" ? "" : value;
-    if (val != m_nodeAddress)
-    {
-        m_nodeAddress = val;
-        emit nodeAddressChanged();
-    }
-}
-
-QList<QObject*> SwapCoinSettingsItem::getElectrumSeedPhrases()
-{
-    return m_seedPhraseItems;
-}
-
-QChar SwapCoinSettingsItem::getPhrasesSeparatorElectrum() const
-{
-    return QChar(ELECTRUM_PHRASES_SEPARATOR);
-}
-
-bool SwapCoinSettingsItem::getIsCurrentSeedValid() const
-{
-    return m_isCurrentSeedValid;
-}
-
-QString SwapCoinSettingsItem::getNodeAddressElectrum() const
-{
-    return m_nodeAddressElectrum;
-}
-
-void SwapCoinSettingsItem::setNodeAddressElectrum(const QString& value)
-{
-    if (value != m_nodeAddressElectrum)
-    {
-        m_nodeAddressElectrum = value;
-        emit nodeAddressElectrumChanged();
-    }
-}
-
-QStringList SwapCoinSettingsItem::getAddressesElectrum() const
-{
-    auto electrumSettings = m_settings->GetElectrumConnectionOptions();
-
-    if (electrumSettings.IsInitialized())
-    {
-        auto addresses = bitcoin::generateReceivingAddresses(electrumSettings.m_secretWords, 
-            electrumSettings.m_receivingAddressAmount, m_settings->GetAddressVersion());
-
-        QStringList result;
-        result.reserve(static_cast<int>(addresses.size()));
-
-        for (const auto& address : addresses)
-        {
-            result.push_back(QString::fromStdString(address));
-        }
-        return result;
-    }
-    return {};
-}
-
-bool SwapCoinSettingsItem::getCanEdit() const
-{
-    return m_coinClient.canModifySettings();
-}
-
-bool SwapCoinSettingsItem::getIsConnected() const
-{
-    return m_connectionType != beam::bitcoin::ISettings::ConnectionType::None;
-}
-
-bool SwapCoinSettingsItem::getIsNodeConnection() const
-{
-    return m_connectionType == beam::bitcoin::ISettings::ConnectionType::Core;
-}
-
-bool SwapCoinSettingsItem::getIsElectrumConnection() const
-{
-    return m_connectionType == beam::bitcoin::ISettings::ConnectionType::Electrum;
-}
-
-QString SwapCoinSettingsItem::getConnectionStatus() const
-{
-    using beam::bitcoin::Client;
-
-    switch (m_coinClient.getStatus())
-    {
-        case Client::Status::Uninitialized:
-            return "uninitialized";
-            
-        case Client::Status::Connecting:
-            return "disconnected";
-
-        case Client::Status::Connected:
-            return "connected";
-
-        case Client::Status::Failed:
-        case Client::Status::Unknown:
-        default:
-            return "error";
-    }
-}
-
-void SwapCoinSettingsItem::applyNodeSettings()
-{
-    bitcoin::BitcoinCoreSettings connectionSettings;
-    connectionSettings.m_pass = m_nodePass.toStdString();
-    connectionSettings.m_userName = m_nodeUser.toStdString();
-
-    if (!m_nodeAddress.isEmpty())
-    {
-        const std::string address = m_nodeAddress.toStdString();
-        connectionSettings.m_address.resolve(address.c_str());
-    }
-
-    m_settings->SetConnectionOptions(connectionSettings);
-    m_settings->SetFeeRate(m_feeRate);
-
-    m_coinClient.SetSettings(*m_settings);
-}
-
-void SwapCoinSettingsItem::applyElectrumSettings()
-{
-    bitcoin::ElectrumSettings electrumSettings;
-    
-    if (!m_nodeAddressElectrum.isEmpty())
-    {
-        electrumSettings.m_address = m_nodeAddressElectrum.toStdString();
-    }
-
-    electrumSettings.m_secretWords = GetSeedPhraseFromSeedItems();
-    
-    m_settings->SetElectrumConnectionOptions(electrumSettings);
-    m_settings->SetFeeRate(m_feeRate);
-
-    m_coinClient.SetSettings(*m_settings);
-}
-
-void SwapCoinSettingsItem::resetNodeSettings()
-{
-    SetDefaultNodeSettings();
-    applyNodeSettings();
-}
-
-void SwapCoinSettingsItem::resetElectrumSettings()
-{
-    SetDefaultElectrumSettings();
-    applyElectrumSettings();
-}
-
-void SwapCoinSettingsItem::newElectrumSeed()
-{
-    auto secretWords = bitcoin::createElectrumMnemonic(getEntropy());    
-    SetSeedElectrum(secretWords);
-}
-
-void SwapCoinSettingsItem::restoreSeedElectrum()
-{
-    SetSeedElectrum(m_settings->GetElectrumConnectionOptions().m_secretWords);
-}
-
-void SwapCoinSettingsItem::disconnect()
-{
-    auto connectionType = bitcoin::ISettings::ConnectionType::None;
-
-    m_settings->ChangeConnectionType(connectionType);
-    m_coinClient.SetSettings(*m_settings);
-    setConnectionType(connectionType);
-}
-
-void SwapCoinSettingsItem::connectToNode()
-{
-    auto connectionType = bitcoin::ISettings::ConnectionType::Core;
-
-    m_settings->ChangeConnectionType(connectionType);
-    m_coinClient.SetSettings(*m_settings);
-    setConnectionType(connectionType);
-}
-
-void SwapCoinSettingsItem::connectToElectrum()
-{
-    auto connectionType = bitcoin::ISettings::ConnectionType::Electrum;
-
-    m_settings->ChangeConnectionType(connectionType);
-    m_coinClient.SetSettings(*m_settings);
-    setConnectionType(connectionType);
-}
-
-void SwapCoinSettingsItem::copySeedElectrum()
-{
-    auto seedElectrum = GetSeedPhraseFromSeedItems();
-    auto seedString = vec2str(seedElectrum, ELECTRUM_PHRASES_SEPARATOR);
-    QMLGlobals::copyToClipboard(QString::fromStdString(seedString));
-}
-
-void SwapCoinSettingsItem::validateCurrentElectrumSeedPhrase()
-{
-    std::vector<std::string> seedElectrum;
-    seedElectrum.reserve(WORD_COUNT);
-
-    // extract seed phrase from user input
-    for (const auto phraseItem : m_seedPhraseItems)
-    {
-        auto word = static_cast<ElectrumPhraseItem*>(phraseItem)->getValue().toStdString();
-        seedElectrum.push_back(word);
-    }
-
-    setIsCurrentSeedValid(bitcoin::validateElectrumMnemonic(seedElectrum));
-}
-
-void SwapCoinSettingsItem::LoadSettings()
-{
-    SetDefaultElectrumSettings();
-    SetDefaultNodeSettings();
-
-    m_settings = m_coinClient.GetSettings();
-
-    setFeeRate(m_settings->GetFeeRate());
-    setConnectionType(m_settings->GetCurrentConnectionType());
-
-    if (auto options = m_settings->GetConnectionOptions(); options.IsInitialized())
-    {
-        setNodeUser(str2qstr(options.m_userName));
-        setNodePass(str2qstr(options.m_pass));
-        setNodeAddress(AddressToQstring(options.m_address));
-    }
-
-    if (auto options = m_settings->GetElectrumConnectionOptions(); options.IsInitialized())
-    {
-        SetSeedElectrum(options.m_secretWords);
-        setNodeAddressElectrum(str2qstr(options.m_address));
-    }
-}
-
-void SwapCoinSettingsItem::SetSeedElectrum(const std::vector<std::string>& seedElectrum)
-{
-    if (!m_seedPhraseItems.empty())
-    {
-        qDeleteAll(m_seedPhraseItems);
-        m_seedPhraseItems.clear();
-    }
-
-    m_seedPhraseItems.reserve(static_cast<int>(WORD_COUNT));
-
-    if (seedElectrum.empty())
-    {
-        for (int index = 0; index < static_cast<int>(WORD_COUNT); ++index)
-        {
-            m_seedPhraseItems.push_back(new ElectrumPhraseItem(index, QString()));
-        }
-    }
-    else
-    {
-        assert(seedElectrum.size() == WORD_COUNT);
-        int index = 0;
-        for (auto& word : seedElectrum)
-        {
-            m_seedPhraseItems.push_back(new ElectrumPhraseItem(index++, QString::fromStdString(word)));
-        }
-    }
-
-    setIsCurrentSeedValid(bitcoin::validateElectrumMnemonic(seedElectrum));
-    emit electrumSeedPhrasesChanged();
-}
-
-void SwapCoinSettingsItem::SetDefaultNodeSettings()
-{
-    setNodeAddress("");
-    setNodePass("");
-    setNodeUser("");
-}
-
-void SwapCoinSettingsItem::SetDefaultElectrumSettings()
-{
-    setNodeAddressElectrum("");
-    SetSeedElectrum({});
-}
-
-void SwapCoinSettingsItem::setConnectionType(beam::bitcoin::ISettings::ConnectionType type)
-{
-    if (type != m_connectionType)
-    {
-        m_connectionType = type;
-        emit connectionTypeChanged();
-    }
-}
-
-void SwapCoinSettingsItem::setIsCurrentSeedValid(bool value)
-{
-    if (m_isCurrentSeedValid != value)
-    {
-        m_isCurrentSeedValid = value;
-        emit isCurrentSeedValidChanged();
-    }
-}
-
-std::vector<std::string> SwapCoinSettingsItem::GetSeedPhraseFromSeedItems() const
-{
-    assert(static_cast<size_t>(m_seedPhraseItems.size()) == WORD_COUNT);
-
-    std::vector<std::string> seedElectrum;
-    seedElectrum.reserve(WORD_COUNT);
-
-    for (const auto phraseItem : m_seedPhraseItems)
-    {
-        auto item = static_cast<ElectrumPhraseItem*>(phraseItem);
-        auto word = item->getPhrase().toStdString();
-        seedElectrum.push_back(word);
-    }
-
-    return seedElectrum;
-}
-
-
-SettingsViewModel::SettingsViewModel()
-    : m_settings{AppModel::getInstance().getSettings()}
-    , m_isValidNodeAddress{true}
-    , m_isNeedToCheckAddress(false)
-    , m_isNeedToApplyChanges(false)
-    , m_supportedLanguages(WalletSettings::getSupportedLanguages())
-{
-    undoChanges();
-    connect(&AppModel::getInstance().getNode(), SIGNAL(startedNode()), SLOT(onNodeStarted()));
-    connect(&AppModel::getInstance().getNode(), SIGNAL(stoppedNode()), SLOT(onNodeStopped()));
-    connect(AppModel::getInstance().getWallet().get(), SIGNAL(addressChecked(const QString&, bool)), SLOT(onAddressChecked(const QString&, bool)));
-
-    m_timerId = startTimer(CHECK_INTERVAL);
-}
-
-SettingsViewModel::~SettingsViewModel()
-{
-    qDeleteAll(m_swapSettings);
-}
-
-void SettingsViewModel::onNodeStarted()
-{
-    emit localNodeRunningChanged();
-}
-
-void SettingsViewModel::onNodeStopped()
-{
-    emit localNodeRunningChanged();
-}
-
-void SettingsViewModel::onAddressChecked(const QString& addr, bool isValid)
-{
-    if (m_nodeAddress == addr && m_isValidNodeAddress != isValid)
-    {
-        m_isValidNodeAddress = isValid;
-        emit validNodeAddressChanged();
-
-        if (m_isNeedToApplyChanges)
-        {
-            if (m_isValidNodeAddress)
-                applyChanges();
-
-            m_isNeedToApplyChanges = false;
-        }
-    }
-}
-
-bool SettingsViewModel::isLocalNodeRunning() const
-{
-    return AppModel::getInstance().getNode().isNodeRunning();
-}
-
-bool SettingsViewModel::isValidNodeAddress() const
-{
-    return m_isValidNodeAddress;
-}
-
-QString SettingsViewModel::getNodeAddress() const
-{
-    return m_nodeAddress;
-}
-
-void SettingsViewModel::setNodeAddress(const QString& value)
-{
-    if (value != m_nodeAddress)
-    {
-        m_nodeAddress = value;
-
-        if (!m_isNeedToCheckAddress)
-        {
-            m_isNeedToCheckAddress = true;
-            m_timerId = startTimer(CHECK_INTERVAL);
-        }
-
-        emit nodeAddressChanged();
-        emit propertiesChanged();
-    }
-}
-
-QString SettingsViewModel::getVersion() const
-{
-    return QString::fromStdString(PROJECT_VERSION);
-}
-
-bool SettingsViewModel::getLocalNodeRun() const
-{
-    return m_localNodeRun;
-}
-
-void SettingsViewModel::setLocalNodeRun(bool value)
-{
-    if (value != m_localNodeRun)
-    {
-        m_localNodeRun = value;
-
-        if (!m_localNodeRun && !m_isNeedToCheckAddress)
-        {
-            m_isNeedToCheckAddress = true;
-            m_timerId = startTimer(CHECK_INTERVAL);
-        }
-
-        emit localNodeRunChanged();
-        emit propertiesChanged();
-    }
-}
-
-uint SettingsViewModel::getLocalNodePort() const
-{
-    return m_localNodePort;
-}
-
-void SettingsViewModel::setLocalNodePort(uint value)
-{
-    if (value != m_localNodePort)
-    {
-        m_localNodePort = value;
-        emit localNodePortChanged();
-        emit propertiesChanged();
-    }
-}
-
-int SettingsViewModel::getLockTimeout() const
-{
-    return m_lockTimeout;
-}
-
-void SettingsViewModel::setLockTimeout(int value)
-{
-    if (value != m_lockTimeout)
-    {
-        m_lockTimeout = value;
-        m_settings.setLockTimeout(m_lockTimeout);
-        emit lockTimeoutChanged();
-    }
-}
-
-bool SettingsViewModel::isPasswordReqiredToSpendMoney() const
-{
-    return m_isPasswordReqiredToSpendMoney;
-}
-
-void SettingsViewModel::setPasswordReqiredToSpendMoney(bool value)
-{
-    if (value != m_isPasswordReqiredToSpendMoney)
-    {
-        m_isPasswordReqiredToSpendMoney = value;
-        m_settings.setPasswordReqiredToSpendMoney(m_isPasswordReqiredToSpendMoney);
-        emit passwordReqiredToSpendMoneyChanged();
-    }
-}
-
-bool SettingsViewModel::isAllowedBeamMWLinks() const
-{
-    return m_isAllowedBeamMWLinks;
-}
-
-void SettingsViewModel::allowBeamMWLinks(bool value)
-{
-    if (value != m_isAllowedBeamMWLinks)
-    {
-        m_isAllowedBeamMWLinks = value;
-        m_settings.setAllowedBeamMWLinks(m_isAllowedBeamMWLinks);
-        emit beamMWLinksAllowed();
-    }
-}
-
-QStringList SettingsViewModel::getSupportedLanguages() const
-{
-    return m_supportedLanguages;
-}
-
-int SettingsViewModel::getCurrentLanguageIndex() const
-{
-    return m_currentLanguageIndex;
-}
-
-void SettingsViewModel::setCurrentLanguageIndex(int value)
-{
-    m_currentLanguageIndex = value;
-    m_settings.setLocaleByLanguageName(
-            m_supportedLanguages[m_currentLanguageIndex]);
-    emit currentLanguageIndexChanged();
-}
-
-QString SettingsViewModel::getCurrentLanguage() const
-{
-    return m_supportedLanguages[m_currentLanguageIndex];
-}
-
-void SettingsViewModel::setCurrentLanguage(QString value)
-{
-    auto index = m_supportedLanguages.indexOf(value);
-    if (index != -1 )
-    {
-        setCurrentLanguageIndex(index);
-    }
-}
-
-uint SettingsViewModel::coreAmount() const
-{
-    return std::thread::hardware_concurrency();
-}
-
-void SettingsViewModel::addLocalNodePeer(const QString& localNodePeer)
-{
-    m_localNodePeers.push_back(localNodePeer);
-    emit localNodePeersChanged();
-    emit propertiesChanged();
-}
-
-void SettingsViewModel::deleteLocalNodePeer(int index)
-{
-    m_localNodePeers.removeAt(index);
-    emit localNodePeersChanged();
-    emit propertiesChanged();
-}
-
-void SettingsViewModel::openUrl(const QString& url)
-{
-    QDesktopServices::openUrl(QUrl(url));
-}
-
-void SettingsViewModel::refreshWallet()
-{
-    AppModel::getInstance().getWallet()->getAsync()->refresh();
-}
-
-void SettingsViewModel::openFolder(const QString& path)
-{
-    WalletSettings::openFolder(path);
-}
-
-bool SettingsViewModel::checkWalletPassword(const QString& oldPass) const
-{
-    SecString secretPass = oldPass.toStdString();
-    return AppModel::getInstance().checkWalletPassword(secretPass);
-}
-
-bool SettingsViewModel::isChanged() const
-{
-    return m_nodeAddress != m_settings.getNodeAddress()
-        || m_localNodeRun != m_settings.getRunLocalNode()
-        || m_localNodePort != m_settings.getLocalNodePort()
-        || m_localNodePeers != m_settings.getLocalNodePeers();
-}
-
-void SettingsViewModel::applyChanges()
-{
-    if (!m_localNodeRun && m_isNeedToCheckAddress)
-    {
-        m_isNeedToApplyChanges = true;
-        return;
-    }
-
-    m_settings.setNodeAddress(m_nodeAddress);
-    m_settings.setRunLocalNode(m_localNodeRun);
-    m_settings.setLocalNodePort(m_localNodePort);
-    m_settings.setLocalNodePeers(m_localNodePeers);
-    m_settings.applyChanges();
-    emit propertiesChanged();
-}
-
-QStringList SettingsViewModel::getLocalNodePeers() const
-{
-    return m_localNodePeers;
-}
-
-void SettingsViewModel::setLocalNodePeers(const QStringList& localNodePeers)
-{
-    m_localNodePeers = localNodePeers;
-    emit localNodePeersChanged();
-    emit propertiesChanged();
-}
-
-QString SettingsViewModel::getWalletLocation() const
-{
-    return QString::fromStdString(m_settings.getAppDataPath());
-}
-
-void SettingsViewModel::undoChanges()
-{
-    setNodeAddress(m_settings.getNodeAddress());
-    setLocalNodeRun(m_settings.getRunLocalNode());
-    setLocalNodePort(m_settings.getLocalNodePort());
-    setLockTimeout(m_settings.getLockTimeout());
-    setLocalNodePeers(m_settings.getLocalNodePeers());
-    setPasswordReqiredToSpendMoney(m_settings.isPasswordReqiredToSpendMoney());
-    allowBeamMWLinks(m_settings.isAllowedBeamMWLinks());
-    setCurrentLanguageIndex(m_supportedLanguages.indexOf(m_settings.getLanguageName()));
-}
-
-void SettingsViewModel::reportProblem()
-{
-    m_settings.reportProblem();
-}
-
-void SettingsViewModel::changeWalletPassword(const QString& pass)
-{
-    AppModel::getInstance().changeWalletPassword(pass.toStdString());
-}
-
-void SettingsViewModel::timerEvent(QTimerEvent *event)
-{
-    if (m_isNeedToCheckAddress && !m_localNodeRun)
-    {
-        m_isNeedToCheckAddress = false;
-
-        AppModel::getInstance().getWallet()->getAsync()->checkAddress(m_nodeAddress.toStdString());
-
-        killTimer(m_timerId);
-    }
-}
-
-const QList<QObject*>& SettingsViewModel::getSwapCoinSettings()
-{
-    if (m_swapSettings.empty())
-    {
-        m_swapSettings.push_back(new SwapCoinSettingsItem(*AppModel::getInstance().getBitcoinClient(), beam::wallet::AtomicSwapCoin::Bitcoin));
-        m_swapSettings.push_back(new SwapCoinSettingsItem(*AppModel::getInstance().getLitecoinClient(), beam::wallet::AtomicSwapCoin::Litecoin));
-        m_swapSettings.push_back(new SwapCoinSettingsItem(*AppModel::getInstance().getQtumClient(), beam::wallet::AtomicSwapCoin::Qtum));
-    }
-    return m_swapSettings;
->>>>>>> 5ae50895
 }