// Copyright 2020 The Beam Team
//
// Licensed under the Apache License, Version 2.0 (the "License");
// you may not use this file except in compliance with the License.
// You may obtain a copy of the License at
//
//    http://www.apache.org/licenses/LICENSE-2.0
//
// Unless required by applicable law or agreed to in writing, software
// distributed under the License is distributed on an "AS IS" BASIS,
// WITHOUT WARRANTIES OR CONDITIONS OF ANY KIND, either express or implied.
// See the License for the specific language governing permissions and
// limitations under the License.
#include "ipfs_imp.h"
#include "utility/logger.h"
#include <boost/filesystem.hpp>

namespace beam::wallet
{
    IPFSService::Ptr IPFSService::AnyThread_create(HandlerPtr handler)
    {
        return std::make_shared<imp::IPFSService>(std::move(handler));
    }
}

namespace beam::wallet::imp
{
    namespace asio = boost::asio;

    IPFSService::IPFSService(HandlerPtr handler)
        : _handler(std::move(handler))
    {
    }

    IPFSService::~IPFSService()
    {
        assert(!_node);
        assert(!_thread.joinable());
        assert(!_ios_guard);

        if (_thread.joinable()) {
            std::terminate();
        }
    }

    void IPFSService::ServiceThread_start(asio_ipfs::config config)
    {
        std::scoped_lock lock(_mutex);
        if (_thread.joinable())
        {
            throw std::runtime_error("IPFS Service is already running");
        }

        const auto fullPath = boost::filesystem::system_complete(config.repo_root);

        //
        // boost::filesystem::weakly_canonical(fullPath) doesn't throw exception
        // if something goes wrong but SIGABORT, check error and throw manually
        //
        boost::system::error_code ec;
        const auto canonicalPath = boost::filesystem::weakly_canonical(fullPath, ec);
        if (ec.failed())
        {
            throw boost::filesystem::filesystem_error("IPFS service failed to form canonical path", ec);
        }

        config.repo_root = canonicalPath.string();
        LOG_INFO() << "Starting IPFS Service. Repo path is " << config.repo_root;
        asio_ipfs::node::redirect_logs([] (const char* what) {
           LOG_INFO() << what;
        });

        //
        // Startup sequence, we run it sync, in main thread. May be need to make async
        // in next versions, but for now it greatly simplifies the flow
        //
        {
            std::string error;
            asio::spawn(_ios, [&](boost::asio::yield_context yield) {
                try
                {
                    if (config.bootstrap.empty())
                    {
                        #ifdef BEAM_DAPPNET
                        config.bootstrap.emplace_back("/ip4/3.16.160.95/tcp/38041/p2p/12D3KooWEFuqCDtMx5TQkQ4zHd4q38Ad4iE9zuCw6qGffah9WjEo");
                        LOG_INFO() << "Default DAPPNET IPFS bootstrap is used";
                        #elif defined(BEAM_TESTNET)
                        config.bootstrap.emplace_back("/dns4/eu-node01.testnet.beam.mw/tcp/38041/p2p/12D3KooWFEa2QaN5t3oTGurg1Fz5BkoE3ueHV18WxjHCXY16hHYM");
                        config.bootstrap.emplace_back("/dns4/eu-node02.testnet.beam.mw/tcp/38041/p2p/12D3KooWPrfHKa3Sc7qF96biwqy1JPRVDxoVhbxFtnfnbZQXVw8e");
                        config.bootstrap.emplace_back("/dns4/eu-node03.testnet.beam.mw/tcp/38041/p2p/12D3KooWF1oX1FP3chGQgzosCdNqBwSb37BPhM2fQJYiYMtGpHXt");
                        LOG_INFO() << "Default TESTNET IPFS bootstrap is used";
                        #elif defined(BEAM_MAINNET)
                        config.bootstrap.emplace_back("/dns4/eu-node01.mainnet.beam.mw/tcp/38041/p2p/12D3KooWJFduasQPYWhw4SsoFPmnJ1PXfmHYaA9qYKvn4JKM2hND");
                        config.bootstrap.emplace_back("/dns4/eu-node02.mainnet.beam.mw/tcp/38041/p2p/12D3KooWCjmtegxdSkkfutWqty39dwhEhYDWCDj6KCizDtft3sqc");
                        config.bootstrap.emplace_back("/dns4/eu-node03.mainnet.beam.mw/tcp/38041/p2p/12D3KooWL5c6JHHkfYLzBjcuot27eyKVhhczvvY617v1cy7QVUHt");
                        config.bootstrap.emplace_back("/dns4/eu-node04.mainnet.beam.mw/tcp/38041/p2p/12D3KooWHpgKQYXJMKXQZuwbuRoFK28cQLiVjCVFxhSpFX9XHNWZ");
                        LOG_INFO() << "Default MAINNET IPFS bootstrap is used";
                        #else
                        config.bootstrap.emplace_back("/ip4/3.19.141.112/tcp/38041/p2p/12D3KooWFrigFK9gVvCr7YDNNAAxDxmeyLDtR1tYvHcaXxuCcKpt");
                        LOG_INFO() << "Default MASTERNET IPFS bootstrap is used";
                        #endif
                    }
                    else
                    {
                        LOG_INFO() << "Custom IPFS bootstrap is provided";
                    }

                    if (config.peering.empty())
                    {
                        #ifdef BEAM_DAPPNET
                        config.peering.emplace_back("/ip4/3.16.160.95/tcp/38041/p2p/12D3KooWEFuqCDtMx5TQkQ4zHd4q38Ad4iE9zuCw6qGffah9WjEo");
                        LOG_INFO() << "Default DAPPNET IPFS peering is used";
                        #elif defined(BEAM_TESTNET)
                        config.peering.emplace_back("/dns4/eu-node01.testnet.beam.mw/tcp/38041/p2p/12D3KooWFEa2QaN5t3oTGurg1Fz5BkoE3ueHV18WxjHCXY16hHYM");
                        config.peering.emplace_back("/dns4/eu-node02.testnet.beam.mw/tcp/38041/p2p/12D3KooWPrfHKa3Sc7qF96biwqy1JPRVDxoVhbxFtnfnbZQXVw8e");
                        config.peering.emplace_back("/dns4/eu-node03.testnet.beam.mw/tcp/38041/p2p/12D3KooWF1oX1FP3chGQgzosCdNqBwSb37BPhM2fQJYiYMtGpHXt");
                        LOG_INFO() << "Default TESTNET IPFS peering is used";
                        #elif defined(BEAM_MAINNET)
                        config.peering.emplace_back("/dns4/eu-node01.mainnet.beam.mw/tcp/38041/p2p/12D3KooWJFduasQPYWhw4SsoFPmnJ1PXfmHYaA9qYKvn4JKM2hND");
                        config.peering.emplace_back("/dns4/eu-node02.mainnet.beam.mw/tcp/38041/p2p/12D3KooWCjmtegxdSkkfutWqty39dwhEhYDWCDj6KCizDtft3sqc");
                        config.peering.emplace_back("/dns4/eu-node03.mainnet.beam.mw/tcp/38041/p2p/12D3KooWL5c6JHHkfYLzBjcuot27eyKVhhczvvY617v1cy7QVUHt");
                        config.peering.emplace_back("/dns4/eu-node04.mainnet.beam.mw/tcp/38041/p2p/12D3KooWHpgKQYXJMKXQZuwbuRoFK28cQLiVjCVFxhSpFX9XHNWZ");
                        LOG_INFO() << "Default MAINNET IPFS peering is used";
                        #else
                        config.peering.emplace_back("/ip4/3.19.141.112/tcp/38041/p2p/12D3KooWFrigFK9gVvCr7YDNNAAxDxmeyLDtR1tYvHcaXxuCcKpt");
                        LOG_INFO() << "Default MASTERNET IPFS peering is used";
                        #endif
                    }
                    else
                    {
                        LOG_INFO() << "Custom IPFS peering is provided";
                    }

                    if (config.swarm_key.empty())
                    {
<<<<<<< HEAD
                        #ifdef BEAM_DAPPNET
                        config.swarm_key = "/key/swarm/psk/1.0.0/\n/base16/\nbf2f20636d7cd1c58c7ae6234ea056f6a673ffad71ec08af37405c4f3cbf9928";
                        LOG_INFO() << "Default DAPPNET IPFS swarm key would be used";
                        #elif defined(BEAM_TESTNET)
                        config.swarm_key = "/key/swarm/psk/1.0.0/\n/base16/\n1191aea7c9f99f679f477411d9d44f1ea0fdf5b42d995966b14a9000432f8c4a"
=======
                        #if defined(BEAM_TESTNET)
                        config.swarm_key = "/key/swarm/psk/1.0.0/\n/base16/\n1191aea7c9f99f679f477411d9d44f1ea0fdf5b42d995966b14a9000432f8c4a";
>>>>>>> 25e7ad79
                        LOG_INFO() << "Default TESTNET IPFS swarm key would be used";
                        #elif defined(BEAM_MAINNET)
                        config.swarm_key = "/key/swarm/psk/1.0.0/\n/base16/\n1fabcf9eb018710a93a85214809b91a78b8ef5c49f84a5f72da3dff587b0aed5";
                        LOG_INFO() << "Default MAINNET IPFS swarm key would be used";
                        #else
                        config.swarm_key = "/key/swarm/psk/1.0.0/\n/base16/\n18502580a0f94a74eeb1bdd651e4235d0d9139b7baf3555716bc919619bb8ac4";
                        LOG_INFO() << "Default IPFS MASTERNET swarm key would be used";
                        #endif
                    }
                    else
                    {
                        LOG_INFO() << "Custom IPFS swarm_key is provided: " << config.swarm_key;
                    }

                    asio_ipfs::node::StateCB scb = [this](const std::string& error, uint32_t pcnt) {
                        _handler->AnyThread_onStatus(error, pcnt);
                    };

                    _node = asio_ipfs::node::build(_ios, scb, config, std::move(yield));
                    // TODO:IPFS lower connect timeout
                    // TODO:IPFS consider async launch
                    assert(_node);
                }
                catch (const boost::system::system_error &err)
                {
                    error = err2str(err);
                }
            });
            _ios.run();

            if (!error.empty())
            {
                assert(false);
                throw std::runtime_error(error);
            }

            if (!_node)
            {
                assert(false);
                throw std::runtime_error("_node is somewhy empty");
            }

            // since it has been running need to reset context
            _ios.reset();
        }

        //
        // Here we know that everything is OK, and we're ready for a real
        // threaded startup. Save data & spawn an infinitely running thread
        //
        _myid = _node->id();
        LOG_INFO() << "IPFS Service successfully started, ID is " << _myid;

        _ios_guard = std::make_unique<IOSGuard>(_ios.get_executor());
        _thread = MyThread([this, repo = config.repo_root]()
        {
            _ios.run();
        });
    }

    void IPFSService::ServiceThread_stop()
    {
        std::scoped_lock lock(_mutex);
        if (!_thread.joinable())
        {
            assert(false);
            throw std::runtime_error("IPFS service thread already stopped");
        }

        LOG_INFO() << "Stopping IPFS Service...";
        _node->free();
        _node.reset();
        _ios_guard->reset();
        _ios_guard.reset();

        assert(_thread.joinable());
        _thread.join();
        _ios.reset();
        LOG_INFO() << "IPFS Services stopped";
    }

    void IPFSService::AnyThread_add(std::vector<uint8_t>&& data, bool pin, uint32_t timeout, std::function<void (std::string&&)>&& res, Err&& err)
    {
        if (data.empty())
        {
            AnyThreaad_retErr(std::move(err), "Empty data buffer cannot be added to IPFS");
            return;
        }

        call_ipfs(timeout, std::move(res), std::move(err),[this, data = std::move(data), pin]
        (boost::asio::yield_context yield, std::function<void()>& cancel) -> auto
        {
            return _node->add(&data[0], data.size(), pin, cancel, std::move(yield));
        });
    }

    void IPFSService::AnyThread_hash(std::vector<uint8_t>&& data, uint32_t timeout, std::function<void (std::string&&)>&& res, Err&& err)
    {
        if (data.empty())
        {
            AnyThreaad_retErr(std::move(err), "Empty data buffer cannot be hashed");
            return;
        }

        call_ipfs(timeout, std::move(res), std::move(err),[this, data = std::move(data)]
        (boost::asio::yield_context yield, std::function<void()>& cancel) -> auto
        {
            return _node->calc_cid(&data[0], data.size(), cancel, std::move(yield));
        });
    }

    void IPFSService::AnyThread_get(const std::string& hash, uint32_t timeout, std::function<void (std::vector<uint8_t>&&)>&& res, Err&& err)
    {
        if (hash.empty())
        {
            AnyThreaad_retErr(std::move(err), "Cannot get data via an empty hash");
            return;
        }

        call_ipfs(timeout, std::move(res), std::move(err), [this, hash]
        (boost::asio::yield_context yield, std::function<void()>& cancel) -> auto
        {
            return _node->cat(hash, cancel, std::move(yield));
        });
    }

    void IPFSService::AnyThread_pin(const std::string& hash, uint32_t timeout, std::function<void ()>&& res, Err&& err)
    {
        if (hash.empty())
        {
            AnyThreaad_retErr(std::move(err), "Cannot get data via an empty hash");
            return;
        }

        call_ipfs(timeout, std::move(res), std::move(err), [this, hash]
        (boost::asio::yield_context yield, std::function<void()>& cancel) -> JustVoid
        {
            _node->pin(hash, cancel, std::move(yield));
            return JustVoid{};
        });
    }

    void IPFSService::AnyThread_unpin(const std::string& hash, std::function<void ()>&& res, Err&& err)
    {
        if (hash.empty())
        {
            AnyThreaad_retErr(std::move(err), "Cannot unpin an empty hash");
            return;
        }

        call_ipfs(0, std::move(res), std::move(err), [this, hash]
        (boost::asio::yield_context yield, std::function<void()>& cancel) -> JustVoid
        {
            _node->unpin(hash, cancel, std::move(yield));
            return JustVoid{};
        });
    }

    void IPFSService::AnyThread_gc(uint32_t timeout, std::function<void ()>&& res, Err&& err)
    {
        call_ipfs(timeout, std::move(res), std::move(err), [this]
        (boost::asio::yield_context yield, std::function<void()>& cancel) -> JustVoid
        {
            _node->gc(cancel, std::move(yield));
            return JustVoid{};
        });
    }

    void IPFSService::AnyThreaad_retToClient(std::function<void()>&& what)
    {
        _handler->AnyThread_pushToClient(std::move(what));
    }
}<|MERGE_RESOLUTION|>--- conflicted
+++ resolved
@@ -133,16 +133,11 @@
 
                     if (config.swarm_key.empty())
                     {
-<<<<<<< HEAD
                         #ifdef BEAM_DAPPNET
                         config.swarm_key = "/key/swarm/psk/1.0.0/\n/base16/\nbf2f20636d7cd1c58c7ae6234ea056f6a673ffad71ec08af37405c4f3cbf9928";
                         LOG_INFO() << "Default DAPPNET IPFS swarm key would be used";
                         #elif defined(BEAM_TESTNET)
-                        config.swarm_key = "/key/swarm/psk/1.0.0/\n/base16/\n1191aea7c9f99f679f477411d9d44f1ea0fdf5b42d995966b14a9000432f8c4a"
-=======
-                        #if defined(BEAM_TESTNET)
                         config.swarm_key = "/key/swarm/psk/1.0.0/\n/base16/\n1191aea7c9f99f679f477411d9d44f1ea0fdf5b42d995966b14a9000432f8c4a";
->>>>>>> 25e7ad79
                         LOG_INFO() << "Default TESTNET IPFS swarm key would be used";
                         #elif defined(BEAM_MAINNET)
                         config.swarm_key = "/key/swarm/psk/1.0.0/\n/base16/\n1fabcf9eb018710a93a85214809b91a78b8ef5c49f84a5f72da3dff587b0aed5";
