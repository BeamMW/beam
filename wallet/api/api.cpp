--- conflicted
+++ resolved
@@ -910,11 +910,7 @@
             {
                 throw Api::jsonrpc_exception{ApiError::InvalidJsonRpc, "meta should be non-empty string", id};
             }
-<<<<<<< HEAD
-            data.meta = params["meta"];
-=======
             issue.meta = params["meta"].get<std::string>();
->>>>>>> a5eec4e4
         }
         else if(Api::existsJsonParam(params, "assetid"))
         {
@@ -922,11 +918,7 @@
             {
                 throw Api::jsonrpc_exception{ApiError::InvalidJsonRpc, "assetid must be non zero 64bit unsigned integer", id};
             }
-<<<<<<< HEAD
-            data.assetId = assetId;
-=======
             issue.assetId = params["assetid"].get<uint32_t>();
->>>>>>> a5eec4e4
         }
         else
         {
