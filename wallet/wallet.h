--- conflicted
+++ resolved
@@ -112,11 +112,7 @@
         void Unsubscribe(IWalletObserver* observer);
 
     private:
-<<<<<<< HEAD
         void ProcessTransaction(BaseTransaction::Ptr tx);
-        void RefreshTransactions();
-=======
->>>>>>> b8613cac
         void ResumeTransaction(const TxDescription& tx);
         void ResumeAllTransactions();
 
