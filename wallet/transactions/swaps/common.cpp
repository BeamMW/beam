--- conflicted
+++ resolved
@@ -25,15 +25,12 @@
         return AtomicSwapCoin::Litecoin;
     else if (value == "qtum")
         return AtomicSwapCoin::Qtum;
-<<<<<<< HEAD
-    else if (value == "doge")
-        return AtomicSwapCoin::Dogecoin;
-=======
     else if (value == "bch")
         return AtomicSwapCoin::Bitcoin_Cash;
     else if (value == "bsv")
         return AtomicSwapCoin::Bitcoin_SV;
->>>>>>> 7ef70266
+    else if (value == "doge")
+        return AtomicSwapCoin::Dogecoin;
 
     return AtomicSwapCoin::Unknown;
 }
@@ -45,12 +42,9 @@
     case AtomicSwapCoin::Bitcoin:
     case AtomicSwapCoin::Litecoin:
     case AtomicSwapCoin::Qtum:
-<<<<<<< HEAD
-    case AtomicSwapCoin::Dogecoin:
-=======
     case AtomicSwapCoin::Bitcoin_Cash:
     case AtomicSwapCoin::Bitcoin_SV:
->>>>>>> 7ef70266
+    case AtomicSwapCoin::Dogecoin:
         return libbitcoin::satoshi_per_bitcoin;
     default:
     {
@@ -95,15 +89,12 @@
         return "LTC";
     case beam::wallet::AtomicSwapCoin::Qtum:
         return "QTUM";
-<<<<<<< HEAD
-    case beam::wallet::AtomicSwapCoin::Dogecoin:
-        return "DOGE";
-=======
     case beam::wallet::AtomicSwapCoin::Bitcoin_Cash:
         return "BCH";
     case beam::wallet::AtomicSwapCoin::Bitcoin_SV:
         return "BSV";
->>>>>>> 7ef70266
+    case beam::wallet::AtomicSwapCoin::Dogecoin:
+        return "DOGE";
     default:
         return "";
     }
