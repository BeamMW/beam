// Copyright 2018 The Beam Team
//
// Licensed under the Apache License, Version 2.0 (the "License");
// you may not use this file except in compliance with the License.
// You may obtain a copy of the License at
//
//    http://www.apache.org/licenses/LICENSE-2.0
//
// Unless required by applicable law or agreed to in writing, software
// distributed under the License is distributed on an "AS IS" BASIS,
// WITHOUT WARRANTIES OR CONDITIONS OF ANY KIND, either express or implied.
// See the License for the specific language governing permissions and
// limitations under the License.

#pragma once

#include "../core/radixtree.h"
#include "../utility/dvector.h"
#include "db.h"
#include "txpool.h"

namespace beam {

class NodeProcessor
{
	struct DB
		:public NodeDB
	{
		// NodeDB
		virtual void OnModified() override { get_ParentObj().OnModified(); }
		IMPLEMENT_GET_PARENT_OBJ(NodeProcessor, m_DB)
	} m_DB;

	NodeDB::Transaction m_DbTx;

	UtxoTreeMapped m_Utxos;

	size_t m_nSizeUtxoComission;

	struct MultiblockContext;
	struct MultiShieldedContext;

	void RollbackTo(Height);
	Height PruneOld();
	Height RaiseFossil(Height);
	Height RaiseTxoLo(Height);
	Height RaiseTxoHi(Height);
	void Vacuum();
	void InitializeUtxos();
	void CommitUtxosAndDB();
	void RequestDataInternal(const Block::SystemState::ID&, uint64_t row, bool bBlock, const NodeDB::StateID& sidTrg);

	bool HandleTreasury(const Blob&);

	bool HandleBlock(const NodeDB::StateID&, MultiblockContext&);
	bool HandleValidatedTx(TxBase::IReader&&, Height, bool bFwd, const Height* = NULL);
	bool HandleValidatedBlock(TxBase::IReader&&, const Block::BodyBase&, Height, bool bFwd, const Height* = NULL);
	bool HandleBlockElement(const Input&, Height, const Height*, bool bFwd);
	bool HandleBlockElement(const Output&, Height, const Height*, bool bFwd);
	bool HandleShieldedElement(const ECC::Point&, bool bOutp, bool bFwd);

	bool ImportMacroBlockInternal(Block::BodyBase::IMacroReader&);
	void RecognizeUtxos(TxBase::IReader&&, Height hMax);

	static void SquashOnce(std::vector<Block::Body>&);
	static uint64_t ProcessKrnMmr(Merkle::Mmr&, TxBase::IReader&&, const Merkle::Hash& idKrn, TxKernel::Ptr* ppRes);

	static const uint32_t s_TxoNakedMin = sizeof(ECC::Point); // minimal output size - commitment
	static const uint32_t s_TxoNakedMax = s_TxoNakedMin + 0x10; // In case the output has the Incubation period - extra size is needed (actually less than this).

	static void TxoToNaked(uint8_t* pBuf, Blob&);
	static bool TxoIsNaked(const Blob&);

	TxoID get_TxosBefore(Height);
	void AdjustOffset(ECC::Scalar&, uint64_t rowid, bool bAdd);

	void InitCursor();
	bool InitUtxoMapping(const char*);
	static void OnCorrupted();
	void get_Definition(Merkle::Hash&, bool bForNextState);
	void get_Definition(Merkle::Hash&, const Merkle::Hash& hvHist);

	typedef std::pair<int64_t, std::pair<int64_t, Difficulty::Raw> > THW; // Time-Height-Work. Time and Height are signed
	Difficulty get_NextDifficulty();
	Timestamp get_MovingMedian();
	void get_MovingMedianEx(uint64_t rowLast, uint32_t nWindow, THW&);

	struct CongestionCache
	{
		struct TipCongestion
			:public boost::intrusive::list_base_hook<>
		{
			Height m_Height;
			bool m_bNeedHdrs;
			std::dvector<uint64_t> m_Rows;

			bool IsContained(const NodeDB::StateID&);
		};

		typedef boost::intrusive::list<TipCongestion> TipList;
		TipList m_lstTips;

		~CongestionCache() { Clear(); }

		void Clear();
		void Delete(TipCongestion*);
		TipCongestion* Find(const NodeDB::StateID&);

	} m_CongestionCache;

	CongestionCache::TipCongestion* EnumCongestionsInternal();

	void DeleteBlocksInRange(const NodeDB::StateID& sidTop, Height hStop);

public:

	struct StartParams {
		bool m_ResetCursor = false;
		bool m_CheckIntegrityAndVacuum = false;
		bool m_ResetSelfID = false;
		bool m_EraseSelfID = false;
	};

	void Initialize(const char* szPath);
	void Initialize(const char* szPath, const StartParams&);

	static void get_UtxoMappingPath(std::string&, const char*);

	virtual ~NodeProcessor();

	struct Horizon {

		Height m_Branching; // branches behind this are pruned
		Height m_SchwarzschildLo; // spent behind this are completely erased
		Height m_SchwarzschildHi; // spent behind this are compacted

		void SetInfinite();
		void SetStdFastSync(); // Hi is minimum, Lo is 180 days

		Horizon(); // by default both are disabled.

	} m_Horizon;

	void OnHorizonChanged();

	struct Cursor
	{
		// frequently used data
		NodeDB::StateID m_Sid;
		Block::SystemState::ID m_ID;
		Block::SystemState::Full m_Full;
		Merkle::Hash m_History;
		Merkle::Hash m_HistoryNext;
		Difficulty m_DifficultyNext;

	} m_Cursor;

	struct Extra
	{
		TxoID m_TxosTreasury;
		TxoID m_Txos; // total num of ever created TXOs, including treasury
		TxoID m_Shielded;

		Height m_LoHorizon; // lowest accessible height
		Height m_Fossil; // from here and down - no original blocks
		Height m_TxoLo;
		Height m_TxoHi;

	} m_Extra;

	struct SyncData
	{
		NodeDB::StateID m_Target; // can move fwd during sync
		Height m_h0;
		Height m_TxoLo;
		ECC::Point m_Sigma;

	} m_SyncData;

	bool IsFastSync() const { return m_SyncData.m_Target.m_Row != 0; }

	void SaveSyncData();
	void LogSyncData();

	// Export compressed history elements. Suitable only for "small" ranges, otherwise may be both time & memory consumng.
	void ExtractBlockWithExtra(Block::Body&, const NodeDB::StateID&);
	void ExportMacroBlock(Block::BodyBase::IMacroWriter&, const HeightRange&);
	void ExportHdrRange(const HeightRange&, Block::SystemState::Sequence::Prefix&, std::vector<Block::SystemState::Sequence::Element>&);
	bool ImportMacroBlock(Block::BodyBase::IMacroReader&);

	struct DataStatus {
		enum Enum {
			Accepted,
			Rejected, // duplicated or irrelevant
			Invalid,
			Unreachable // beyond lo horizon
		};
	};

	bool IsTreasuryHandled() const { return m_Extra.m_TxosTreasury > 0; }

	DataStatus::Enum OnState(const Block::SystemState::Full&, const PeerID&);
	DataStatus::Enum OnStateSilent(const Block::SystemState::Full&, const PeerID&, Block::SystemState::ID&);
	DataStatus::Enum OnBlock(const Block::SystemState::ID&, const Blob& bbP, const Blob& bbE, const PeerID&);
	DataStatus::Enum OnBlock(const NodeDB::StateID&, const Blob& bbP, const Blob& bbE, const PeerID&);
	DataStatus::Enum OnTreasury(const Blob&);

	// use only for data retrieval for peers
	NodeDB& get_DB() { return m_DB; }
	UtxoTree& get_Utxos() { return m_Utxos; }

	Height get_ProofKernel(Merkle::Proof&, TxKernel::Ptr*, const Merkle::Hash& idKrn);

	void CommitDB();

	void EnumCongestions();
	const uint64_t* get_CachedRows(const NodeDB::StateID&, Height nCountExtra); // retval valid till next call to this func, or to EnumCongestions()
	void TryGoUp();

	static bool IsRemoteTipNeeded(const Block::SystemState::Full& sTipRemote, const Block::SystemState::Full& sTipMy);

	virtual void RequestData(const Block::SystemState::ID&, bool bBlock, const NodeDB::StateID& sidTrg) {}
	virtual void OnPeerInsane(const PeerID&) {}
	virtual void OnNewState() {}
	virtual void OnRolledBack() {}
	virtual void OnModified() {}
	virtual void InitializeUtxosProgress(uint64_t done, uint64_t total) {}

	// parallel context-free execution
	struct Task
	{
		typedef std::unique_ptr<Task> Ptr;
		virtual void Exec() = 0;
        virtual ~Task() {};

		struct Processor
		{
			virtual uint32_t get_Threads();
			virtual void Push(Task::Ptr&&);
			virtual uint32_t Flush(uint32_t nMaxTasks);
			virtual void ExecAll(Task&);
		};
	};

	Task::Processor m_SyncProcessor;
	virtual Task::Processor& get_TaskProcessor() { return m_SyncProcessor; }

	bool ValidateAndSummarize(TxBase::Context&, const TxBase&, TxBase::IReader&&);
	bool VerifyBlock(const Block::BodyBase&, TxBase::IReader&&, const HeightRange&);

	struct IKeyWalker {
		virtual bool OnKey(Key::IPKdf&, Key::Index) = 0;
	};
	virtual bool EnumViewerKeys(IKeyWalker&) { return true; }

	bool Recover(Key::IDV&, const Output&, Height hMax);

	void RescanOwnedTxos();

	uint64_t FindActiveAtStrict(Height);

<<<<<<< HEAD
	bool ValidateTxContext(const Transaction&, const HeightRange&, bool bShieldedTested); // assuming context-free validation is already performed, but 
	bool ValidateTxWrtHeight(const Transaction&, const HeightRange&);
	bool ValidateInputs(const ECC::Point&, Input::Count = 1);
	bool ValidateShieldedNoDup(const ECC::Point&, bool bOutp);
	bool IsShieldedInPool(const Input&);
	bool IsShieldedInPool(const Transaction&);

	struct GeneratedBlock
	{
		Block::SystemState::Full m_Hdr;
		ByteBuffer m_BodyP;
		ByteBuffer m_BodyE;
		Amount m_Fees;
		Block::Body m_Block; // in/out
	};


	struct BlockContext
		:public GeneratedBlock
	{
		TxPool::Fluff& m_TxPool;

=======
	bool ValidateTxContext(const Transaction&, const HeightRange&); // assuming context-free validation is already performed, but 
	bool ValidateTxWrtHeight(const Transaction&, const HeightRange&);
	bool ValidateInputs(const ECC::Point&, Input::Count = 1);

	struct GeneratedBlock
	{
		Block::SystemState::Full m_Hdr;
		ByteBuffer m_BodyP;
		ByteBuffer m_BodyE;
		Amount m_Fees;
		Block::Body m_Block; // in/out
	};


	struct BlockContext
		:public GeneratedBlock
	{
		TxPool::Fluff& m_TxPool;

>>>>>>> dc2659a3
		Key::Index m_SubIdx;
		Key::IKdf& m_Coin;
		Key::IPKdf& m_Tag;

		enum Mode {
			Assemble,
			Finalize,
			SinglePass
		};

		Mode m_Mode = Mode::SinglePass;

		BlockContext(TxPool::Fluff& txp, Key::Index, Key::IKdf& coin, Key::IPKdf& tag);
	};

	bool GenerateNewBlock(BlockContext&);

	bool GetBlock(const NodeDB::StateID&, ByteBuffer* pEthernal, ByteBuffer* pPerishable, Height h0, Height hLo1, Height hHi1);

	struct ITxoWalker
	{
		// override at least one of those
		virtual bool OnTxo(const NodeDB::WalkerTxo&, Height hCreate);
		virtual bool OnTxo(const NodeDB::WalkerTxo&, Height hCreate, Output&);
	};

	bool EnumTxos(ITxoWalker&);
	bool EnumTxos(ITxoWalker&, const HeightRange&);

	struct ITxoRecover
		:public ITxoWalker
	{
		NodeProcessor& m_This;
		ITxoRecover(NodeProcessor& x) :m_This(x) {}

		virtual bool OnTxo(const NodeDB::WalkerTxo&, Height hCreate, Output&) override;
		virtual bool OnTxo(const NodeDB::WalkerTxo&, Height hCreate, Output&, const Key::IDV&) = 0;
	};

	struct ITxoWalker_UnspentNaked
		:public ITxoWalker
	{
		virtual bool OnTxo(const NodeDB::WalkerTxo&, Height hCreate) override;
	};

#pragma pack (push, 1)
	struct UtxoEvent
	{
		typedef ECC::Point Key;
		static_assert(sizeof(Key) == sizeof(ECC::uintBig) + 1, "");

		struct Value {
			ECC::Key::IDV::Packed m_Kidv;
			uintBigFor<Height>::Type m_Maturity;
			AssetID m_AssetID;
			uint8_t m_Added;
		};
	};
#pragma pack (pop)

	virtual void OnUtxoEvent(const UtxoEvent::Value&) {}
	virtual void OnDummy(const Key::ID&, Height) {}

	static bool IsDummy(const Key::IDV&);

private:
	size_t GenerateNewBlockInternal(BlockContext&);
	void GenerateNewHdr(BlockContext&);
	DataStatus::Enum OnStateInternal(const Block::SystemState::Full&, Block::SystemState::ID&);
};

struct LogSid
{
	NodeDB& m_DB;
	const NodeDB::StateID& m_Sid;

	LogSid(NodeDB& db, const NodeDB::StateID& sid)
		:m_DB(db)
		, m_Sid(sid)
	{}
};

std::ostream& operator << (std::ostream& s, const LogSid&);


} // namespace beam<|MERGE_RESOLUTION|>--- conflicted
+++ resolved
@@ -259,50 +259,28 @@
 
 	uint64_t FindActiveAtStrict(Height);
 
-<<<<<<< HEAD
-	bool ValidateTxContext(const Transaction&, const HeightRange&, bool bShieldedTested); // assuming context-free validation is already performed, but 
-	bool ValidateTxWrtHeight(const Transaction&, const HeightRange&);
-	bool ValidateInputs(const ECC::Point&, Input::Count = 1);
-	bool ValidateShieldedNoDup(const ECC::Point&, bool bOutp);
-	bool IsShieldedInPool(const Input&);
-	bool IsShieldedInPool(const Transaction&);
-
-	struct GeneratedBlock
-	{
-		Block::SystemState::Full m_Hdr;
-		ByteBuffer m_BodyP;
-		ByteBuffer m_BodyE;
-		Amount m_Fees;
-		Block::Body m_Block; // in/out
-	};
-
-
-	struct BlockContext
-		:public GeneratedBlock
-	{
-		TxPool::Fluff& m_TxPool;
-
-=======
-	bool ValidateTxContext(const Transaction&, const HeightRange&); // assuming context-free validation is already performed, but 
-	bool ValidateTxWrtHeight(const Transaction&, const HeightRange&);
-	bool ValidateInputs(const ECC::Point&, Input::Count = 1);
-
-	struct GeneratedBlock
-	{
-		Block::SystemState::Full m_Hdr;
-		ByteBuffer m_BodyP;
-		ByteBuffer m_BodyE;
-		Amount m_Fees;
-		Block::Body m_Block; // in/out
-	};
-
-
-	struct BlockContext
-		:public GeneratedBlock
-	{
-		TxPool::Fluff& m_TxPool;
-
->>>>>>> dc2659a3
+	bool ValidateTxContext(const Transaction&, const HeightRange&, bool bShieldedTested); // assuming context-free validation is already performed, but 
+	bool ValidateTxWrtHeight(const Transaction&, const HeightRange&);
+	bool ValidateInputs(const ECC::Point&, Input::Count = 1);
+	bool ValidateShieldedNoDup(const ECC::Point&, bool bOutp);
+	bool IsShieldedInPool(const Input&);
+	bool IsShieldedInPool(const Transaction&);
+
+	struct GeneratedBlock
+	{
+		Block::SystemState::Full m_Hdr;
+		ByteBuffer m_BodyP;
+		ByteBuffer m_BodyE;
+		Amount m_Fees;
+		Block::Body m_Block; // in/out
+	};
+
+
+	struct BlockContext
+		:public GeneratedBlock
+	{
+		TxPool::Fluff& m_TxPool;
+
 		Key::Index m_SubIdx;
 		Key::IKdf& m_Coin;
 		Key::IPKdf& m_Tag;
