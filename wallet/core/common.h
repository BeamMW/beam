// Copyright 2018 The Beam Team
//
// Licensed under the Apache License, Version 2.0 (the "License");
// you may not use this file except in compliance with the License.
// You may obtain a copy of the License at
//
//    http://www.apache.org/licenses/LICENSE-2.0
//
// Unless required by applicable law or agreed to in writing, software
// distributed under the License is distributed on an "AS IS" BASIS,
// WITHOUT WARRANTIES OR CONDITIONS OF ANY KIND, either express or implied.
// See the License for the specific language governing permissions and
// limitations under the License.

#pragma once

#include "core/ecc_native.h"
#include "core/merkle.h"

#include "core/serialization_adapters.h"
#include "3rdparty/utilstrencodings.h"
#include "core/proto.h"
#include <algorithm>
#include "wallet/client/extensions/news_channels/version_info.h"
#include "wallet/core/exchange_rate.h"
#include "wallet/core/dex.h"
#include "utility/std_extension.h"

namespace beam::wallet
{

#define BEAM_TX_TYPES_MAP(MACRO) \
    MACRO(Simple,          0,  "simple") \
    MACRO(AtomicSwap,      1,  "atomic swap") \
    MACRO(AssetIssue,      2,  "asset issue") \
    MACRO(AssetConsume,    3,  "asset consume") \
    MACRO(AssetReg,        4,  "asset register") \
    MACRO(AssetUnreg,      5,  "asset unregister") \
    MACRO(AssetInfo,       6,  "asset info") \
    MACRO(PushTransaction, 7,  "lelantus mw push") \
    MACRO(PullTransaction, 8,  "lelantus mw pull") \
    MACRO(VoucherRequest,  9,  "lelantus voucher request") \
    MACRO(VoucherResponse, 10, "lelantus voucher response") \
    MACRO(UnlinkFunds,     11, "unlink") 

    enum class TxType : uint8_t
    {
<<<<<<< HEAD
        Simple,
        AtomicSwap,
        AssetIssue,
        AssetConsume,
        AssetReg,
        AssetUnreg,
        AssetInfo,
        PushTransaction,
        PullTransaction,
        VoucherRequest,
        VoucherResponse,
        UnlinkFunds,
        Contract,
        DexSimpleSwap,
=======
#define MACRO(type, index, s) type = index,
        BEAM_TX_TYPES_MAP(MACRO)
#undef MACRO
>>>>>>> 66a0d9b2
        ALL
    };

    using TxID = std::array<uint8_t, 16>;
    const Height kDefaultTxLifetime = 2 * 60;
    const Height kDefaultTxResponseTime = 12 * 60;
    extern const char kTimeStampFormat3x3[];
    extern const char kTimeStampFormatCsv[];

    using SubTxID = uint16_t;
    const SubTxID kDefaultSubTxID = 1;
    constexpr Amount kMinFeeInGroth = 100;
    constexpr Amount kShieldedCoinMinFeeInGroth = Transaction::FeeSettings::MinShieldedFee;
    constexpr Amount kShieldedTxMinFeeInGroth = kMinFeeInGroth + kShieldedCoinMinFeeInGroth;

#pragma pack (push, 1)
    struct WalletID
    {
        uintBigFor<BbsChannel>::Type m_Channel;
        PeerID m_Pk;

        WalletID() {}
        WalletID(Zero_)
            : m_Channel(Zero)
            , m_Pk(Zero)
        {            
        }

        template <typename Archive>
        void serialize(Archive& ar)
        {
            ar
                & m_Channel
                & m_Pk;
        }

        bool FromBuf(const ByteBuffer&);
        bool FromHex(const std::string&);

        bool IsValid() const; // isn't cheap

        BbsChannel get_Channel() const;
        void SetChannelFromPk();

        int cmp(const WalletID&) const;
        COMPARISON_VIA_CMP
    };
#pragma pack (pop)

    boost::optional<PeerID> GetPeerIDFromHex(const std::string& s);

    bool CheckReceiverAddress(const std::string& addr);

    struct PrintableAmount
    {
        explicit PrintableAmount(const AmountBig::Type amount, bool showPoint = false, const std::string& coinName = "", const std::string& grothName ="")
            : m_value{amount}
            , m_showPoint{showPoint}
            , m_coinName{coinName}
            , m_grothName{grothName}
        {}

        const AmountBig::Type m_value;
        bool m_showPoint;
        std::string m_coinName;
        std::string m_grothName;
    };
    
    struct Coin;

    enum class TxStatus : uint32_t
    {
        Pending,
        InProgress,
        Canceled,
        Completed,
        Failed,
        Registering
    };

#define BEAM_TX_FAILURE_REASON_MAP(MACRO) \
    MACRO(Unknown,                       0, "Unexpected reason, please send wallet logs to Beam support") \
    MACRO(Canceled,                      1, "Transaction cancelled") \
    MACRO(InvalidPeerSignature,          2, "Receiver signature in not valid, please send wallet logs to Beam support") \
    MACRO(FailedToRegister,              3, "Failed to register transaction with the blockchain, see node logs for details") \
    MACRO(InvalidTransaction,            4, "Transaction is not valid, please send wallet logs to Beam support") \
    MACRO(InvalidKernelProof,            5, "Invalid kernel proof provided") \
    MACRO(FailedToSendParameters,        6, "Failed to send Transaction parameters") \
    MACRO(NoInputs,                      7, "Not enough inputs to process the transaction") \
    MACRO(ExpiredAddressProvided,        8, "Address is expired") \
    MACRO(FailedToGetParameter,          9, "Failed to get transaction parameters") \
    MACRO(TransactionExpired,            10, "Transaction timed out") \
    MACRO(NoPaymentProof,                11, "Payment not signed by the receiver, please send wallet logs to Beam support") \
    MACRO(MaxHeightIsUnacceptable,       12, "Kernel maximum height is too high") \
    MACRO(InvalidState,                  13, "Transaction has invalid state") \
    MACRO(SubTxFailed,                   14, "Subtransaction has failed") \
    MACRO(SwapInvalidAmount,             15, "Contract's amount is not valid") \
    MACRO(SwapInvalidContract,           16, "Side chain has invalid contract") \
    MACRO(SwapSecondSideBridgeError,     17, "Side chain bridge has internal error") \
    MACRO(SwapNetworkBridgeError,        18, "Side chain bridge has network error") \
    MACRO(SwapFormatResponseError,       19, "Side chain bridge has response format error") \
    MACRO(InvalidCredentialsOfSideChain, 20, "Invalid credentials of Side chain") \
    MACRO(NotEnoughTimeToFinishBtcTx,    21, "Not enough time to finish btc lock transaction") \
    MACRO(FailedToCreateMultiSig,        22, "Failed to create multi-signature") \
    MACRO(FeeIsTooSmall,                 23, "Fee is too small") \
    MACRO(FeeIsTooLarge,                 24, "Fee is too large") \
    MACRO(MinHeightIsUnacceptable,       25, "Kernel's min height is unacceptable") \
    MACRO(NotLoopback,                   26, "Not a loopback transaction") \
    MACRO(NoKeyKeeper,                   27, "Key keeper is not initialized") \
    MACRO(NoAssetId,                     28, "No valid asset id/asset owner id") \
    MACRO(NoAssetInfo,                   29, "No asset info or asset info is not valid") \
    MACRO(NoAssetMeta,                   30, "No asset metadata or asset metadata is not valid") \
    MACRO(InvalidAssetId,                31, "Invalid asset id") \
    MACRO(AssetConfirmFailed,            32, "Failed to receive asset confirmation") \
    MACRO(AssetInUse,                    33, "Asset is still in use (issued amount > 0)") \
    MACRO(AssetLocked,                   34, "Asset is still locked") \
    MACRO(RegisterAmountTooSmall,        35, "Asset registration fee is too small") \
    MACRO(ICAmountTooBig,                36, "Cannot issue/consume more than MAX_INT64 asset groth in one transaction") \
    MACRO(NotEnoughDataForProof,         37, "Some mandatory data for payment proof is missing") \
    MACRO(NoMasterKey,                   38, "Master key is needed for this transaction, but unavailable") \
    MACRO(KeyKeeperError,                39, "Key keeper malfunctioned") \
    MACRO(KeyKeeperUserAbort,            40, "Aborted by the user") \
    MACRO(AssetExists,                   41, "Asset has been already registered") \
    MACRO(InvalidAssetOwnerId,           42, "Invalid asset owner id") \
    MACRO(AssetsDisabledInWallet,        43, "Asset transactions are disabled in the wallet") \
    MACRO(NoVoucher,                     44, "No voucher, no address to receive it") \
    MACRO(AssetsDisabledFork2,           45, "Asset transactions are not available until fork2") \
    MACRO(KeyKeeperNoSlots,              46, "Key keeper out of slots") \
    MACRO(ExtractFeeTooBig,              47, "Cannot extract shielded coin, fee is too big.") \
    MACRO(AssetsDisabledReceiver,        48, "Asset transactions are disabled in the receiver wallet") \
    MACRO(AssetsDisabledInRules,         49, "Asset transactions are disabled in blockchain configuration") \
    MACRO(NoPeerIdentity,                50, "Peer Identity required") \
    MACRO(CannotGetVouchers,             51, "The sender cannot get vouchers for max privacy transaction") \
    MACRO(Count,                         52, "PLEASE KEEP THIS ALWAYS LAST")

    enum TxFailureReason : int32_t
    {
#define MACRO(name, code, _) name = code, 
        BEAM_TX_FAILURE_REASON_MAP(MACRO)
#undef MACRO
    };

    template<typename T>
    bool fromByteBuffer(const ByteBuffer& b, T& value)
    {
        if (!b.empty())
        {
            Deserializer d;
            d.reset(b.data(), b.size());
            d & value;
            if constexpr (std::is_same<T, WalletID>::value)
            {
                return value.IsValid();
            }
            else
            {
                return true;
            }
        }
        if constexpr (std::is_trivially_destructible<T>::value && std::is_standard_layout<T>::value)
        {
            ZeroObject(value);
        }
        else
        {
            value = T();
        }
        return false;
    }

    bool fromByteBuffer(const ByteBuffer& b, ByteBuffer& value);

    template <typename T>
    ByteBuffer toByteBuffer(const T& value)
    {
        Serializer s;
        s & value;
        ByteBuffer b;
        s.swap_buf(b);
        return b;
    }

    ByteBuffer toByteBuffer(const ECC::Point::Native& value);
    ByteBuffer toByteBuffer(const ECC::Scalar::Native& value);
    ByteBuffer toByteBuffer(const ByteBuffer& value);

    template <typename T>
    std::string to_base64(const T& obj)
    {
        ByteBuffer buffer;
        {
            Serializer s;
            s& obj;
            s.swap_buf(buffer);
        }

        return EncodeBase64(buffer.data(), buffer.size());
    }

    template <typename T>
    T from_base64(const std::string& base64)
    {
        T obj;
        {
            auto data = DecodeBase64(base64.data());

            Deserializer d;
            d.reset(data.data(), data.size());

            d& obj;
        }

        return obj;
    }

    constexpr Amount GetMinimumFee(size_t numberOfOutputs, size_t numberOfKenrnels = 1)
    {
        // Minimum Fee = (number of outputs) * 10 + (number of kernels) * 10
        return (numberOfOutputs + numberOfKenrnels) * 10;
    }

    using ShieldedVoucherList = std::vector<ShieldedTxo::Voucher>;

#define BEAM_TX_PUBLIC_PARAMETERS_MAP(MACRO) \
    /*     Name                           Value Type */ \
    MACRO(TransactionType,                 0,   TxType) \
    MACRO(IsSender,                        1,   bool) \
    MACRO(Amount,                          2,   Amount) \
    MACRO(Fee,                             3,   Amount) \
    MACRO(MinHeight,                       4,   Height) \
    MACRO(Message,                         5,   ByteBuffer) \
    MACRO(MyID,                            6,   WalletID) \
    MACRO(PeerID,                          7,   WalletID) \
    MACRO(IsPermanentPeerID,               8,   bool) \
    MACRO(CreateTime,                      10,  Timestamp) \
    MACRO(IsInitiator,                     11,  bool) \
    MACRO(PeerMaxHeight,                   12,  Height) \
    MACRO(AmountList,                      13,  AmountList) \
    MACRO(PreselectedCoins,                14,  CoinIDList) \
    MACRO(Lifetime,                        15,  Height) \
    MACRO(PeerProtoVersion,                16,  uint32_t) \
    MACRO(MaxHeight,                       17,  Height) \
    MACRO(AssetID,                         18,  Asset::ID) \
    MACRO(MyWalletIdentity,                20,  PeerID) \
    MACRO(PeerWalletIdentity,              21,  PeerID) \
    MACRO(PeerResponseTime,                24,  Height) \
    MACRO(SubTxIndex,                      25,  SubTxID) \
    MACRO(PeerPublicSharedBlindingFactor,  26,  ECC::Point) \
    MACRO(IsSelfTx,                        27,  bool) \
    MACRO(AtomicSwapPeerPrivateKey,        29,  uintBig) \
    MACRO(AtomicSwapIsBeamSide,            30,  bool) \
    MACRO(AtomicSwapCoin,                  31,  int32_t) \
    MACRO(AtomicSwapAmount,                32,  Amount) \
    MACRO(AtomicSwapPublicKey,             33,  std::string) \
    MACRO(AtomicSwapPeerPublicKey,         34,  std::string) \
    MACRO(AtomicSwapExternalLockTime,      36,  Height) \
    MACRO(AtomicSwapExternalTx,            37,  std::string) \
    MACRO(AtomicSwapExternalTxID,          38,  std::string) \
    MACRO(AtomicSwapExternalTxOutputIndex, 39,  uint32_t) \
    /* signature parameters */ \
    MACRO(PeerPublicNonce,                 40,  ECC::Point) \
    MACRO(PeerPublicExcess,                50,  ECC::Point) \
    MACRO(PeerSignature,                   60,  ECC::Scalar) \
    MACRO(PeerOffset,                      70,  ECC::Scalar) \
    MACRO(PeerInputs,                      80,  std::vector<Input::Ptr>) \
    MACRO(PeerOutputs,                     81,  std::vector<Output::Ptr>) \
    MACRO(TransactionRegistered,           90,  uint8_t) \
    MACRO(FailureReason,                   92,  TxFailureReason) \
    MACRO(PaymentConfirmation,             99,  ECC::Signature) \
    /* MaxPrivacy */ \
    MACRO(MaxPrivacyMinAnonimitySet,       100, uint8_t) \
    /* allows to restore receiver address from */ \
    MACRO(PeerOwnID,                       101, uint64_t) \
    /*MACRO(PeerSharedBulletProofMSig,       108, ECC::RangeProof::Confidential::Part1) not used */ \
    MACRO(PeerSharedBulletProofPart2,      109, ECC::RangeProof::Confidential::Part2) \
    MACRO(PeerSharedBulletProofPart3,      110, ECC::RangeProof::Confidential::Part3) \
    MACRO(PeerLockImage,                   115, Hash::Value) \
    MACRO(AssetMetadata,                   116, std::string)\
    MACRO(DexOrderID,                      117, DexOrderID) \
    MACRO(ExchangeRates,                   120, std::vector<ExchangeRate>) \
    MACRO(OriginalToken,                   121, std::string) \
    /* Lelantus */ \
    MACRO(ShieldedOutputId,                122, TxoID) \
    MACRO(PublicAddreessGen,               123, ShieldedTxo::PublicGen) \
    MACRO(ShieldedVoucherList,             124, ShieldedVoucherList) \
    MACRO(Voucher,                         125, ShieldedTxo::Voucher) \
    /* Version */ \
    MACRO(ClientVersion,                   126, std::string) \
    MACRO(LibraryVersion,                  127, std::string) 

    // Ids of the transaction parameters
    enum class TxParameterID : uint8_t
    {
        // public parameters
        // Can be set during outside communications
#define MACRO(name, index, type) name = index,
        BEAM_TX_PUBLIC_PARAMETERS_MAP(MACRO)
#undef MACRO

        // private parameters

        ModifyTime = 128,
        KernelProofHeight = 129,

        BlindingExcess = 130,

        KernelUnconfirmedHeight = 133,
        PeerResponseHeight = 134,
        AssetConfirmedHeight = 135, // This is NOT the same as ProofHeight for kernel!
        AssetUnconfirmedHeight = 136,
        AssetInfoFull = 137,

        Offset = 140,

        ContractDataPacked = 141,

        UserConfirmationToken = 143,

        Status = 151,
        KernelID = 152,
        MyAddressID = 158, // in case the address used in the tx is eventually deleted, the user should still be able to prove it was owned

        PartialSignature = 159,

        SharedBlindingFactor = 160,
        AggregateSignature = 161,
        NonceSlot = 163,
        PublicNonce = 164,
        PublicExcess = 165,
        MutualTxState = 166,
        SharedCoinID = 172,
        SharedCommitment = 174,

        Inputs = 180,
        ExtraKernels = 181,
        InputCoins = 183,
        OutputCoins = 184,
        InputCoinsShielded = 185,
        Outputs = 190,

        Kernel = 200,
        PreImage = 201,
        AtomicSwapSecretPrivateKey = 202,
        AtomicSwapSecretPublicKey = 203,
        Confirmations = 204,
        AtomicSwapPrivateKey = 205,
        AtomicSwapWithdrawAddress = 206,
        AtomicSwapExternalHeight = 207,
        InternalFailureReason = 210,
        AddressType = 211,
<<<<<<< HEAD
=======
        
        SavePeerAddress = 212, // allows to preserve and control the old behaviour of saving address 
>>>>>>> 66a0d9b2
        TransactionRegisteredInternal = 222, // used to overwrite previouse result
        State = 255
    };

    using PackedTxParameters = std::vector<std::pair<TxParameterID, ByteBuffer>>;

    // Holds transaction parameters as key/value
    class TxParameters
    {
    public:
        TxParameters(const boost::optional<TxID>& txID = {});

        bool operator==(const TxParameters& other);
        bool operator!=(const TxParameters& other);

        const boost::optional<TxID>& GetTxID() const;

        template <typename T>
        boost::optional<T> GetParameter(TxParameterID parameterID, SubTxID subTxID = kDefaultSubTxID) const
        {
            auto subTxIt = m_Parameters.find(subTxID);
            if (subTxIt == m_Parameters.end())
            {
                return {};
            }
            auto pit = subTxIt->second.find(parameterID);
            if (pit == subTxIt->second.end())
            {
                return {};
            }
            boost::optional<T> res;
            res.emplace();
            const ByteBuffer& b = pit->second;
            fromByteBuffer(b, *res);
            return res;
        }

        template <typename T>
        bool GetParameter(TxParameterID parameterID, T& value, SubTxID subTxID = kDefaultSubTxID) const
        {
            auto subTxIt = m_Parameters.find(subTxID);
            if (subTxIt == m_Parameters.end())
            {
                return false;
            }
            auto pit = subTxIt->second.find(parameterID);
            if (pit == subTxIt->second.end())
            {
                return false;
            }
            const ByteBuffer& b = pit->second;
            fromByteBuffer(b, value);
            return true;
        }

        template <typename T>
        TxParameters& SetParameter(TxParameterID parameterID, const T& value, SubTxID subTxID = kDefaultSubTxID)
        {
            return SetParameter(parameterID, toByteBuffer(value), subTxID);
        }

        bool DeleteParameter(TxParameterID parameterID, SubTxID subTxID = kDefaultSubTxID)
        {
            auto subTxIt = m_Parameters.find(subTxID);
            if (subTxIt == m_Parameters.end())
            {
                return false;
            }
            auto pit = subTxIt->second.find(parameterID);
            if (pit == subTxIt->second.end())
            {
                return false;
            }
            
            subTxIt->second.erase(pit);

            return true;
        }

        PackedTxParameters Pack() const;
        TxParameters& SetParameter(TxParameterID parameterID, ByteBuffer&& parameter, SubTxID subTxID = kDefaultSubTxID);
   
    private:
        boost::optional<TxID> m_ID;
        std::map<SubTxID, std::map<TxParameterID, ByteBuffer>> m_Parameters;
    };

    // Class to simplify serializing/deserializing parameters
    class TxToken
    {
    public:
        static const uint8_t TokenFlag = 0x80;
        TxToken() = default;
        TxToken(const TxParameters&);
        TxParameters UnpackParameters() const;
        bool IsValid() const;
        SERIALIZE(m_Flags, m_TxID, m_Parameters);
    private:
        uint8_t m_Flags = TokenFlag;
        boost::optional<TxID> m_TxID;
        PackedTxParameters m_Parameters;
    };    

    boost::optional<TxParameters> ParseParameters(const std::string& text);

    enum struct TxAddressType : uint8_t
    {
        Unknown,
        Regular,
        AtomicSwap,
        Offline,
        MaxPrivacy,
        PublicOffline
    };

    class TxStatusInterpreter
    {
    public:
        typedef std::shared_ptr<TxStatusInterpreter> Ptr;
        using Creator = std::function<Ptr (const TxParameters& txParams)>;

        explicit TxStatusInterpreter(const TxParameters& txParams);
        virtual ~TxStatusInterpreter() = default;
        [[nodiscard]] virtual std::string getStatus() const;

    protected:
        TxStatus m_status = TxStatus::Pending;
        bool m_sender = false;
        bool m_selfTx = false;
        TxFailureReason m_failureReason = TxFailureReason::Unknown;
    };

    class SimpleTxStatusInterpreter : public TxStatusInterpreter
    {
    public:
        explicit SimpleTxStatusInterpreter(const TxParameters& txParams) : TxStatusInterpreter(txParams) {};
        [[nodiscard]] std::string getStatus() const override;
    };

    class MaxPrivacyTxStatusInterpreter : public TxStatusInterpreter
    {
    public:
        explicit MaxPrivacyTxStatusInterpreter(const TxParameters& txParams);
        ~MaxPrivacyTxStatusInterpreter() override = default;
        [[nodiscard]] std::string getStatus() const override;
    private:
        TxAddressType m_addressType = TxAddressType::Unknown;
    };

    class AssetTxStatusInterpreter : public TxStatusInterpreter
    {
    public:
        explicit AssetTxStatusInterpreter(const TxParameters& txParams);
        ~AssetTxStatusInterpreter() override = default;
        [[nodiscard]] std::string getStatus() const override;
    protected:
        wallet::TxType m_txType = wallet::TxType::AssetInfo;
    };

    class ContractTxStatusInterpreter : public TxStatusInterpreter
    {
    public:
        explicit ContractTxStatusInterpreter(const TxParameters& txParams);
        ~ContractTxStatusInterpreter() override = default;
        [[nodiscard]] std::string getStatus() const override;
    protected:
        wallet::TxType m_txType = wallet::TxType::AssetInfo;
    };
    
    // Specifies key transaction parameters for interaction with Wallet Clients
    struct TxDescription : public TxParameters
    {
        TxDescription() = default;
        TxDescription(const TxID& txId
            , TxType txType           = TxType::Simple
            , Amount amount           = 0
            , Amount fee              = 0
            , Asset::ID assetId       = Asset::s_InvalidID
            , Height minHeight        = 0
            , const WalletID & peerId = Zero
            , const WalletID& myId    = Zero
            , ByteBuffer&& message    = {}
            , Timestamp createTime    = {}
            , bool sender             = true
        )
            : TxParameters(txId)
            , m_txId{ txId }
            , m_txType{ txType }
            , m_amount{ amount }
            , m_fee{ fee }
            , m_assetId{assetId}
            , m_minHeight{ minHeight }
            , m_peerId{ peerId }
            , m_myId{ myId }
            , m_message{ std::move(message) }
            , m_createTime{ createTime }
            , m_modifyTime{ createTime }
            , m_sender{ sender }
            , m_selfTx{ false }
            , m_status{ TxStatus::Pending }
            , m_kernelID{ Zero }
            , m_failureReason{ TxFailureReason::Unknown }
        {
        }
        explicit TxDescription(const TxParameters&);
        void fillFromTxParameters(const TxParameters&);

        [[nodiscard]] bool canResume() const;
        [[nodiscard]] bool canCancel() const;
        [[nodiscard]] bool canDelete() const;
        [[nodiscard]] std::string getTxTypeString() const;
        [[nodiscard]] std::string getAmount(ExchangeRate::Currency) const;
        [[nodiscard]] std::string getToken() const;
        [[nodiscard]] std::string getSenderIdentity() const;
        [[nodiscard]] std::string getReceiverIdentity() const;
        [[nodiscard]] std::string getIdentity(bool isSender) const;
<<<<<<< HEAD
        [[nodiscard]] std::string getSender() const;
        [[nodiscard]] std::string getReceiver() const;
=======
        [[nodiscard]] std::string getAddressFrom() const;
        [[nodiscard]] std::string getAddressTo() const;
>>>>>>> 66a0d9b2

#define BEAM_TX_DESCRIPTION_INITIAL_PARAMS(macro) \
        macro(TxParameterID::TransactionType,   TxType,          m_txType,          wallet::TxType::Simple) \
        macro(TxParameterID::Amount,            Amount,          m_amount,          0) \
        macro(TxParameterID::Fee,               Amount,          m_fee,             0) \
        macro(TxParameterID::AssetID,           Asset::ID,       m_assetId,         Asset::s_InvalidID) \
        macro(TxParameterID::AssetMetadata,     std::string,     m_assetMeta,       {}) \
        macro(TxParameterID::MinHeight,         Height,          m_minHeight,       0) \
        macro(TxParameterID::PeerID,            WalletID,        m_peerId,          Zero) \
        macro(TxParameterID::MyID,              WalletID,        m_myId,            Zero) \
        macro(TxParameterID::Message,           ByteBuffer,      m_message,         {}) \
        macro(TxParameterID::CreateTime,        Timestamp,       m_createTime,      0) \
        macro(TxParameterID::ModifyTime,        Timestamp,       m_modifyTime,      0) \
        macro(TxParameterID::IsSender,          bool,            m_sender,          false) \
        macro(TxParameterID::IsSelfTx,          bool,            m_selfTx,          false) \
        macro(TxParameterID::Status,            TxStatus,        m_status,          TxStatus::Pending) \
        macro(TxParameterID::KernelID,          Merkle::Hash,    m_kernelID,        Zero) \
        macro(TxParameterID::FailureReason,     TxFailureReason, m_failureReason,   TxFailureReason::Unknown) \

    //private:
        TxID m_txId = {};

#define MACRO(id, type, field, init) type field = init;
        BEAM_TX_DESCRIPTION_INITIAL_PARAMS(MACRO)
#undef MACRO

    };

    // messages
    struct SetTxParameter
    {
        WalletID m_From = Zero;
        TxID m_TxID;

        TxType m_Type;

        PackedTxParameters m_Parameters = {};
        
        // TODO use TxParameters here
        template <typename T>
        SetTxParameter& AddParameter(TxParameterID paramID, T&& value)
        {
            m_Parameters.emplace_back(paramID, toByteBuffer(value));
            return *this;
        }

        template <typename T>
        bool GetParameter(TxParameterID paramID, T& value) const 
        {
            auto pit = std::find_if(m_Parameters.begin(), m_Parameters.end(), [paramID](const auto& p) { return p.first == paramID; });
            if (pit == m_Parameters.end())
            {
                return false;
            }
            const ByteBuffer& b = pit->second;
            fromByteBuffer(b, value);
            return true;
        }

        SERIALIZE(m_From, m_TxID, m_Type, m_Parameters);
    };

    // context to take into account all async wallet operations
    struct IAsyncContext
    {
        virtual void OnAsyncStarted() = 0;
        virtual void OnAsyncFinished() = 0;
    };

    class AsyncContextHolder
    {
    public:
        AsyncContextHolder(IAsyncContext& context)
            : m_Context(context)
        {
            m_Context.OnAsyncStarted();
        }
        ~AsyncContextHolder()
        {
            m_Context.OnAsyncFinished();
        }
    private:
        IAsyncContext& m_Context;
    };

    struct INegotiatorGateway : IAsyncContext
    {
        using ShieldedListCallback = std::function<void(TxoID, uint32_t, proto::ShieldedList&)>;
        using ProofShildedOutputCallback = std::function<void(proto::ProofShieldedOutp&)>;
        virtual ~INegotiatorGateway() {}
        virtual void on_tx_completed(const TxID& ) = 0;
        virtual void on_tx_failed(const TxID&) = 0;
        virtual void register_tx(const TxID&, Transaction::Ptr, SubTxID subTxID = kDefaultSubTxID) = 0;
        virtual void confirm_kernel(const TxID&, const Merkle::Hash& kernelID, SubTxID subTxID = kDefaultSubTxID) = 0;
        virtual void confirm_asset(const TxID& txID, const PeerID& ownerID, SubTxID subTxID = kDefaultSubTxID) = 0;
        virtual void confirm_asset(const TxID& txID, const Asset::ID assetId, SubTxID subTxID = kDefaultSubTxID) = 0;
        virtual void get_kernel(const TxID&, const Merkle::Hash& kernelID, SubTxID subTxID = kDefaultSubTxID) = 0;
        virtual bool get_tip(Block::SystemState::Full& state) const = 0;
        virtual void send_tx_params(const WalletID& peerID, const SetTxParameter&) = 0;
        virtual void get_shielded_list(const TxID&, TxoID startIndex, uint32_t count, ShieldedListCallback&& callback) = 0;
        virtual void get_proof_shielded_output(const TxID&, const ECC::Point& serialPublic, ProofShildedOutputCallback&& callback) {};
        virtual void UpdateOnNextTip(const TxID&) = 0;
        virtual void get_UniqueVoucher(const WalletID& peerID, const TxID& txID, boost::optional<ShieldedTxo::Voucher>&) {}
    };

    enum class ErrorType : uint8_t
    {
        NodeProtocolBase,
        NodeProtocolIncompatible,
        ConnectionBase,
        ConnectionTimedOut,
        ConnectionRefused,
        ConnectionHostUnreach,
        ConnectionAddrInUse,
        TimeOutOfSync,
        InternalNodeStartFailed,
        HostResolvedError,
        ImportRecoveryError,
    };

    ErrorType getWalletError(proto::NodeProcessingException::Type exceptionType);
    ErrorType getWalletError(io::ErrorCode errorCode);

    struct ConfirmationBase
    {
        ECC::Signature m_Signature;
        
        virtual void get_Hash(ECC::Hash::Value&) const = 0;

        bool IsValid(const PeerID&) const;
        void Sign(const ECC::Scalar::Native& sk);
    };

    struct PaymentConfirmation : public ConfirmationBase
    {
        // I, the undersigned, being healthy in mind and body, hereby accept they payment specified below, that shall be delivered by the following kernel ID.
        Amount m_Value;
        Asset::ID m_AssetID = Asset::s_InvalidID;
        ECC::Hash::Value m_KernelID;
        PeerID m_Sender;

        void get_Hash(ECC::Hash::Value&) const override;
    };
    
    struct SwapOfferConfirmation : public ConfirmationBase
    {
        // Identifies owner for swap offer modification
        ByteBuffer m_offerData;

        void get_Hash(ECC::Hash::Value&) const override;
    };

    struct SignatureHandler : public ConfirmationBase
    {
        ByteBuffer m_data;
        void get_Hash(ECC::Hash::Value&) const override;
    };

    uint64_t get_RandomID();

    template<typename Observer, typename Notifier>
    struct ScopedSubscriber
    {
        ScopedSubscriber(Observer* observer, const std::shared_ptr<Notifier>& notifier)
            : m_observer(observer)
            , m_notifier(notifier)
        {
            m_notifier->Subscribe(m_observer);
        }

        ~ScopedSubscriber()
        {
            m_notifier->Unsubscribe(m_observer);
        }
    private:
        Observer * m_observer;
        std::shared_ptr<Notifier> m_notifier;
    };
 
    bool LoadReceiverParams(const TxParameters& receiverParams, TxParameters& params);

    // Check current time with the timestamp of last received block
    // If it is more than 10 minutes, the walelt is considered not in sync
    bool IsValidTimeStamp(Timestamp currentBlockTime_s, Timestamp tolerance_s = 60 * 10); // 10 minutes tolerance.

    std::string GetSendToken(const std::string& sbbsAddress, const std::string& identityStr, Amount amount);

    struct IPrivateKeyKeeper2;
    ShieldedVoucherList GenerateVoucherList(const std::shared_ptr<IPrivateKeyKeeper2>&, uint64_t ownID, size_t count);
    bool IsValidVoucherList(const ShieldedVoucherList& vouchers, const PeerID& identity);

    std::string ConvertTokenToJson(const std::string& token);
    std::string ConvertJsonToToken(const std::string& json);

    // add timestamp to the file name
    std::string TimestampFile(const std::string& fileName);

    extern bool g_AssetsEnabled; // global flag
    TxFailureReason CheckAssetsEnabled(Height h);

    ShieldedTxo::PublicGen GeneratePublicAddress(Key::IPKdf& kdf, Key::Index index = 0);
    ShieldedTxo::Voucher GenerateVoucherFromPublicAddress(const ShieldedTxo::PublicGen& gen, const ECC::Scalar::Native& sk);
    void AppendLibraryVersion(TxParameters& params);

    using VersionFunc = std::function<void(const std::string&, const std::string&)>;
    void ProcessLibraryVersion(const TxParameters& params, VersionFunc&& func = {});
    void ProcessClientVersion(const TxParameters& params, const std::string& appName, const std::string& myClientVersion, VersionFunc&& func);
    Amount CalculateShieldedFeeByKernelsCount(size_t shieldedCount);
    Amount GetShieldedFee(const TxDescription& tx, SubTxID subTxID = kDefaultSubTxID);
    uint32_t GetShieldedInputsNum(const std::vector<TxKernel::Ptr>&);
    TxAddressType GetAddressType(const TxDescription& tx);
    TxAddressType GetAddressType(const std::string& address);
}    // beam::wallet

namespace beam
{
    template <typename E>
    using UnderlyingType = typename std::underlying_type<E>::type;

    template <typename E>
    using EnumTypesOnly = typename std::enable_if<std::is_enum<E>::value, E>::type;

    template <typename E, typename = EnumTypesOnly<E>>
    constexpr UnderlyingType<E> underlying_cast(E e)
    {
        return static_cast<UnderlyingType<E>>(e);
    }

    std::ostream& operator<<(std::ostream& os, const wallet::PrintableAmount& amount);
    std::ostream& operator<<(std::ostream& os, const wallet::TxID& uuid);
}  // namespace beam

namespace std
{
    string to_string(const beam::wallet::WalletID&);
    string to_string(const beam::Merkle::Hash& hash);
    string to_string(const beam::wallet::PrintableAmount& amount);
    string to_string(const beam::wallet::TxParameters&);
    string to_string(const beam::Version&);
    string to_string(const beam::wallet::TxID&);
    string to_string(const beam::PeerID&);
    string to_string(const beam::AmountBig::Type&);

    template<>
    struct hash<beam::wallet::WalletID>
    {
        size_t operator() (const beam::wallet::WalletID& key) const noexcept
        {
            return std::hash<ECC::uintBig>{}(key.m_Pk);
        }
    };

    unsigned to_unsigned(const std::string&, bool throws = true);
}<|MERGE_RESOLUTION|>--- conflicted
+++ resolved
@@ -41,30 +41,15 @@
     MACRO(PullTransaction, 8,  "lelantus mw pull") \
     MACRO(VoucherRequest,  9,  "lelantus voucher request") \
     MACRO(VoucherResponse, 10, "lelantus voucher response") \
-    MACRO(UnlinkFunds,     11, "unlink") 
+    MACRO(UnlinkFunds,     11, "unlink") \
+    MACRO(Contract,        12, "contract") \
+    MACRO(DexSimpleSwap,   13, "dex simple swap")
 
     enum class TxType : uint8_t
     {
-<<<<<<< HEAD
-        Simple,
-        AtomicSwap,
-        AssetIssue,
-        AssetConsume,
-        AssetReg,
-        AssetUnreg,
-        AssetInfo,
-        PushTransaction,
-        PullTransaction,
-        VoucherRequest,
-        VoucherResponse,
-        UnlinkFunds,
-        Contract,
-        DexSimpleSwap,
-=======
 #define MACRO(type, index, s) type = index,
         BEAM_TX_TYPES_MAP(MACRO)
 #undef MACRO
->>>>>>> 66a0d9b2
         ALL
     };
 
@@ -415,11 +400,7 @@
         AtomicSwapExternalHeight = 207,
         InternalFailureReason = 210,
         AddressType = 211,
-<<<<<<< HEAD
-=======
-        
         SavePeerAddress = 212, // allows to preserve and control the old behaviour of saving address 
->>>>>>> 66a0d9b2
         TransactionRegisteredInternal = 222, // used to overwrite previouse result
         State = 255
     };
@@ -636,13 +617,10 @@
         [[nodiscard]] std::string getSenderIdentity() const;
         [[nodiscard]] std::string getReceiverIdentity() const;
         [[nodiscard]] std::string getIdentity(bool isSender) const;
-<<<<<<< HEAD
         [[nodiscard]] std::string getSender() const;
         [[nodiscard]] std::string getReceiver() const;
-=======
         [[nodiscard]] std::string getAddressFrom() const;
         [[nodiscard]] std::string getAddressTo() const;
->>>>>>> 66a0d9b2
 
 #define BEAM_TX_DESCRIPTION_INITIAL_PARAMS(macro) \
         macro(TxParameterID::TransactionType,   TxType,          m_txType,          wallet::TxType::Simple) \
