// Copyright 2018 The Beam Team
//
// Licensed under the Apache License, Version 2.0 (the "License");
// you may not use this file except in compliance with the License.
// You may obtain a copy of the License at
//
//    http://www.apache.org/licenses/LICENSE-2.0
//
// Unless required by applicable law or agreed to in writing, software
// distributed under the License is distributed on an "AS IS" BASIS,
// WITHOUT WARRANTIES OR CONDITIONS OF ANY KIND, either express or implied.
// See the License for the specific language governing permissions and
// limitations under the License.

#include "wallet.h"
#include <boost/uuid/uuid.hpp>

#include "core/ecc_native.h"
#include "core/block_crypt.h"
#include "utility/logger.h"
#include "utility/helpers.h"
#include "simple_transaction.h"
#include "strings_resources.h"
#include "wallet/transactions/assets/assets_utils.h"

#include <algorithm>
#include <random>
#include <iomanip>
#include <numeric>

namespace beam::wallet
{
    using namespace std;
    using namespace ECC;

    namespace
    {
        bool ApplyTransactionParameters(BaseTransaction::Ptr tx, const PackedTxParameters& parameters, bool isInternalSource, bool allowPrivate = false)
        {
            bool txChanged = false;
            SubTxID subTxID = kDefaultSubTxID;
            for (const auto& p : parameters)
            {
                if (p.first == TxParameterID::SubTxIndex)
                {
                    // change subTxID
                    Deserializer d;
                    d.reset(p.second.data(), p.second.size());
                    d& subTxID;
                    continue;
                }

                if (allowPrivate || p.first < TxParameterID::PrivateFirstParam)
                {
                    if (!isInternalSource && !tx->IsTxParameterExternalSettable(p.first, subTxID))
                    {
                        LOG_WARNING() << tx->GetTxID() << "Attempt to set internal tx parameter: " << static_cast<int>(p.first);
                        continue;
                    }
                    txChanged |= tx->SetParameter(p.first, p.second, subTxID);
                }
                else
                {
                    LOG_WARNING() << "Attempt to set private tx parameter";
                }
            }
            return txChanged;
        }
    }

    // @param SBBS address as string
    // Returns whether the address is a valid SBBS address i.e. a point on an ellyptic curve
    bool check_receiver_address(const std::string& addr)
    {
        WalletID walletID;
        return
            walletID.FromHex(addr) &&
            walletID.IsValid();
    }

    const char Wallet::s_szNextEvt[] = "NextUtxoEvent"; // any event, not just UTXO. The name is for historical reasons

    Wallet::Wallet(IWalletDB::Ptr walletDB, TxCompletedAction&& action, UpdateCompletedAction&& updateCompleted)
        : m_WalletDB{ walletDB }
        , m_TxCompletedAction{ move(action) }
        , m_UpdateCompleted{ move(updateCompleted) }
        , m_LastSyncTotal(0)
        , m_OwnedNodesOnline(0)
    {
        assert(walletDB);
        // the only default type of transaction
        RegisterTransactionType(TxType::Simple, make_unique<SimpleTransaction::Creator>(m_WalletDB));
    }

    Wallet::~Wallet()
    {
        CleanupNetwork();
    }

    void Wallet::CleanupNetwork()
    {
        // clear all requests
#define THE_MACRO(type, msgOut, msgIn) \
                while (!m_Pending##type.empty()) \
                    DeleteReq(*m_Pending##type.begin());

        REQUEST_TYPES_All(THE_MACRO)
#undef THE_MACRO

        m_MessageEndpoints.clear();
        m_NodeEndpoint = nullptr;
    }

    // Fly client implementation
    void Wallet::get_Kdf(Key::IKdf::Ptr& pKdf)
    {
        pKdf = m_WalletDB->get_MasterKdf();
    }

    void Wallet::get_OwnerKdf(Key::IPKdf::Ptr& ownerKdf)
    {
        ownerKdf = m_WalletDB->get_OwnerKdf();
    }

    // Implementation of the FlyClient protocol method
    // @id : PeerID - peer id of the node
    // bUp : bool - flag indicating that node is online
    void Wallet::OnOwnedNode(const PeerID& id, bool bUp)
    {
        if (bUp)
        {
            if (!m_OwnedNodesOnline++) // on first connection to the node
                RequestEvents(); // maybe time to refresh UTXOs
        }
        else
        {
            assert(m_OwnedNodesOnline); // check that m_OwnedNodesOnline is positive number
            if (!--m_OwnedNodesOnline)
                AbortEvents();
        }

        for (const auto sub : m_subscribers)
        {
            sub->onOwnedNode(id, bUp);
        }
    }

    Block::SystemState::IHistory& Wallet::get_History()
    {
        return m_WalletDB->get_History();
    }

    void Wallet::SetNodeEndpoint(std::shared_ptr<proto::FlyClient::INetwork> nodeEndpoint)
    {
        m_NodeEndpoint = std::move(nodeEndpoint);
    }

    void Wallet::AddMessageEndpoint(IWalletMessageEndpoint::Ptr endpoint)
    {
        m_MessageEndpoints.insert(endpoint);
    }

    // Rescan the blockchain for UTXOs
    void Wallet::Rescan()
    {
        // We save all Incoming coins of active transactions and
        // restore them after clearing db. This will save our outgoing & available amounts
        std::vector<Coin> ocoins;
        for (const auto& tx : m_ActiveTransactions)
        {
            const auto& txocoins = m_WalletDB->getCoinsCreatedByTx(tx.first);
            ocoins.insert(ocoins.end(), txocoins.begin(), txocoins.end());
        }

        m_WalletDB->clearCoins();

        // Restore Incoming coins of active transactions
        m_WalletDB->saveCoins(ocoins);

        storage::setVar(*m_WalletDB, s_szNextEvt, 0);
        RequestEvents();
    }

    void Wallet::RegisterTransactionType(TxType type, BaseTransaction::Creator::Ptr creator)
    {
        m_TxCreators[type] = move(creator);
    }

    TxID Wallet::StartTransaction(const TxParameters& parameters)
    {
        auto tx = ConstructTransactionFromParameters(parameters);
        if (!tx)
        {
            throw FailToStartNewTransactionException();
        }
        ProcessTransaction(tx);
        return *parameters.GetTxID();
    }

    void Wallet::ProcessTransaction(wallet::BaseTransaction::Ptr tx)
    {
        MakeTransactionActive(tx);
        UpdateTransaction(tx->GetTxID());
    }

    void Wallet::ResumeTransaction(const TxDescription& tx)
    {
        if (tx.canResume() && m_ActiveTransactions.find(tx.m_txId) == m_ActiveTransactions.end())
        {
            auto t = ConstructTransaction(tx.m_txId, tx.m_txType);
            if (t)
            {
                MakeTransactionActive(t);
                UpdateOnSynced(t);
            }
        }
    }

    void Wallet::ResumeAllTransactions()
    {
        auto txs = m_WalletDB->getTxHistory(TxType::ALL);
        for (auto& tx : txs)
        {
            ResumeTransaction(tx);
        }
    }

    bool Wallet::IsWalletInSync() const
    {
        Block::SystemState::Full state;
        get_tip(state);

        return IsValidTimeStamp(state.m_TimeStamp);
    }

    size_t Wallet::GetUnsafeActiveTransactionsCount() const
    {
        return std::count_if(m_ActiveTransactions.begin(), m_ActiveTransactions.end(), [](const auto& p)
            {
                return p.second && !p.second->IsInSafety();
            });
    }

    void Wallet::OnAsyncStarted()
    {
        if (m_AsyncUpdateCounter == 0)
        {
            LOG_DEBUG() << "Async update started!";
        }
        ++m_AsyncUpdateCounter;
    }

    void Wallet::OnAsyncFinished()
    {
        if (--m_AsyncUpdateCounter == 0)
        {
            LOG_DEBUG() << "Async update finished!";
            if (m_UpdateCompleted)
            {
                m_UpdateCompleted();
            }
        }
    }

    void Wallet::on_tx_completed(const TxID& txID)
    {
        // Note: the passed TxID is (most probably) the member of the transaction, 
        // which we, most probably, are going to erase from the map, which can potentially delete it.
        // Make sure we either copy the txID, or prolong the lifetime of the tx.

        BaseTransaction::Ptr pGuard;

        auto it = m_ActiveTransactions.find(txID);
        if (it != m_ActiveTransactions.end())
        {
            pGuard.swap(it->second);
            m_ActiveTransactions.erase(it);
            pGuard->FreeResources();
        }

        if (m_TxCompletedAction)
        {
            m_TxCompletedAction(txID);
        }
    }

    // Implementation of the INegotiatorGateway::confirm_outputs
    // TODO: Not used anywhere, consider removing
    void Wallet::confirm_outputs(const vector<Coin>& coins)
    {
        for (auto& coin : coins)
            getUtxoProof(coin);
    }

    bool Wallet::MyRequestUtxo::operator < (const MyRequestUtxo& x) const
    {
        return m_Msg.m_Utxo < x.m_Msg.m_Utxo;
    }

    bool Wallet::MyRequestKernel::operator < (const MyRequestKernel& x) const
    {
        return m_TxID < x.m_TxID;
    }

    bool Wallet::MyRequestKernel2::operator < (const MyRequestKernel2& x) const
    {
        return m_TxID < x.m_TxID;
    }

    bool Wallet::MyRequestAsset::operator < (const MyRequestAsset& x) const
    {
        return m_TxID < x.m_TxID;
    }

    bool Wallet::MyRequestTransaction::operator < (const MyRequestTransaction& x) const
    {
        return m_TxID < x.m_TxID;
    }

    bool Wallet::MyRequestEvents::operator < (const MyRequestEvents& x) const
    {
        return false;
    }

    bool Wallet::MyRequestProofShieldedOutp::operator < (const MyRequestProofShieldedOutp& x) const
    {
        return m_TxID < x.m_TxID;
    }

    bool Wallet::MyRequestShieldedList::operator < (const MyRequestShieldedList& x) const
    {
        return m_TxID < x.m_TxID;
    }

    bool Wallet::MyRequestStateSummary::operator < (const MyRequestStateSummary& x) const
    {
        return false;
    }

    void Wallet::RequestHandler::OnComplete(Request& r)
    {
        uint32_t n = get_ParentObj().SyncRemains();

        switch (r.get_Type())
        {
#define THE_MACRO(type, msgOut, msgIn) \
        case Request::Type::type: \
            { \
                MyRequest##type& x = static_cast<MyRequest##type&>(r); \
                get_ParentObj().DeleteReq(x); \
                get_ParentObj().OnRequestComplete(x); \
            } \
            break;

            REQUEST_TYPES_All(THE_MACRO)
#undef THE_MACRO

        default:
            assert(false);
        }

        if (n)
            get_ParentObj().CheckSyncDone();
    }

    // Implementation of the INegotiatorGateway::confirm_kernel
    // @param txID : TxID - transaction id
    // @param kernelID : Merkle::Hash& - kernel id
    // @param subTxID : SubTxID - in case of the complex transaction, there could be sub transactions
    void Wallet::confirm_kernel(const TxID& txID, const Merkle::Hash& kernelID, SubTxID subTxID)
    {
        if (auto it = m_ActiveTransactions.find(txID); it != m_ActiveTransactions.end())
        {
            MyRequestKernel::Ptr pVal(new MyRequestKernel);
            pVal->m_TxID = txID;
            pVal->m_SubTxID = subTxID;
            pVal->m_Msg.m_ID = kernelID;

            if (PostReqUnique(*pVal))
                LOG_INFO() << txID << "[" << subTxID << "]" << " Get proof for kernel: " << pVal->m_Msg.m_ID;
        }
    }

    void Wallet::confirm_asset(const TxID& txID, const PeerID& ownerID, SubTxID subTxID)
    {
        if (auto it = m_ActiveTransactions.find(txID); it != m_ActiveTransactions.end())
        {
            MyRequestAsset::Ptr pVal(new MyRequestAsset);
            pVal->m_TxID = txID;
            pVal->m_SubTxID = subTxID;
            pVal->m_Msg.m_Owner = ownerID;
            pVal->m_Msg.m_AssetID = Asset::s_InvalidID;

            if (PostReqUnique(*pVal))
                LOG_INFO() << txID << "[" << subTxID << "]" << " Get proof for asset with the owner ID: " << ownerID;
        }
    }

    void Wallet::confirm_asset(const TxID& txID, Asset::ID assetId, SubTxID subTxID)
    {
        if (auto it = m_ActiveTransactions.find(txID); it != m_ActiveTransactions.end())
        {
            MyRequestAsset::Ptr pVal(new MyRequestAsset);
            pVal->m_TxID = txID;
            pVal->m_SubTxID = subTxID;
            pVal->m_Msg.m_Owner = Asset::s_InvalidOwnerID;
            pVal->m_Msg.m_AssetID = assetId;

            if (PostReqUnique(*pVal))
                LOG_INFO() << txID << "[" << subTxID << "]" << " Get proof for asset with id: " << assetId;
        }
    }

    // Implementation of the INegotiatorGateway::get_kernel
    // @param txID : TxID - transaction id
    // @param kernelID : Merkle::Hash& - kernel id
    // @param subTxID : SubTxID - in case of the complex transaction, there could be sub transactions
    void Wallet::get_kernel(const TxID& txID, const Merkle::Hash& kernelID, SubTxID subTxID)
    {
        if (auto it = m_ActiveTransactions.find(txID); it != m_ActiveTransactions.end())
        {
            MyRequestKernel2::Ptr pVal(new MyRequestKernel2);
            pVal->m_TxID = txID;
            pVal->m_SubTxID = subTxID;
            auto& msg = pVal->m_Msg; // alias
            msg.m_Fetch = true;
            msg.m_ID = kernelID;

            if (PostReqUnique(*pVal))
            {
                LOG_INFO() << txID << "[" << subTxID << "]" << " Get details for kernel: " << msg.m_ID;
            }
        }
    }

    // Implementation of the INegotiatorGateway::get_tip
    bool Wallet::get_tip(Block::SystemState::Full& state) const
    {
        return m_WalletDB->get_History().get_Tip(state);
    }

    // Implementation of the INegotiatorGateway::send_tx_params
    void Wallet::send_tx_params(const WalletID& peerID, const SetTxParameter& msg)
    {
        for (auto& endpoint : m_MessageEndpoints)
        {
            endpoint->Send(peerID, msg);
        }
    }

    // Implementation of the INegotiatorGateway::get_shielded_list
    void Wallet::get_shielded_list(const TxID& txId, TxoID startIndex, uint32_t count, ShieldedListCallback&& callback)
    {
        MyRequestShieldedList::Ptr pVal(new MyRequestShieldedList);
        pVal->m_callback = callback;
        pVal->m_TxID = txId;

        pVal->m_Msg.m_Id0 = startIndex;
        pVal->m_Msg.m_Count = count;

        if (PostReqUnique(*pVal))
        {
            LOG_INFO() << txId << " Get shielded list, start_index = " << startIndex << ", count = " << count;
        }
    }

    void Wallet::get_proof_shielded_output(const TxID& txId, ECC::Point serialPublic, ProofShildedOutputCallback&& callback)
    {
        MyRequestProofShieldedOutp::Ptr pVal(new MyRequestProofShieldedOutp);
        pVal->m_callback = callback;
        pVal->m_TxID = txId;

        pVal->m_Msg.m_SerialPub = serialPublic;

        if (PostReqUnique(*pVal))
        {
            LOG_INFO() << txId << " Get proof of shielded output.";
        }
    }

    // Implementation of the INegotiatorGateway::UpdateOnNextTip
    void Wallet::UpdateOnNextTip(const TxID& txID)
    {
        auto it = m_ActiveTransactions.find(txID);
        if (it != m_ActiveTransactions.end())
        {
            UpdateOnNextTip(it->second);
        }
    }

    void Wallet::OnWalletMessage(const WalletID& myID, const SetTxParameter& msg)
    {
        auto t = GetTransaction(myID, msg);
        if (!t)
        {
            return;
        }

        if (ApplyTransactionParameters(t, msg.m_Parameters, false))
        {
            UpdateTransaction(msg.m_TxID);
        }
    }

    void Wallet::OnRequestComplete(MyRequestTransaction& r)
    {
        LOG_DEBUG() << r.m_TxID << "[" << r.m_SubTxID << "]" << " register status " << static_cast<uint32_t>(r.m_Res.m_Value);

        auto it = m_ActiveTransactions.find(r.m_TxID);
        if (it != m_ActiveTransactions.end())
        {
            it->second->SetParameter(TxParameterID::TransactionRegistered, r.m_Res.m_Value, r.m_SubTxID);
            UpdateTransaction(r.m_TxID);
        }
    }

    bool Wallet::CanCancelTransaction(const TxID& txId) const
    {
        if (auto it = m_ActiveTransactions.find(txId); it != m_ActiveTransactions.end())
        {
            return it->second->CanCancel();
        }
        return false;
    }

    void Wallet::CancelTransaction(const TxID& txId)
    {
        LOG_INFO() << txId << " Canceling tx";

        if (auto it = m_ActiveTransactions.find(txId); it != m_ActiveTransactions.end())
        {
            it->second->Cancel();
        }
        else
        {
            LOG_WARNING() << "Transaction already inactive";
        }
    }

    void Wallet::DeleteTransaction(const TxID& txId)
    {
        LOG_INFO() << "deleting tx " << txId;
        if (auto it = m_ActiveTransactions.find(txId); it == m_ActiveTransactions.end())
        {
            m_WalletDB->deleteTx(txId);
        }
        else
        {
            LOG_WARNING() << "Cannot delete running transaction";
        }
    }

    void Wallet::UpdateTransaction(const TxID& txID)
    {
        auto it = m_ActiveTransactions.find(txID);
        if (it != m_ActiveTransactions.end())
        {
            auto tx = it->second;
            bool bSynced = !SyncRemains() && IsNodeInSync();

            if (bSynced)
            {
                AsyncContextHolder holder(*this);
                tx->Update();
            }
            else
            {
                UpdateOnSynced(tx);
            }
        }
        else
        {
            LOG_DEBUG() << txID << " Unexpected event";
        }
    }

    void Wallet::UpdateOnSynced(BaseTransaction::Ptr tx)
    {
        m_TransactionsToUpdate.insert(tx);
    }

    void Wallet::UpdateOnNextTip(BaseTransaction::Ptr tx)
    {
        m_NextTipTransactionToUpdate.insert(tx);
    }

    void Wallet::OnRequestComplete(MyRequestUtxo& r)
    {
        if (r.m_Res.m_Proofs.empty())
            return; // Right now nothing is concluded from empty proofs

        const auto& proof = r.m_Res.m_Proofs.front(); // Currently - no handling for multiple coins for the same commitment.
        // we don't know the real height, but it'll be used for logging only. For standard outputs maturity and height are the same
        ProcessEventUtxo(r.m_CoinID, proof.m_State.m_Maturity, proof.m_State.m_Maturity, true);
    }

    void Wallet::OnRequestComplete(MyRequestKernel& r)
    {
        auto it = m_ActiveTransactions.find(r.m_TxID);
        if (m_ActiveTransactions.end() == it)
        {
            return;
        }
        auto tx = it->second;
        if (!r.m_Res.m_Proof.empty())
        {
            m_WalletDB->get_History().AddStates(&r.m_Res.m_Proof.m_State, 1); // why not?

            if (tx->SetParameter(TxParameterID::KernelProofHeight, r.m_Res.m_Proof.m_State.m_Height, r.m_SubTxID))
            {
                AsyncContextHolder holder(*this);
                tx->Update();
            }
        }
        else
        {
            Block::SystemState::Full sTip;
            get_tip(sTip);
            tx->SetParameter(TxParameterID::KernelUnconfirmedHeight, sTip.m_Height, r.m_SubTxID);
            UpdateOnNextTip(tx);
        }
    }

    void Wallet::OnRequestComplete(MyRequestAsset& req)
    {
        const auto it = m_ActiveTransactions.find(req.m_TxID);
        if (m_ActiveTransactions.end() == it)
        {
            return;
        }

        Block::SystemState::Full sTip;
        get_tip(sTip);
        auto tx = it->second;

        if (!req.m_Res.m_Proof.empty())
        {
            const auto& info = req.m_Res.m_Info;
            m_WalletDB->saveAsset(info, m_WalletDB->getCurrentHeight());

            if (tx->SetParameter(TxParameterID::AssetConfirmedHeight, info.m_LockHeight, req.m_SubTxID) &&
                tx->SetParameter(TxParameterID::AssetFullInfo, info, req.m_SubTxID) &&
                tx->SetParameter(TxParameterID::AssetUnconfirmedHeight, Height(0), req.m_SubTxID))
            {
                LOG_INFO() << req.m_TxID << "[" << req.m_SubTxID << "]" << " Received proof for Asset with ID " << info.m_ID;
                LOG_INFO() << req.m_TxID << "[" << req.m_SubTxID << "]" << " Asset ID: "           << info.m_ID;
                LOG_INFO() << req.m_TxID << "[" << req.m_SubTxID << "]" << " Owner ID: "           << info.m_Owner;
                LOG_INFO() << req.m_TxID << "[" << req.m_SubTxID << "]" << " Issued amount: "      << PrintableAmount(AmountBig::get_Lo(info.m_Value), false, kAmountASSET, kAmountAGROTH);
                LOG_INFO() << req.m_TxID << "[" << req.m_SubTxID << "]" << " Lock Height: "        << info.m_LockHeight;
                LOG_INFO() << req.m_TxID << "[" << req.m_SubTxID << "]" << " Metadata size: "      << info.m_Metadata.m_Value.size() << " bytes";

                const WalletAssetMeta meta(info);
                meta.LogInfo();

                if (tx->GetType() == TxType::AssetReg)
                {
                    m_WalletDB->markAssetOwned(info.m_ID);
                }

                if(const auto wasset = m_WalletDB->findAsset(info.m_ID))
                {
                    if(wasset->m_isOwned)
                    {
                        LOG_INFO() << req.m_TxID << "[" << req.m_SubTxID << "]" << " You own this asset";
                    }
                }

                AsyncContextHolder holder(*this);
                tx->Update();
            }
            else
            {
                // should never happen
                assert(!"failed to set AssetID");
                return;
            }
        }
        else
        {
            const auto& assetId = req.m_Msg.m_AssetID;
            if (assetId != Asset::s_InvalidID)
            {
                m_WalletDB->dropAsset(assetId);
            }
            else
            {
                const auto& assetOwner = req.m_Msg.m_Owner;
                if (assetOwner != Asset::s_InvalidOwnerID)
                {
                    m_WalletDB->dropAsset(assetOwner);
                }
            }

            tx->SetParameter(TxParameterID::AssetConfirmedHeight, Height(0), req.m_SubTxID);
            tx->SetParameter(TxParameterID::AssetFullInfo, Asset::Full(), req.m_SubTxID);
            tx->SetParameter(TxParameterID::AssetUnconfirmedHeight, sTip.m_Height, req.m_SubTxID);
            UpdateOnNextTip(tx);
        }
    }

    void Wallet::OnRequestComplete(MyRequestKernel2& r)
    {
        auto it = m_ActiveTransactions.find(r.m_TxID);
        if (m_ActiveTransactions.end() == it)
        {
            return;
        }
        auto tx = it->second;

        if (r.m_Res.m_Kernel)
        {
            tx->SetParameter(TxParameterID::Kernel, r.m_Res.m_Kernel, r.m_SubTxID);
            tx->SetParameter(TxParameterID::KernelProofHeight, r.m_Res.m_Height, r.m_SubTxID);
        }
        else
        {
            Block::SystemState::Full sTip;
            get_tip(sTip);
            tx->SetParameter(TxParameterID::KernelUnconfirmedHeight, sTip.m_Height, r.m_SubTxID);
        }
    }

    void Wallet::OnRequestComplete(MyRequestShieldedList& r)
    {
        r.m_callback(r.m_Msg.m_Id0, r.m_Msg.m_Count, r.m_Res);
    }

    void Wallet::OnRequestComplete(MyRequestProofShieldedInp& r)
    {
        // TODO(alex.starun): implement this
    }

    void Wallet::OnRequestComplete(MyRequestProofShieldedOutp& r)
    {
        if (!r.m_Res.m_Proof.empty())
        {
            r.m_callback(r.m_Res);
        }
    }

    void Wallet::OnRequestComplete(MyRequestBbsMsg& r)
    {
        assert(false);
    }

    void Wallet::OnRequestComplete(MyRequestStateSummary& r)
    {
        // TODO: save full response?
        storage::setVar(*m_WalletDB, kStateSummaryShieldedOutsDBPath, r.m_Res.m_ShieldedOuts);
    }

    void Wallet::RequestEvents()
    {
        if (!m_OwnedNodesOnline)
            return;

        Block::SystemState::Full sTip;
        m_WalletDB->get_History().get_Tip(sTip);

        Height h = GetEventsHeightNext();
        assert(h <= sTip.m_Height + 1);
        if (h > sTip.m_Height)
            return;

        if (!m_PendingEvents.empty())
        {
            if (m_PendingEvents.begin()->m_Msg.m_HeightMin == h)
                return; // already pending
            DeleteReq(*m_PendingEvents.begin());
        }

        MyRequestEvents::Ptr pReq(new MyRequestEvents);
        pReq->m_Msg.m_HeightMin = h;
        PostReqUnique(*pReq);
    }

    void Wallet::AbortEvents()
    {
        if (!m_PendingEvents.empty())
            DeleteReq(*m_PendingEvents.begin());
    }

    void Wallet::OnRequestComplete(MyRequestEvents& r)
    {
        struct MyParser
            :public proto::Event::IGroupParser
        {
            Wallet& m_This;
            MyParser(Wallet& x) :m_This(x) {}

            virtual void OnEvent(proto::Event::Base& evt_) override
            {
                switch (evt_.get_Type())
                {
                    case proto::Event::Type::Shielded:
                    {
                        proto::Event::Shielded& shieldedEvt = Cast::Up<proto::Event::Shielded>(evt_);
                        m_This.ProcessEventShieldedUtxo(shieldedEvt, m_Height);
                        return;
                    }
                    case proto::Event::Type::Utxo:
                    {
                        proto::Event::Utxo& evt = Cast::Up<proto::Event::Utxo>(evt_);

                        // filter-out false positives

                        if (!m_This.m_WalletDB->IsRecoveredMatch(evt.m_Cid, evt.m_Commitment))
                            return;

                        bool bAdd = 0 != (proto::Event::Flags::Add & evt.m_Flags);
                        m_This.ProcessEventUtxo(evt.m_Cid, m_Height, evt.m_Maturity, bAdd);
                        return;
                    }
                    default:
                        break;
                }
            }
        } p(*this);
        
        uint32_t nCount = p.Proceed(r.m_Res.m_Events);

        if (nCount < proto::Event::s_Max)
        {
            Block::SystemState::Full sTip;
            m_WalletDB->get_History().get_Tip(sTip);

            SetEventsHeight(sTip.m_Height);
        }
        else
        {
            SetEventsHeight(p.m_Height);
            RequestEvents(); // maybe more events pending
        }
    }

    void Wallet::SetEventsHeight(Height h)
    {
        uintBigFor<Height>::Type var;
        var = h + 1; // we're actually saving the next
        storage::setVar(*m_WalletDB, s_szNextEvt, var);
    }

    Height Wallet::GetEventsHeightNext()
    {
        uintBigFor<Height>::Type var;
        if (!storage::getVar(*m_WalletDB, s_szNextEvt, var))
            return 0;

        Height h;
        var.Export(h);
        return h;
    }

    void Wallet::ProcessEventUtxo(const CoinID& cid, Height h, Height hMaturity, bool bAdd)
    {
        Coin c;
        c.m_ID = cid;

        bool bExists = m_WalletDB->findCoin(c);
        c.m_maturity = hMaturity;

        LOG_INFO() << "CoinID: " << c.m_ID << " Maturity=" << hMaturity << (bAdd ? " Confirmed" : " Spent") << ", Height=" << h;

        if (bAdd)
        {
            std::setmin(c.m_confirmHeight, h); // in case of std utxo proofs - the event height may be bigger than actual utxo height

            // Check if this Coin participates in any active transaction
            // if it does and mark it as outgoing (bug: ux_504)
            for (const auto& [txid, txptr] : m_ActiveTransactions)
            {
                std::vector<Coin::ID> icoins;
                txptr->GetParameter(TxParameterID::InputCoins, icoins);
                if (std::find(icoins.begin(), icoins.end(), c.m_ID) != icoins.end())
                {
                    c.m_status = Coin::Status::Outgoing;
                    c.m_spentTxId = txid;
                    LOG_INFO() << "CoinID: " << c.m_ID << " marked as Outgoing";
                }
            }
        }
        else
        {
            if (!bExists)
                return; // should alert!

            std::setmin(c.m_spentHeight, h); // reported spend height may be bigger than it actuall was (in case of macroblocks)
        }

        m_WalletDB->saveCoin(c);
    }

    void Wallet::ProcessEventShieldedUtxo(const proto::Event::Shielded& shieldedEvt, Height h)
    {
        auto shieldedCoin = m_WalletDB->getShieldedCoin(shieldedEvt.m_kSerG);
        if (!shieldedCoin)
        {
            shieldedCoin = ShieldedCoin{};
        }

        shieldedCoin->m_skSerialG = shieldedEvt.m_kSerG;
        shieldedCoin->m_skOutputG = shieldedEvt.m_kOutG;
        shieldedCoin->m_sender = shieldedEvt.m_Sender;
        shieldedCoin->m_message = shieldedEvt.m_Message;
        shieldedCoin->m_ID = shieldedEvt.m_ID;
        shieldedCoin->m_isCreatedByViewer = 0 != (proto::Event::Flags::CreatedByViewer & shieldedEvt.m_Flags);
        shieldedCoin->m_assetID = shieldedEvt.m_AssetID;
        shieldedCoin->m_value = shieldedEvt.m_Value;

        bool isAdd = 0 != (proto::Event::Flags::Add & shieldedEvt.m_Flags);
        if (isAdd)
        {
            shieldedCoin->m_confirmHeight = std::min(shieldedCoin->m_confirmHeight, h);
        }
        else
        {
            shieldedCoin->m_spentHeight = std::min(shieldedCoin->m_spentHeight, h);
        }

        m_WalletDB->saveShieldedCoin(*shieldedCoin);

        LOG_INFO() << "Shielded output, ID: " << shieldedEvt.m_ID << (isAdd ? " Confirmed" : " Spent") << ", Height=" << h;
    }

    void Wallet::OnRolledBack()
    {
        Block::SystemState::Full sTip;
        m_WalletDB->get_History().get_Tip(sTip);

        Block::SystemState::ID id;
        sTip.get_ID(id);
        LOG_INFO() << "Rolled back to " << id;

        m_WalletDB->get_History().DeleteFrom(sTip.m_Height + 1);
        m_WalletDB->rollbackConfirmedUtxo(sTip.m_Height);
<<<<<<< HEAD
        m_WalletDB->rollbackConfirmedShieldedUtxo(sTip.m_Height);
=======
        m_WalletDB->rollbackAssets(sTip.m_Height);
>>>>>>> 67f145e6

        // Rollback active transaction
        for (auto it = m_ActiveTransactions.begin(); m_ActiveTransactions.end() != it; it++)
        {
            const auto& pTx = it->second;
            if (pTx->Rollback(sTip.m_Height))
            {
                UpdateOnSynced(pTx);
            }
        }

        // Rollback inactive (completed or active) transactions if applicable
        auto txs = m_WalletDB->getTxHistory(TxType::ALL); // get list of ALL transactions
        for (auto& tx : txs)
        {
            // For all transactions that are not currently in the 'active' tx list
            if (m_ActiveTransactions.find(tx.m_txId) == m_ActiveTransactions.end())
            {
                // Reconstruct tx with reset parameters and add it to the active list
                auto pTx = ConstructTransaction(tx.m_txId, tx.m_txType);
                if (pTx->Rollback(sTip.m_Height))
                {
                    m_ActiveTransactions.emplace(tx.m_txId, pTx);
                    UpdateOnSynced(pTx);
                }
            }
        }

        Height h = GetEventsHeightNext();
        if (h > sTip.m_Height + 1)
        {
            SetEventsHeight(sTip.m_Height);
        }
    }

    void Wallet::OnNewTip()
    {
        m_WalletDB->ShrinkHistory();

        Block::SystemState::Full sTip;
        get_tip(sTip);
        if (!sTip.m_Height)
            return; //?!

        Block::SystemState::ID id;
        sTip.get_ID(id);
        LOG_INFO() << "Sync up to " << id;

        RequestEvents();
        RequestStateSummary();

        for (auto& tx : m_NextTipTransactionToUpdate)
        {
            UpdateOnSynced(tx);
        }
        m_NextTipTransactionToUpdate.clear();

        CheckSyncDone();

        ProcessStoredMessages();
    }

    void Wallet::OnTipUnchanged()
    {
        LOG_INFO() << "Tip has not been changed";

        CheckSyncDone();

        ProcessStoredMessages();
    }

    void Wallet::getUtxoProof(const Coin& coin)
    {
        MyRequestUtxo::Ptr pReq(new MyRequestUtxo);
        pReq->m_CoinID = coin.m_ID;

        if (!m_WalletDB->get_CommitmentSafe(pReq->m_Msg.m_Utxo, coin.m_ID))
        {
            LOG_WARNING() << "You cannot get utxo commitment without private key";
            return;
        }

        LOG_DEBUG() << "Get utxo proof: " << pReq->m_Msg.m_Utxo;

        PostReqUnique(*pReq);
    }

    uint32_t Wallet::SyncRemains() const
    {
        size_t val =
#define THE_MACRO(type) m_Pending##type.size() +
            REQUEST_TYPES_Sync(THE_MACRO)
#undef THE_MACRO
            0;

        return static_cast<uint32_t>(val);
    }

    void Wallet::CheckSyncDone()
    {
        report_sync_progress();

        if (SyncRemains())
            return;

        m_LastSyncTotal = 0;

        saveKnownState();
    }

    void Wallet::saveKnownState()
    {
        Block::SystemState::Full sTip;
        get_tip(sTip);

        Block::SystemState::ID id;
        if (sTip.m_Height)
            sTip.get_ID(id);
        else
            ZeroObject(id);

        Block::SystemState::ID currentID;
        m_WalletDB->getSystemStateID(currentID);

        m_WalletDB->setSystemStateID(id);
        LOG_INFO() << "Current state is " << id;
        notifySyncProgress();

        if (!IsValidTimeStamp(sTip.m_TimeStamp))
        {
            // we are not ready to process transactions
            return;
        }
        std::unordered_set<BaseTransaction::Ptr> txSet;
        txSet.swap(m_TransactionsToUpdate);

        if (!txSet.empty())
        {
            AsyncContextHolder async(*this);
            for (auto it = txSet.begin(); txSet.end() != it; it++)
            {
                BaseTransaction::Ptr pTx = *it;
                if (m_ActiveTransactions.find(pTx->GetTxID()) != m_ActiveTransactions.end())
                    pTx->Update();
            }
        }
    }

    void Wallet::notifySyncProgress()
    {
        uint32_t n = SyncRemains();
        for (const auto sub : m_subscribers)
        {
            sub->onSyncProgress(m_LastSyncTotal - n, m_LastSyncTotal);
        }
    }

    void Wallet::report_sync_progress()
    {
        if (!m_LastSyncTotal)
            return;

        uint32_t nDone = m_LastSyncTotal - SyncRemains();
        assert(nDone <= m_LastSyncTotal);
        int p = static_cast<int>((nDone * 100) / m_LastSyncTotal);
        LOG_INFO() << "Synchronizing with node: " << p << "% (" << nDone << "/" << m_LastSyncTotal << ")";

        notifySyncProgress();
    }

    void Wallet::SendTransactionToNode(const TxID& txId, Transaction::Ptr data, SubTxID subTxID)
    {
        LOG_DEBUG() << txId << "[" << subTxID << "]" << " sending tx for registration";

#ifndef NDEBUG
        TxBase::Context::Params pars;
        TxBase::Context ctx(pars);
        ctx.m_Height.m_Min = m_WalletDB->getCurrentHeight();
        assert(data->IsValid(ctx));
#endif // NDEBUG

        MyRequestTransaction::Ptr pReq(new MyRequestTransaction);
        pReq->m_TxID = txId;
        pReq->m_SubTxID = subTxID;
        pReq->m_Msg.m_Transaction = std::move(data);

        PostReqUnique(*pReq);
    }

    void Wallet::register_tx(const TxID& txId, Transaction::Ptr data, SubTxID subTxID)
    {
        SendTransactionToNode(txId, data, subTxID);
    }

    void Wallet::Subscribe(IWalletObserver* observer)
    {
        assert(std::find(m_subscribers.begin(), m_subscribers.end(), observer) == m_subscribers.end());

        m_subscribers.push_back(observer);

        m_WalletDB->Subscribe(observer);
    }

    void Wallet::Unsubscribe(IWalletObserver* observer)
    {
        auto it = std::find(m_subscribers.begin(), m_subscribers.end(), observer);

        assert(it != m_subscribers.end());

        m_subscribers.erase(it);

        m_WalletDB->Unsubscribe(observer);
    }

    BaseTransaction::Ptr Wallet::GetTransaction(const WalletID& myID, const SetTxParameter& msg)
    {
        auto it = m_ActiveTransactions.find(msg.m_TxID);
        if (it != m_ActiveTransactions.end())
        {
            if (it->second->GetType() != msg.m_Type)
            {
                LOG_WARNING() << msg.m_TxID << " Parameters for invalid tx type";
            }
            if (WalletID peerID; it->second->GetParameter(TxParameterID::PeerID, peerID) && peerID != msg.m_From)
            {
                // if we already have PeerID, we should ignore messages from others
                return BaseTransaction::Ptr();
            }
            else
            {
                it->second->SetParameter(TxParameterID::PeerID, msg.m_From, false);
            }
            return it->second;
        }

        TxType type = TxType::Simple;
        if (storage::getTxParameter(*m_WalletDB, msg.m_TxID, TxParameterID::TransactionType, type))
        {
            // we return only active transactions
            return BaseTransaction::Ptr();
        }

        if (msg.m_Type == TxType::AtomicSwap)
        {
            // we don't create swap from SBBS message
            return BaseTransaction::Ptr();
        }

        bool isSender = false;
        if (!msg.GetParameter(TxParameterID::IsSender, isSender) || isSender == true)
        {
            return BaseTransaction::Ptr();
        }

        auto t = ConstructTransactionFromParameters(msg);
        if (t)
        {
            t->SetParameter(TxParameterID::TransactionType, msg.m_Type, false);
            t->SetParameter(TxParameterID::CreateTime, getTimestamp(), false);
            t->SetParameter(TxParameterID::MyID, myID, false);
            t->SetParameter(TxParameterID::PeerID, msg.m_From, false);
            t->SetParameter(TxParameterID::IsInitiator, false, false);
            t->SetParameter(TxParameterID::Status, TxStatus::Pending, true);

            auto address = m_WalletDB->getAddress(myID);
            if (address.is_initialized())
            {
                ByteBuffer message(address->m_label.begin(), address->m_label.end());
                t->SetParameter(TxParameterID::Message, message);
            }

            MakeTransactionActive(t);
        }
        return t;
    }

    BaseTransaction::Ptr Wallet::ConstructTransaction(const TxID& id, TxType type)
    {
        auto it = m_TxCreators.find(type);
        if (it == m_TxCreators.end())
        {
            LOG_WARNING() << id << " Unsupported type of transaction: " << static_cast<int>(type);
            return wallet::BaseTransaction::Ptr();
        }

        return it->second->Create(*this, m_WalletDB, id);
    }

    BaseTransaction::Ptr Wallet::ConstructTransactionFromParameters(const SetTxParameter& msg)
    {
        auto it = m_TxCreators.find(msg.m_Type);
        if (it == m_TxCreators.end())
        {
            LOG_WARNING() << msg.m_TxID << " Unsupported type of transaction: " << static_cast<int>(msg.m_Type);
            return wallet::BaseTransaction::Ptr();
        }

        return it->second->Create(*this, m_WalletDB, msg.m_TxID);
    }

    BaseTransaction::Ptr Wallet::ConstructTransactionFromParameters(const TxParameters& parameters)
    {
        auto type = parameters.GetParameter<TxType>(TxParameterID::TransactionType);
        if (!type)
        {
            return BaseTransaction::Ptr();
        }

        auto it = m_TxCreators.find(*type);
        if (it == m_TxCreators.end())
        {
            LOG_ERROR() << *parameters.GetTxID() << " Unsupported type of transaction: " << static_cast<int>(*type);
            return BaseTransaction::Ptr();
        }

        auto completedParameters = it->second->CheckAndCompleteParameters(parameters);

        if (auto peerID = parameters.GetParameter(TxParameterID::PeerSecureWalletID); peerID)
        {
            auto myID = parameters.GetParameter<WalletID>(TxParameterID::MyID);
            if (myID)
            {
                auto address = m_WalletDB->getAddress(*myID);
                if (address)
                {
                    completedParameters.SetParameter(TxParameterID::MySecureWalletID, address->m_Identity);
                }
            }
        }

        auto newTx = it->second->Create(*this, m_WalletDB, *parameters.GetTxID());
        ApplyTransactionParameters(newTx, completedParameters.Pack(), true);
        return newTx;
    }

    void Wallet::MakeTransactionActive(BaseTransaction::Ptr tx)
    {
        m_ActiveTransactions.emplace(tx->GetTxID(), tx);
    }

    void Wallet::ProcessStoredMessages()
    {
        if (m_MessageEndpoints.empty() || m_StoredMessagesProcessed)
        {
            return;
        }
        auto messages = m_WalletDB->getWalletMessages();
        for (auto& message : messages)
        {
            for (auto& endpoint : m_MessageEndpoints)
            {
                endpoint->SendRawMessage(message.m_PeerID, message.m_Message);
            }
            m_WalletDB->deleteWalletMessage(message.m_ID);
        }
        m_StoredMessagesProcessed = true;
    }

    bool Wallet::IsNodeInSync() const
    {
        if (m_NodeEndpoint)
        {
            Block::SystemState::Full sTip;
            get_tip(sTip);
            return IsValidTimeStamp(sTip.m_TimeStamp);
        }
        return true; // to allow made air-gapped transactions
    }

    void Wallet::RequestStateSummary()
    {
        MyRequestStateSummary::Ptr pReq(new MyRequestStateSummary);
        PostReqUnique(*pReq);
    }
}<|MERGE_RESOLUTION|>--- conflicted
+++ resolved
@@ -933,11 +933,8 @@
 
         m_WalletDB->get_History().DeleteFrom(sTip.m_Height + 1);
         m_WalletDB->rollbackConfirmedUtxo(sTip.m_Height);
-<<<<<<< HEAD
         m_WalletDB->rollbackConfirmedShieldedUtxo(sTip.m_Height);
-=======
         m_WalletDB->rollbackAssets(sTip.m_Height);
->>>>>>> 67f145e6
 
         // Rollback active transaction
         for (auto it = m_ActiveTransactions.begin(); m_ActiveTransactions.end() != it; it++)
