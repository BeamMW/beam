--- conflicted
+++ resolved
@@ -47,24 +47,13 @@
 
 namespace beam
 {
-<<<<<<< HEAD
-    struct ConnectionToServer 
-=======
     class IWalletApiServer
->>>>>>> fa53f142
     {
     public:
         virtual void closeConnection(uint64_t id) = 0;
     };
 
-<<<<<<< HEAD
-        virtual void on_bad_peer(uint64_t from) = 0;
-    };
-
-    class WalletApiServer : public ConnectionToServer
-=======
     class WalletApiServer : public IWalletApiServer
->>>>>>> fa53f142
     {
     public:
         WalletApiServer(IWalletDB::Ptr walletDB, Wallet& wallet, WalletNetworkViaBbs& wnet, io::Reactor& reactor, io::Address listenTo, bool useHttp)
@@ -124,7 +113,7 @@
             {
                 for (auto id : _pendingToClose)
                 {
-                    _connections.erase(id);
+                    _connections.erase(id);
                 }
 
                 _pendingToClose.clear();
@@ -213,11 +202,7 @@
             {
                 LOG_DEBUG() << "onInvalidJsonRpc: " << msg;
 
-<<<<<<< HEAD
-                serialize_json_msg(_lineProtocol, msg);
-=======
                 serializeMsg(msg);
->>>>>>> fa53f142
             }
 
             void onMessage(int id, const CreateAddress& data) override 
@@ -238,37 +223,15 @@
             {
                 LOG_DEBUG() << "ValidateAddress( address = " << std::to_string(data.address) << ")";
 
-<<<<<<< HEAD
-                _walletDB->getAddress(data.address);
-
-                doResponse(id, ValidateAddress::Response{ data.address.IsValid(), _walletDB->getAddress(data.address) ? true : false });
-=======
                 auto addr = _walletDB->getAddress(data.address);
                 bool isMine = addr ? addr->m_OwnID != 0 : false;
                 doResponse(id, ValidateAddress::Response{ data.address.IsValid() && (isMine ? addr->isExpired() : true), isMine});
->>>>>>> fa53f142
             }
 
             void onMessage(int id, const Send& data) override
             {
                 LOG_DEBUG() << "Send(id = " << id << " amount = " << data.value << " fee = " << data.fee <<  " address = " << std::to_string(data.address) << ")";
 
-<<<<<<< HEAD
-                WalletAddress senderAddress = wallet::createAddress(_walletDB);
-                _walletDB->saveAddress(senderAddress);
-
-                _wnet.AddOwnAddress(senderAddress);
-
-                ByteBuffer message(data.comment.begin(), data.comment.end());
-
-                auto txId = _wallet.transfer_money(senderAddress.m_walletID, data.address, data.value, data.fee, true, 120, std::move(message));
-
-                if (txId)
-                {
-                    doResponse(id, Send::Response{ *txId });
-                }
-                else
-=======
                 try
                 {
                     WalletID from(Zero);
@@ -308,7 +271,6 @@
                     doResponse(id, Send::Response{ txId });
                 }
                 catch(...)
->>>>>>> fa53f142
                 {
                     doError(id, INTERNAL_JSON_RPC_ERROR, "Transaction could not be created. Please look at logs.");
                 }
@@ -357,20 +319,8 @@
                     _walletDB->saveAddress(senderAddress);
                     _wnet.AddOwnAddress(senderAddress);
 
-<<<<<<< HEAD
-                WalletAddress senderAddress = wallet::createAddress(_walletDB);
-                _walletDB->saveAddress(senderAddress);
-                _wnet.AddOwnAddress(senderAddress);
-
-                auto txId = _wallet.split_coins(senderAddress.m_walletID, data.coins, data.fee);
-
-                if (txId)
-                {
-                    doResponse(id, Send::Response{ *txId });
-=======
                     auto txId = _wallet.split_coins(senderAddress.m_walletID, data.coins, data.fee);
                     doResponse(id, Send::Response{ txId });
->>>>>>> fa53f142
                 }
                 catch(...)
                 {
@@ -438,19 +388,12 @@
                     response.difficulty = state.m_PoW.m_Difficulty.ToFloat();
                 }
 
-<<<<<<< HEAD
-                response.available = _walletDB->getAvailable();
-                response.receiving = _walletDB->getTotal(Coin::Incoming);
-                response.sending = _walletDB->getTotal(Coin::Outgoing);
-                response.maturing = _walletDB->getTotal(Coin::Maturing);
-=======
 				wallet::Totals totals(*_walletDB);
 
                 response.available = totals.Avail;
                 response.receiving = totals.Incoming;
                 response.sending = totals.Outgoing;
                 response.maturing = totals.Maturing;
->>>>>>> fa53f142
 
                 response.locked = 0; // same as Outgoing?
 
@@ -713,11 +656,8 @@
         IWalletDB::Ptr _walletDB;
         Wallet& _wallet;
         WalletNetworkViaBbs& _wnet;
-<<<<<<< HEAD
-=======
         io::MultipleTimers _timers;
         std::vector<uint64_t> _pendingToClose;
->>>>>>> fa53f142
     };
 }
 
@@ -736,10 +676,7 @@
             uint16_t port;
             std::string walletPath;
             std::string nodeURI;
-<<<<<<< HEAD
-=======
             bool useHttp;
->>>>>>> fa53f142
         } options;
 
         io::Address node_addr;
@@ -754,10 +691,7 @@
                 (cli::NODE_ADDR_FULL, po::value<std::string>(&options.nodeURI), "address of node")
                 (cli::WALLET_STORAGE, po::value<std::string>(&options.walletPath)->default_value("wallet.db"), "path to wallet file")
                 (cli::PASS, po::value<std::string>(), "password for the wallet")
-<<<<<<< HEAD
-=======
                 (cli::API_USE_HTTP, po::value<bool>(&options.useHttp)->default_value(false), "use JSON RPC over HTTP")
->>>>>>> fa53f142
             ;
 
             po::variables_map vm;
@@ -772,11 +706,6 @@
                 return 0;
             }
 
-<<<<<<< HEAD
-            vm.notify();
-
-            Rules::get().UpdateChecksum();
-=======
             {
                 std::ifstream cfg("wallet-api.cfg");
 
@@ -790,7 +719,6 @@
 
             Rules::get().UpdateChecksum();
             LOG_INFO() << "Beam Wallet API " << PROJECT_VERSION << " (" << BRANCH_NAME << ")";
->>>>>>> fa53f142
             LOG_INFO() << "Rules signature: " << Rules::get().Checksum;
 
             if (vm.count(cli::NODE_ADDR) == 0)
@@ -849,11 +777,7 @@
 
         wallet.set_Network(nnet, wnet);
 
-<<<<<<< HEAD
-        WalletApiServer server(walletDB, wallet, wnet, *reactor, listenTo);
-=======
         WalletApiServer server(walletDB, wallet, wnet, *reactor, listenTo, options.useHttp);
->>>>>>> fa53f142
 
         io::Reactor::get_Current().run();
 
