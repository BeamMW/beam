<?xml version="1.0" encoding="utf-8"?>
<!DOCTYPE TS>
<TS version="2.1" language="ru" sourcelanguage="en">
<context>
    <name></name>
    <message id="general-beam">
        <source>BEAM</source>
        <translation>BEAM</translation>
    </message>
    <message id="general-groth">
        <source>GROTH</source>
        <translation type="unfinished">GROTH</translation>
    </message>
    <message id="general-comment">
        <source>Comment</source>
        <translation>Комментарий</translation>
    </message>
    <message id="general-contact">
        <source>Contact</source>
        <translation>Контакт</translation>
    </message>
    <message id="general-category">
        <source>Category</source>
        <translation>Категория</translation>
    </message>
    <message id="general-actions">
        <source>Actions</source>
        <translation>Действия</translation>
    </message>
    <message id="general-address">
        <source>Address</source>
        <translation>Адрес</translation>
    </message>
    <message id="general-exp-date">
        <source>Expiration date</source>
        <translation>Действителен до</translation>
    </message>
    <message id="general-created">
        <source>Created</source>
        <translation>Создан</translation>
    </message>
    <message id="general-send">
        <source>Send</source>
        <translation>Отправить</translation>
    </message>
    <message id="general-amount">
        <source>Amount</source>
        <translation>Сумма</translation>
    </message>
    <message id="general-status">
        <source>Status</source>
        <translation>Статус</translation>
    </message>
    <message id="general-cancel">
        <source>Cancel</source>
        <extracomment>Edit addres dialog, cancel button</extracomment>
        <translation>Отмена</translation>
    </message>
    <message id="general-delete">
        <source>Delete</source>
        <translation>Удалить</translation>
    </message>
    <message id="general-receiving">
        <source>receiving</source>
        <translation>получение</translation>
    </message>
    <message id="general-sending">
        <source>sending</source>
        <translation>отправление</translation>
    </message>
    <message id="general-rescan">
        <source>Rescan</source>
        <translation>Сканировать</translation>
    </message>
    <message id="general-change-pwd">
        <source>Change wallet password</source>
        <translation>Сменить пароль кошелька</translation>
    </message>
    <message id="general-pwd-empty-error">
        <source>Please, enter password</source>
        <translation>Пожалуйста, введите пароль</translation>
    </message>
    <message id="general-pwd-invalid">
        <source>Invalid password provided</source>
        <translation>Неверный пароль</translation>
    </message>
    <message id="general-payment-proof">
        <source>Payment proof</source>
        <translation>Подтверждение платежа</translation>
    </message>
    <message id="general-close">
        <source>Close</source>
        <translation>Закрыть</translation>
    </message>
    <message id="general-details">
        <source>Details</source>
        <translation>Подробности</translation>
    </message>
    <message id="general-kernel-id">
        <source>Kernel ID</source>
        <translation>Идентификатор ядра</translation>
    </message>
    <message id="general-copy">
        <source>Copy</source>
        <translation>Копировать</translation>
    </message>
    <message id="general-paste">
        <source>Paste</source>
        <translation>Вставить</translation>
    </message>
    <message id="general-fee">
        <source>Transaction fee</source>
        <extracomment>UTXO type fee</extracomment>
        <translation>Комиссия</translation>
    </message>
    <message id="general-ok">
        <source>Ok</source>
        <translation>Да</translation>
    </message>
    <message id="general-invalid-address">
        <source>Invalid address</source>
        <translation>Неправильный адрес</translation>
    </message>
    <message id="general-coinbase">
        <source>Coinbase</source>
        <extracomment>UTXO type Coinbase</extracomment>
        <translation>Награда</translation>
    </message>
    <message id="general-regular">
        <source>Regular</source>
        <extracomment>UTXO type Regular</extracomment>
        <translation>Обычная</translation>
    </message>
    <message id="general-change">
        <source>Change</source>
        <extracomment>UTXO type Change</extracomment>
        <translation>Сдача</translation>
    </message>
    <message id="general-treasury">
        <source>Treasury</source>
        <extracomment>UTXO type Treasury</extracomment>
        <translation>Казна</translation>
    </message>
    <message id="general-back">
        <source>Back</source>
        <translation>Назад</translation>
    </message>
    <message id="general-next">
        <source>Next</source>
        <translation>Дальше</translation>
    </message>
    <message id="general-create-wallet">
        <source>Create new wallet</source>
        <translation>Создать кошелек</translation>
    </message>
    <message id="general-restore-or-create-wallet">
        <source>Restore wallet or create a new one</source>
        <translation>Восстановить кошелек или создать новый</translation>
    </message>
    <message id="general-select-db">
        <source>Select the wallet database file</source>
        <translation>Выбрать файл базы данных кошелька</translation>
    </message>
    <message id="general-restore-wallet">
        <source>Restore wallet</source>
        <translation>Восстановить кошелек</translation>
    </message>
    <message id="general-start-using">
        <source>Start using your wallet</source>
        <translation>Начните использовать кошелек</translation>
    </message>
    <message id="general-open-wallet">
        <source>Open my wallet</source>
        <translation>Открыть кошелек</translation>
    </message>
    <message id="general-proceed">
        <source>Proceed</source>
        <extracomment>confirm password dialog, ok button</extracomment>
        <translation>Продолжить</translation>
    </message>
    <message id="general-show-in-folder">
        <source>Show in folder</source>
        <translation>Открыть папку</translation>
    </message>
    <message id="general-addr-comment-error">
        <source>Address with the same comment already exists</source>
        <translation type="unfinished">Адрес с таким именем уже существует</translation>
    </message>
    <message id="wallet-receive-button">
        <source>Receive</source>
        <translation>Получить</translation>
    </message>
    <message id="wallet-in-progress-title">
        <source>In progress</source>
        <translation type="unfinished">В процессе</translation>
    </message>
    <message id="wallet-transactions-title">
        <source>Transactions</source>
        <translation>Транзакции</translation>
    </message>
    <message id="wallet-verify-payment">
        <source>Verify payment</source>
        <translation>Проверить платеж</translation>
    </message>
    <message id="wallet-txs-date-time">
        <source>Date | Time</source>
        <translation>Дата | Время</translation>
    </message>
    <message id="wallet-txs-copy-addr-cm">
        <source>Copy address</source>
        <translation>Копировать адрес</translation>
    </message>
    <message id="wallet-txs-delete-message">
        <source>The transaction will be deleted. This operation can not be undone</source>
        <translation>Транзакция будет удалена. Эта операция необратима.</translation>
    </message>
    <message id="wallet-txs-status-pending">
        <source>pending</source>
        <translation>ожидание</translation>
    </message>
    <message id="wallet-txs-status-waiting-sender">
        <source>waiting for sender</source>
        <translation>в ожидании отправителя</translation>
    </message>
    <message id="wallet-txs-status-waiting-receiver">
        <source>waiting for receiver</source>
        <translation>ждем получателя</translation>
    </message>
    <message id="wallet-txs-status-completed">
        <source>completed</source>
        <translation>завершено</translation>
    </message>
    <message id="wallet-txs-status-received">
        <source>received</source>
        <translation>получено</translation>
    </message>
    <message id="wallet-txs-status-sent">
        <source>sent</source>
        <translation>отправлено</translation>
    </message>
    <message id="wallet-txs-status-cancelled">
        <source>cancelled</source>
        <translation>отменено</translation>
    </message>
    <message id="wallet-txs-status-expired">
        <source>expired</source>
        <translation>просрочено</translation>
    </message>
    <message id="wallet-txs-status-failed">
        <source>failed</source>
        <translation>ошибка</translation>
    </message>
    <message id="wallet-txs-status-unknown">
        <source>unknown</source>
        <translation>не определено</translation>
    </message>
    <message id="addresses-tittle">
        <source>Addresses</source>
        <translation>Мои адреса</translation>
    </message>
    <message id="addresses-tab-active">
        <source>My active addresses</source>
        <translation>Мои активные адреса</translation>
    </message>
    <message id="addresses-tab-expired">
        <source>My expired addresses</source>
        <translation>Просроченные</translation>
    </message>
    <message id="addresses-tab-contacts">
        <source>Contacts</source>
        <translation>Контакты</translation>
    </message>
    <message id="address-table-cm-show-qr">
        <source>Show QR code</source>
        <extracomment>Entry in adress table context menu to show QR</extracomment>
        <translation>Показать QR код</translation>
    </message>
    <message id="address-table-cm-edit">
        <source>Edit address</source>
        <extracomment>Entry in adress table context menu to edit</extracomment>
        <translation>Редактировать адрес</translation>
    </message>
    <message id="address-table-cm-delete">
        <source>Delete address</source>
        <extracomment>Entry in adress table context menu to delete</extracomment>
        <translation>Удалить адрес</translation>
    </message>
    <message id="address-table-cm-delete-contact">
        <source>Delete contact</source>
        <translation>Удалить контакт</translation>
    </message>
    <message id="available-panel-available">
        <source>Available</source>
        <translation type="unfinished">Доступно</translation>
    </message>
    <message id="available-panel-where-to-buy">
        <source>Where to buy BEAM?</source>
        <translation type="unfinished">Где купить BEAM?</translation>
    </message>
    <message id="settings-version">
        <source>Version</source>
        <extracomment>settings tab, version label</extracomment>
        <translation>Версия</translation>
    </message>
    <message id="settings-remote-node-ip-port">
        <source>ip:port</source>
        <extracomment>settings tab, node section, address label</extracomment>
        <translation>ip адрес:порт</translation>
    </message>
    <message id="settings-local-node-run-checkbox">
        <source>Run local node</source>
        <extracomment>settings tab, node section, run node label</extracomment>
        <translation>Запускать локальный узел</translation>
    </message>
    <message id="settings-local-node-port">
        <source>Port</source>
        <extracomment>settings tab, node section, port label</extracomment>
        <translation>Порт</translation>
    </message>
    <message id="settings-rescan-confirmation-message">
        <source>Rescan will sync transaction and UTXO data with the latest information on the blockchain. The process might take long time.</source>
        <extracomment>settings tab, confirm rescan dialog message</extracomment>
        <translation>Сканирование обновит информацию о транзакциях и UTXO в соответствии с последним состоянием цепочки блоков. Процесс может занять некоторое время.</translation>
    </message>
    <message id="settings-general-title">
        <source>General settings</source>
        <extracomment>settings tab, general section, title</extracomment>
        <translation>Основные настройки</translation>
    </message>
    <message id="settings-general-lock-screen">
        <source>Lock screen</source>
        <extracomment>settings tab, general section, lock screen label</extracomment>
        <translation>Блокировать экран</translation>
    </message>
    <message id="settings-general-require-pwd-to-spend">
        <source>Ask password for every sending transaction</source>
        <extracomment>settings tab, general section, ask password to send label</extracomment>
        <translation>Спрашивать пароль для каждой исходящей транзакции</translation>
    </message>
    <message id="settings-report-problem-title">
        <source>Report problem</source>
        <extracomment>settings tab, report problem section, title</extracomment>
        <translation>Сообщить о проблеме</translation>
    </message>
    <message id="settings-wallet-location-label">
        <source>Wallet folder location</source>
        <extracomment>settings tab, general section, wallet data folder location label</extracomment>
        <translation>Папка данных</translation>
    </message>
    <message id="settings-apply">
        <source>Apply</source>
        <extracomment>settings tab, node section, apply button</extracomment>
        <translation>Применить</translation>
    </message>
    <message id="logo-description">
        <source>Scalable confidential cryptocurrency</source>
        <translation>Масштабируемая, приватная криптовалюта</translation>
    </message>
    <message id="change-pwd-old-empty">
        <source>Please, enter old password</source>
        <translation>Пожалуйста, введите старый пароль</translation>
    </message>
    <message id="change-pwd-new-empty">
        <source>Please, enter new password</source>
        <translation>Пожалуйста, введите новый пароль</translation>
    </message>
    <message id="change-pwd-confirm-empty">
        <source>Please, confirm new password</source>
        <translation>Пожалуйста, введите подтверждение нового пароля</translation>
    </message>
    <message id="change-pwd-new-same-as-old">
        <source>New password cannot be the same as old</source>
        <translation>Новый пароль не может совпадать с старым</translation>
    </message>
    <message id="change-pwd-confirm-fail">
        <source>New password doesn&apos;t match the confirm password</source>
        <translation>Неверное подтверждение нового пароля</translation>
    </message>
    <message id="change-pwd-old-fail">
        <source>The old password you have entered is incorrect</source>
        <translation>Старый пароль введен неправильно</translation>
    </message>
    <message id="change-pwd-old-pwd-label">
        <source>Enter old password</source>
        <translation>Введите старый пароль</translation>
    </message>
    <message id="change-pwd-new-pwd-label">
        <source>Enter new password</source>
        <translation>Введите новый пароль</translation>
    </message>
    <message id="change-pwd-confirm-pwd-label">
        <source>Confirm new password</source>
        <translation>Подтвердить новый пароль</translation>
    </message>
    <message id="change-pwd-ok">
        <source>Сhange password</source>
        <translation>Поменять пароль</translation>
    </message>
    <message id="loading-loading">
        <source>Loading wallet...</source>
        <translation>Загрузка кошелька...</translation>
    </message>
    <message id="loading-restoring">
        <source>Restoring wallet...</source>
        <translation>Восстановление кошелька...</translation>
    </message>
    <message id="loading-creating">
        <source>Creating wallet...</source>
        <translation>Создание кошелька...</translation>
    </message>
    <message id="start-open-pwd-invitation">
        <source>Enter your password to access the wallet</source>
        <translation>Чтобы получить доступ к кошельку, введите пароль</translation>
    </message>
    <message id="open-show-wallet-button">
        <source>Show my wallet</source>
        <translation>Открыть кошелек</translation>
    </message>
    <message id="edit-addr-title">
        <source>Edit address</source>
        <extracomment>Edit addres dialog title</extracomment>
        <translation>Редактировать адрес</translation>
    </message>
    <message id="edit-addr-addr-id">
        <source>Address ID</source>
        <extracomment>Edit addres dialog, address label</extracomment>
        <translation>Идентификатор адреса</translation>
    </message>
    <message id="edit-addr-save-button">
        <source>Save</source>
        <extracomment>Edit addres dialog, save button</extracomment>
        <translation>Сохранить</translation>
    </message>
    <message id="payment-info-proof-verification">
        <source>Payment proof verification</source>
        <translation>Проверка подтверждения платежа</translation>
    </message>
    <message id="payment-info-proof-label">
        <source>Paste your payment proof here</source>
        <translation>Вставьте подтверждение платежа здесь</translation>
    </message>
    <message id="payment-info-proof-decode-fail">
        <source>Cannot decode a proof, illegal sequence.</source>
        <translation>Невозможно декодировать подтверждение</translation>
    </message>
    <message id="payment-info-proof-code-label">
        <source>Code</source>
        <translation>Код</translation>
    </message>
    <message id="payment-info-proof-sender-label">
        <source>Sender</source>
        <translation>Отправитель</translation>
    </message>
    <message id="payment-info-proof-receiver-label">
        <source>Receiver</source>
        <translation>Получатель</translation>
    </message>
    <message id="payment-info-copy-details-button">
        <source>Copy details</source>
        <translation>Копировать подробности</translation>
    </message>
    <message id="payment-info-copy-code-button">
        <source>Copy code</source>
        <translation>Копировать код</translation>
    </message>
    <message id="secondary-panel-maturing">
        <source>Maturing</source>
        <translation type="vanished">Созревает</translation>
    </message>
    <message id="info-title">
        <source>Info view</source>
        <translation>Информация</translation>
    </message>
    <message id="loading-change-settings-button">
        <source>Change settings</source>
        <translation type="vanished">Изменить настройки</translation>
    </message>
    <message id="loading-try-again-button">
        <source>Try again</source>
        <translation>Попробуйте еще раз</translation>
    </message>
    <message id="notifications-title">
        <source>Notifications view</source>
        <translation>Оповещения</translation>
    </message>
    <message id="status-connecting">
        <source>connecting</source>
        <translation>подключение</translation>
    </message>
    <message id="status-online">
        <source>online</source>
        <translation>в сети</translation>
    </message>
    <message id="status-updating">
        <source>updating</source>
        <translation>обновление</translation>
    </message>
    <message id="tx-details-title">
        <source>General transaction info</source>
        <translation>Основная информация о транзакции</translation>
    </message>
    <message id="tx-details-sending-addr-label">
        <source>Sending address</source>
        <translation>Адрес отправителя</translation>
    </message>
    <message id="tx-details-receiving-addr-label">
        <source>Receiving address</source>
        <translation>Адрес получателя</translation>
    </message>
    <message id="tx-details-error-label">
        <source>Error</source>
        <translation>Ошибка</translation>
    </message>
    <message id="settings-report-problem-save-log-button">
        <source>Save wallet logs</source>
        <extracomment>settings tab, report problem section, save logs button</extracomment>
        <translation>Сохранить лог</translation>
    </message>
    <message id="settings-rescan-confirmation-message-line-2">
        <source>Are you sure?</source>
        <extracomment>settings tab, confirm rescan dialog additional message</extracomment>
        <translation>Вы уверены?</translation>
    </message>
    <message id="settings-title">
        <source>Settings</source>
        <extracomment>settings tab title</extracomment>
        <translation>Настройки</translation>
    </message>
    <message id="cant-send-to-expired-message">
        <source>Can&apos;t send to the expired address.</source>
        <translation>Нельзя отправить, адрес просрочен.</translation>
    </message>
    <message id="send-confirmation-title">
        <source>Confirm transaction details</source>
        <translation>Проверьте данные транзакции</translation>
    </message>
    <message id="send-confirmation-recipient-label">
        <source>Recipient</source>
        <translation>Получатель</translation>
    </message>
    <message id="send-confirmation-pwd-require-message">
        <source>To broadcast your transaction please enter your password</source>
        <translation>Чтобы совершить транзакцию, введите пароль</translation>
    </message>
    <message id="wallet-title">
        <source>Wallet</source>
        <translation>Кошелек</translation>
    </message>
    <message id="wallet-receive-title">
        <source>Receive</source>
        <translation type="unfinished">Получить Beam</translation>
    </message>
    <message id="wallet-receive-my-addr-label">
        <source>My address (auto-generated)</source>
        <oldsource>My address</oldsource>
        <translation type="unfinished">Мой адрес</translation>
    </message>
    <message id="wallet-receive-expires-label">
        <source>Expires in</source>
        <translation type="unfinished">Действителен до</translation>
    </message>
    <message id="wallet-receive-expires-24">
        <source>24 hours</source>
        <translation>24 часа</translation>
    </message>
    <message id="wallet-receive-expires-never">
        <source>Never</source>
        <translation>Никогда</translation>
    </message>
    <message id="wallet-receive-qr-label">
        <source>Scan to send</source>
        <translation>Сканируйте, чтобы отправить</translation>
    </message>
    <message id="wallet-receive-propogate-addr-message">
        <source></source>
        <oldsource>Send this address to the sender over an external secure channel</oldsource>
        <translation type="obsolete">Отправьте этот адрес отправителю средств, по любому безопасному внешнему каналу</translation>
    </message>
    <message id="invalid-addr-got-it-button">
        <source>Got it</source>
        <translation type="vanished">Ясно</translation>
    </message>
    <message id="send-title">
        <source>Send</source>
        <translation type="unfinished">Отправить Beam</translation>
    </message>
    <message id="send-send-to-label">
        <source>Transaction token or contact</source>
        <translation type="unfinished">Получатель</translation>
    </message>
    <message id="send-contact-placeholder">
        <source>Please specify contact or transaction token</source>
        <translation type="unfinished">Укажите адрес получателя</translation>
    </message>
    <message id="send-amount-label">
        <source>Transaction amount</source>
        <translation type="unfinished">Сумма транзакции</translation>
    </message>
    <message id="send-founds-fail">
        <source>Insufficient funds: you would need %1 to complete the transaction</source>
        <translation type="unfinished">Недостаточно средств: необходимо %1 для завершения транзакции</translation>
    </message>
    <message id="send-fee-fail">
        <source>The minimum fee is %1 GROTH</source>
        <translation type="vanished">Минимальная комиссия %1 GROTH</translation>
    </message>
    <message id="send-curency-sub-name">
        <source>GROTH</source>
        <translation type="vanished">GROTH</translation>
    </message>
    <message id="send-remaining-label">
        <source>Remaining</source>
        <translation type="unfinished">Остаток</translation>
    </message>
    <message id="send-send-fail">
        <source>Address %1 is invalid</source>
        <translation type="vanished">Адрес %1 не корректен</translation>
    </message>
    <message id="start-restore-confirm-button">
        <source>I agree</source>
        <translation>Согласиться</translation>
    </message>
    <message id="start-restore-message-line">
        <source>You are trying to restore an existing Beam Wallet. Please notice that if you use your wallet on another device, your balance will be up to date, but  transaction history and addresses will be kept separately on each device.</source>
        <translation>Вы пытаетесь восстановить существующий кошелек. Пожалуйста, обратите внимание, если ваш кошелек используется на другом устройстве, ваш баланс будет восстановлен до актуального состояния, но история транзакций и адреса будут хранится эксклюзивно для каждого устройства.</translation>
    </message>
    <message id="start-migration-message">
        <source>Your wallet will be migrated to v.</source>
        <translation>Ваш кошелек будет обновлен до версии:</translation>
    </message>
    <message id="start-migration-button">
        <source>Start auto migration</source>
        <extracomment>migration screen, start auto migration button</extracomment>
        <translation>Начать обновление версии</translation>
    </message>
    <message id="start-select-db-thead-name">
        <source>Name</source>
        <translation>Имя</translation>
    </message>
    <message id="start-select-db-thead-size">
        <source>Size</source>
        <translation>Размер</translation>
    </message>
    <message id="kb-unit">
        <source>kb</source>
        <translation>кб</translation>
    </message>
    <message id="start-select-db-thead-modified">
        <source>Date modified</source>
        <extracomment>start screen, select db for migration, Date modified column title</extracomment>
        <translation>Дата изменения</translation>
    </message>
    <message id="start-create-new-message-line-1">
        <source>Create new wallet with generating seed phrase.</source>
        <translation>Создать новый кошелек и сгенерировать контрольную фразу.</translation>
    </message>
    <message id="start-create-new-message-line-2">
        <source>If you ever lose your device, you will need this phrase to recover your wallet!</source>
        <translation>Контрольная фраза необходима для восстановления доступа к устройству в случае потери пароля</translation>
    </message>
    <message id="start-create-new-securiry-note-1">
        <source>Do not let anyone see your seed phrase</source>
        <translation>Никому не показывайте вашу контрольную фразу</translation>
    </message>
    <message id="start-create-new-securiry-note-2">
        <source>Never type your seed phrase into password managers or elsewhere</source>
        <translation>Никогда не вводите свою контрольную фразу в программы по управлению паролями или в любые другие программы</translation>
    </message>
    <message id="start-create-new-securiry-note-3">
        <source>Keep the copies of your seed phrase in a safe place</source>
        <translation>Храните копию вашей контрольной фразы в надежном месте</translation>
    </message>
    <message id="start-generate-seed-phrase-button">
        <source>Generate seed phrase</source>
        <translation>Генерировать контрольную фразу</translation>
    </message>
    <message id="start-generate-seed-phrase-message">
        <source>Your seed phrase is the access key to all the cryptocurrencies in your wallet. Write down the phrase to keep it in a safe or in a locked vault. Without the phrase you will not be able to recover your money.</source>
        <translation>Ваша контрольная фраза является ключом для доступа к кошельку. Храните вашу контрольную фразу в защищенном месте. Без вашей контрольной фразы вам не удастся восстановить доступ к вашим деньгам.</translation>
    </message>
    <message id="start-confirm-seed-phrase-button">
        <source>I understand</source>
        <translation>Ясно</translation>
    </message>
    <message id="start-confirm-seed-phrase-message">
        <source>It is strictly recommended to write down the seed phrase on a paper. Storing it in a file makes it prone to cyber attacks and, therefore, less secure.</source>
        <translation>Строго рекомендуем записать вашу контрольную фразу на бумаге. Хранение вашей контрольной фразы в цифровом виде увеличивает риски кибератак, и менее безопасно.</translation>
    </message>
    <message id="start-check-seed-phrase-message">
        <source>To ensure the seed phrase is written down, please fill-in the specific words below</source>
        <translation>Чтобы убедиться что вы правильно записали контрольную фразу, пожалуйста введите нужные слова в поля снизу</translation>
    </message>
    <message id="start-restore-message">
        <source>Type in or paste your seed phrase</source>
        <translation>Введите вашу контрольную фразу</translation>
    </message>
    <message id="start-create-pwd-message">
        <source>Create password to access your wallet</source>
        <translation>Создайте пароль доступа к кошельку</translation>
    </message>
    <message id="start-pwd-label">
        <source>Password</source>
        <translation>Пароль</translation>
    </message>
    <message id="start-create-pwd-confirm-label">
        <source>Confirm password</source>
        <translation>Подтвердите пароль</translation>
    </message>
    <message id="start-create-pwd-not-match-error">
        <source>Passwords do not match</source>
        <translation>Пароль не соответствует</translation>
    </message>
    <message id="start-node-title">
        <source>Setup node connectivity</source>
        <translation>Установить соединение с узлом</translation>
    </message>
    <message id="start-node-integrated-radio">
        <source>Run integrated node (recommended)</source>
        <translation>Запускать встроенный узел (рекомендовано)</translation>
    </message>
    <message id="start-node-port-label">
        <source>Enter port to listen</source>
        <translation>Введите порт</translation>
    </message>
    <message id="start-node-peer-label">
        <source>Peer</source>
        <translation>Адрес пира</translation>
    </message>
    <message id="start-node-random-radio">
        <source>Connect to random remote node</source>
        <translation>Подключиться к случайному удаленному узлу</translation>
    </message>
    <message id="start-node-remote-radio">
        <source>Connect to specific remote node</source>
        <translation>Подключиться к удаленному узлу</translation>
    </message>
    <message id="start-node-port-empty-error">
        <source>Please specify port</source>
        <translation>Укажите номер порта</translation>
    </message>
    <message id="start-node-port-value-error">
        <source>Port must be a number between 1 and 65535</source>
        <translation>Номер порта должен быть между 1 и 65535</translation>
    </message>
    <message id="start-node-peer-empty-error">
        <source>Please specify peer</source>
        <translation>Укажите адрес пира</translation>
    </message>
    <message id="start-node-peer-error">
        <source>Incorrect address</source>
        <translation>Неверный адрес</translation>
    </message>
    <message id="start-node-empty-error">
        <source>Please specify address of the remote node</source>
        <translation>Укажите адрес удаленного узла</translation>
    </message>
    <message id="appmodel-failed-start-node">
        <source>Failed to start node. Please check your node configuration</source>
        <translation>Невозможно запустить узел. Пожалуйста проверьте настройки узла.</translation>
    </message>
    <message id="wallet-model-node-protocol-error">
        <source>Node protocol error!</source>
        <translation>Ошибка протокола</translation>
    </message>
    <message id="wallet-model-incompatible-peer-error">
        <source>You are trying to connect to incompatible peer.</source>
        <translation>Несовместимый пир.</translation>
    </message>
    <message id="wallet-model-connection-base-error">
        <source>Connection error</source>
        <translation>Ошибка подключения</translation>
    </message>
    <message id="wallet-model-connection-time-out-error">
        <source>Connection timed out</source>
        <translation>Превышено время ожидания</translation>
    </message>
    <message id="wallet-model-connection-refused-error">
        <source>Cannot connect to node</source>
        <translation>Невозможно подключиться к узлу</translation>
    </message>
    <message id="wallet-model-connection-host-unreach-error">
        <source>Node is unreachable</source>
        <translation>Узел недоступен</translation>
    </message>
    <message id="wallet-model-connection-addr-in-use-error">
        <source>The port %1 is already in use. Check if a wallet is already running on this machine or change the port settings.</source>
        <translation>Порт %1 уже используется. Возможно кошелек уже запущен на этом компьютере. Измените номер порта.</translation>
    </message>
    <message id="wallet-model-time-sync-error">
        <source>System time not synchronized</source>
        <translation>Системное время не синхронизировано</translation>
    </message>
    <message id="wallet-model-host-unresolved-error">
        <source>Incorrect node name or no Internet connection.</source>
        <translation>Некорректное имя узла или нет подключения к интернету.</translation>
    </message>
    <message id="wallet-model-undefined-error">
        <source>Unexpected error!</source>
        <translation>Неизвестная ошибка!</translation>
    </message>
    <message id="wallet-model-data-location-error">
        <source>Failed to start wallet. Please check your wallet data location</source>
        <translation>Невозможно запустить приложение. Проверьте путь к данным кошелька.</translation>
    </message>
    <message id="loading-view-download-blocks">
        <source>Downloading blocks</source>
        <translation>Загрузка блоков</translation>
    </message>
    <message id="loading-view-scaning-utxo">
        <source>Scanning UTXO %d/%d</source>
        <translation>Сканирование UTXO %d/%d</translation>
    </message>
    <message id="loading-view-protocol-error">
        <source>Incompatible peer</source>
        <translation>Несовместимый пир</translation>
    </message>
    <message id="loading-view-connection-error">
        <source>Connection error</source>
        <translation>Ошибка подключения</translation>
    </message>
    <message id="start-view-printer-not-found-error">
        <source>Printer is not found. Please, check your printer preferences.</source>
        <translation>Принтер не найден. Пожалуйста, проверьте настройки принтера.</translation>
    </message>
    <message id="start-view-printer-error">
        <source>Failed to print seed phrase. Please, check your printer.</source>
        <translation>Ошибка печати. Пожалуйста, проверьте настройки принтера.</translation>
    </message>
    <message id="start-view-db-file-filter">
        <source>SQLite database file (*.db)</source>
        <translation>Файл SQLite (*.db)</translation>
    </message>
    <message id="status-bar-view-not-connected">
        <source>Wallet is not connected to the node</source>
        <translation>Нет подключения к узлу</translation>
    </message>
    <message id="tx-failture-undefined">
        <source>Unexpected reason, please send wallet logs to Beam support</source>
        <translation>Неизвестная ошибка, пожалуйста, отправьте лог-файлы команде поддержки Beam</translation>
    </message>
    <message id="tx-failture-cancelled">
        <source>Transaction cancelled</source>
        <translation>Транзакция отменена</translation>
    </message>
    <message id="tx-failture-receiver-signature-invalid">
        <source>Receiver signature in not valid, please send wallet logs to Beam support</source>
        <translation>Не корректная подпись получателя, пожалуйста, отправьте лог-файлы команде поддержки Beam</translation>
    </message>
    <message id="tx-failture-not-registered-in-blockchain">
        <source>Failed to register transaction with the blockchain, see node logs for details</source>
        <translation>Ошибка записи в цепочку блоков</translation>
    </message>
    <message id="tx-failture-not-valid">
        <source>Transaction is not valid, please send wallet logs to Beam support</source>
        <translation>Некорректная транзакция, пожалуйста, отправьте лог-файлы команде поддержки Beam</translation>
    </message>
    <message id="tx-failture-kernel-invalid">
        <source>Invalid kernel proof provided</source>
        <translation>Некорректное подтверждение ядра транзакции</translation>
    </message>
    <message id="tx-failture-parameters-not-sended">
        <source>Failed to send Transaction parameters</source>
        <translation>Невозможно отправить параметры транзакции</translation>
    </message>
    <message id="tx-failture-no-inputs">
        <source>No inputs</source>
        <translation>Нет входов</translation>
    </message>
    <message id="tx-failture-addr-expired">
        <source>Address is expired</source>
        <translation>Адрес просрочен</translation>
    </message>
    <message id="tx-failture-parameters-not-readed">
        <source>Failed to get transaction parameters</source>
        <translation>Не возможно получить параметры транзакции</translation>
    </message>
    <message id="tx-failture-time-out">
        <source>Transaction timed out</source>
        <translation>Транзакция просрочена</translation>
    </message>
    <message id="tx-failture-not-signed-by-receiver">
        <source>Payment not signed by the receiver, please send wallet logs to Beam support</source>
        <translation>Транзакция не подписана получателем, пожалуйста, отправьте лог-файлы команде поддержки Beam</translation>
    </message>
    <message id="tx-failture-max-height-to-high">
        <source>Kernel maximum height is too high</source>
        <translation>Слишком большая максимальная высота</translation>
    </message>
    <message id="tx-failture-invalid-state">
        <source>Transaction has invalid state</source>
        <translation>Транзакция в некорректном состоянии</translation>
    </message>
    <message id="tx-curency-name">
        <source>BEAM</source>
        <translation type="vanished">BEAM</translation>
    </message>
    <message id="tx-curency-sub-name">
        <source>GROTH</source>
        <translation type="vanished">GROTH</translation>
    </message>
    <message id="utxo-utxo">
        <source>UTXO</source>
        <translation>UTXO</translation>
    </message>
    <message id="utxo-blockchain-height">
        <source>Blockchain Height</source>
        <translation>Высота цепочки блоков</translation>
    </message>
    <message id="utxo-last-block-hash">
        <source>Last block hash</source>
        <translation>Хэш последнего блока</translation>
    </message>
    <message id="utxo-head-maturity">
        <source>Maturity</source>
        <translation>Подтвержден</translation>
    </message>
    <message id="utxo-head-type">
        <source>Type</source>
        <translation>Тип</translation>
    </message>
    <message id="utxo-status-available">
        <source>Available</source>
        <translation>Доступно</translation>
    </message>
    <message id="utxo-status-maturing">
        <source>Maturing%1(till block height %2)</source>
        <translation>Подтверждается%1(до блока %2)</translation>
    </message>
    <message id="utxo-status-unavailable">
        <source>Unavailable%1(mining result rollback)</source>
        <translation>Недоступно%1(откат результатов майнинга)</translation>
    </message>
    <message id="utxo-status-outgoing">
        <source>In progress%1(outgoing)</source>
        <translation>В обработке%1(исходящая)</translation>
    </message>
    <message id="utxo-status-change">
        <source>In progress%1(change)</source>
        <translation>В обработке%1(сдача)</translation>
    </message>
    <message id="utxo-status-incoming">
        <source>In progress%1(incoming)</source>
        <translation>В обработке%1(входящая)</translation>
    </message>
    <message id="utxo-status-spent">
        <source>Spent</source>
        <translation>Потрачено</translation>
    </message>
    <message id="offer-book-title">
        <source>Offer Book</source>
        <translation type="unfinished">Доска предложений</translation>
    </message>
    <message id="offer-book-title-2">
        <source>Active offers</source>
        <translation type="unfinished">Активные предложения</translation>
    </message>
    <message id="offer-book-coins">
        <source>Coins</source>
        <translation type="unfinished">Валюты</translation>
    </message>
    <message id="offer-book-create">
        <source>Create an offer</source>
        <translation type="unfinished">Создать предложение</translation>
    </message>
    <message id="offer-book-all-tab">
        <source>All</source>
        <translation type="unfinished">Все</translation>
    </message>
    <message id="offer-book-mine-tab">
        <source>Mine</source>
        <translation type="unfinished">Мои</translation>
    </message>
    <message id="offer-book-others-tab">
        <source>Others</source>
        <translation type="unfinished">Чужие</translation>
    </message>
    <message id="offer-book-time-created">
        <source>Date | time</source>
        <translation type="unfinished">Дата | время</translation>
    </message>
    <message id="offer-book-amount">
        <source>Amount</source>
        <translation type="unfinished">Количество</translation>
    </message>
    <message id="offer-book-amount-swap">
        <source>Amount</source>
        <translation type="unfinished">Количество</translation>
    </message>
    <message id="offer-book-rate">
        <source>Rate</source>
        <translation type="unfinished">Курс</translation>
    </message>
    <message id="offer-book-expiration">
        <source>Expiration</source>
        <translation type="unfinished">Истекает</translation>
    </message>
    <message id="offer-book-accept">
        <source>Accept offer</source>
        <translation type="unfinished">Принять предложение</translation>
    </message>
    <message id="offer-book-cancel">
        <source>Cancel offer</source>
        <translation type="unfinished">Отменить предложение</translation>
    </message>
    <message id="settings-general-lock-screen-never">
        <source>Never</source>
        <translation>Никогда</translation>
    </message>
    <message id="settings-general-lock-screen-1m">
        <source>1 minute</source>
        <translation>1 минута</translation>
    </message>
    <message id="settings-general-lock-screen-5m">
        <source>5 minutes</source>
        <translation>5 минут</translation>
    </message>
    <message id="settings-general-lock-screen-15m">
        <source>15 minutes</source>
        <translation>15 минут</translation>
    </message>
    <message id="settings-general-lock-screen-30m">
        <source>30 minutes</source>
        <translation>30 минут</translation>
    </message>
    <message id="settings-general-lock-screen-1h">
        <source>1 hour</source>
        <translation>1 час</translation>
    </message>
    <message id="receive-amount-label">
        <source>Receive amount (optional)</source>
        <translation type="unfinished">Запрашиваемая сумма (опционально)</translation>
    </message>
    <message id="tx-details-tx-id-label">
        <source>Transaction ID</source>
        <translation>Идентификатор транзакции</translation>
    </message>
    <message id="appmodel-failed-time-not-synced">
        <source>Failed to start the integrated node: the timezone settings of your machine are out of sync. Please fix them and restart the wallet.</source>
        <translation>Невозможно запустить локальный узел: время компьютера не синхронизировано. Проверьте настройки времени и перезапустите кошелек.</translation>
    </message>
    <message id="can-not-generate-new-address-message">
        <source>You cannot generate new address. Your wallet doesn&apos;t have a master key.</source>
        <translation>Вы не можете сгенерировать новый адрес. В кошельке отсутствует мастер-ключ.</translation>
    </message>
    <message id="settings-general-language">
        <source>Language</source>
        <extracomment>settings tab, general section, language label</extracomment>
        <translation>Язык</translation>
    </message>
    <message id="open-external-open">
        <source>Open</source>
        <translation>Открыть</translation>
    </message>
    <message id="open-external-title">
        <source>External link</source>
        <translation>Внешняя ссылка</translation>
    </message>
    <message id="open-external-message">
        <source>Beam Wallet app requires permission to open external link in the browser. This action will expose your IP to the web server. To avoid it, choose -Cancel-. You can change your choice in app setting anytime.</source>
        <translation>Кошелек пытается открыть внешнюю ссылку в браузере. Это действие может раскрыть ваш IP адрес серверу. Что бы избежать этого, нажмите &quot;отмена&quot;. Вы можете изменить свой выбор в настройках в любое время.</translation>
    </message>
    <message id="start-open-change-wallet-message">
        <source>If you&apos;ll restore a wallet all transaction history and addresses will be lost.</source>
        <translation>Если вы восстановите кошелек, история транзакций и адреса будут потеряны на этом устройстве.</translation>
    </message>
    <message id="loading-restore-message-line1">
        <source>Please wait for synchronization and do not close or minimize the application.</source>
        <translation>Пожалуйста, дождитесь завершения синхронизации, не закрывайте и не сворачивайте окно.</translation>
    </message>
    <message id="loading-restore-message-line2">
        <source>Only the wallet balance (UTXO) can be restored, transaction info and addresses are always private and never kept in the blockchain.</source>
        <translation>Будет восстановлен только баланс кошелька (UTXO), информация о транзакциях и адресах является приватной и не хранится в блокчейн.</translation>
    </message>
    <message id="start-recovery-title">
        <source>Create new password</source>
        <translation>Создать новый пароль</translation>
    </message>
    <message id="start-recovery-pwd-message">
        <source>Create new password to access your wallet</source>
        <translation>Создать новый пароль для доступа к вашему кошельку</translation>
    </message>
    <message id="start-create-pwd-strength-message">
        <source>Strong password needs to meet the following requirements:\n•  the length must be at least 10 characters\n•  must contain at least one lowercase letter\n•  must contain at least one uppercase letter\n•  must contain at least one number</source>
        <translation>Хороший пароль должен соответствовать следующим требованиям:
        •  длина минимум 10 символов
        •  содержит хотя бы одну строчную букву
        •  содержит хотя бы одну прописную букву
        •  содержит хотя бы одну цифру</translation>
    </message>
    <message id="start-open-caps-warning">
        <source>Caps lock is on!</source>
        <translation>Включен CapsLock!</translation>
    </message>
    <message id="show-qr-title">
        <source>QR code</source>
        <extracomment>show QR dialog title</extracomment>
        <translation>QR код</translation>
    </message>
    <message id="show-qr-tx-token-label">
        <source>Your address</source>
        <extracomment>show qr dialog address label</extracomment>
        <translation>Ваш адрес</translation>
    </message>
    <message id="show-qr-message">
        <source>Scan this QR code or send this address to the sender over secure channel</source>
        <extracomment>show QR dialog message, how to use this QR</extracomment>
        <translation>Сканируйте этот QR код или отошлите этот адрес отправителю по защищенному каналу</translation>
    </message>
    <message id="settings-peers-title">
        <source>Peers</source>
        <extracomment>settings tab, node section, peers label</extracomment>
        <translation>Пиры</translation>
    </message>
    <message id="settings-node-title">
        <source>Node</source>
        <extracomment>settings tab, node section, title</extracomment>
        <translation>Узел</translation>
    </message>
    <message id="settings-general-allow-beammw-label">
        <source>Allow access to %1 and %2 (to fetch exchanges and transaction data)</source>
        <extracomment>general settings, label for alow open external links</extracomment>
        <translation>Разрешить доступ к %1 и %2 (обменники и информация о транзакциях)</translation>
    </message>
    <message id="settings-report-problem-message-l0">
        <source>To report a problem:</source>
        <translation>Чтобы сообщить о проблеме:</translation>
    </message>
    <message id="settings-report-problem-message-l1">
        <source>1. Click “Save wallet logs” and choose a destination folder for log archive</source>
        <translation>1. Нажмите “сохранить лог” и укажите где сохранить архив</translation>
    </message>
    <message id="settings-report-problem-message-l2">
        <source>2. Send email to %1 or open a ticket in %2</source>
        <translation>2. Отправьте письмо на %1 или сообщите на %2</translation>
    </message>
    <message id="settings-report-problem-message-l3">
        <source>3. Don’t forget to attach logs archive</source>
        <translation>3. Не забудьте прикрепить архив</translation>
    </message>
    <message id="explorer">
        <source>blockchain explorer</source>
        <translation>blockchain проводник</translation>
    </message>
    <message id="edit-addr-24-option">
        <source>In 24 hours from now</source>
        <extracomment>Edit address dialog, expiration option, in 24 hours from now</extracomment>
        <translation>Еще 24 часа</translation>
    </message>
    <message id="edit-addr-never-option">
        <source>Never</source>
        <extracomment>Edit address dialog, expiration option, never</extracomment>
        <translation>Никогда</translation>
    </message>
    <message id="edit-addr-as-is-option">
        <source>Within 24 hours</source>
        <extracomment>Edit address dialog, expiration option, do not change</extracomment>
        <translation>В течение 24 часов</translation>
    </message>
    <message id="edit-addr-expires-label">
        <source>Expires</source>
        <extracomment>Edit addres dialog, expires label</extracomment>
        <translation>Действителен до</translation>
    </message>
    <message id="edit-addr-expire-now-label">
        <source>Now</source>
        <extracomment>Edit addres dialog, expire now label</extracomment>
        <translation>До текущего времени</translation>
    </message>
    <message id="edit-addr-expire-now-switch">
        <source>Expire address now</source>
        <extracomment>Edit addres dialog, expire now switch</extracomment>
        <translation>Деактивировать</translation>
    </message>
    <message id="edit-addr-expiration-time-label">
        <source>Expired on </source>
        <extracomment>Edit addres dialog, expiration time label</extracomment>
        <translation>Активен до </translation>
    </message>
    <message id="edit-addr-activate-addr-switch">
        <source>Activate address</source>
        <extracomment>Edit addres dialog, expiration time label</extracomment>
        <translation>Активировать адрес</translation>
    </message>
    <message id="time-never">
        <source>Never</source>
        <extracomment>time never string</extracomment>
        <translation>Никогда</translation>
    </message>
    <message id="start-pwd-difficulty-very-weak">
        <source>Very weak password</source>
        <extracomment>set passwort, difficulty message, very weak</extracomment>
        <translation>Очень легкий пароль</translation>
    </message>
    <message id="start-pwd-difficulty-weak">
        <source>Weak password</source>
        <extracomment>set passwort, difficulty message, weak</extracomment>
        <translation>Легкий пароль</translation>
    </message>
    <message id="start-pwd-difficulty-medium">
        <source>Medium strength password</source>
        <extracomment>set passwort, difficulty message, medium</extracomment>
        <translation>Нормальный пароль</translation>
    </message>
    <message id="start-pwd-difficulty-strong">
        <source>Strong password</source>
        <extracomment>set passwort, difficulty message, strong</extracomment>
        <translation>Хороший пароль</translation>
    </message>
    <message id="start-pwd-difficulty-very-strong">
        <source>Very strong password</source>
        <extracomment>set passwort, difficulty message, very strong</extracomment>
        <translation>Очень хороший пароль</translation>
    </message>
    <message id="start-migration-select-file-button">
        <source>Select wallet database file manually</source>
        <extracomment>migration screen, select db file button</extracomment>
        <translation>Выбрать файл базы данных</translation>
    </message>
    <message id="start-select-db-best-match-label">
        <source>(best match)</source>
        <extracomment>start screen, select db for migration, best match label</extracomment>
        <translation>(предпочтительно)</translation>
    </message>
    <message id="start-select-db-thead-created">
        <source>Date created</source>
        <extracomment>start screen, select db for migration, Date created column title</extracomment>
        <translation>Дата создания</translation>
    </message>
    <message id="settings-general-require-pwd-to-spend-confirm-pwd-title">
        <source>Don’t ask password on every Send</source>
        <extracomment>settings tab, general section, ask password to send, confirm password dialog, title</extracomment>
        <translation>Не спрашивать пароль при каждом отправлении</translation>
    </message>
    <message id="settings-general-require-pwd-to-spend-confirm-pwd-message">
        <source>Password verification is required to change that setting</source>
        <extracomment>settings tab, general section, ask password to send, confirm password dialog, message</extracomment>
        <translation>Введите пароль чтобы изменения вступили в силу</translation>
    </message>
<<<<<<< HEAD
    <message id="general-fee-rate">
        <source>Transaction fee rate</source>
        <translation type="unfinished"></translation>
    </message>
    <message id="general-fee-fail">
        <source>The minimum fee is %1 %2</source>
        <translation type="unfinished">Минимальная комиссия %1 GROTH</translation>
    </message>
    <message id="wallet-swap">
        <source>Swap</source>
        <translation type="unfinished"></translation>
    </message>
    <message id="wallet-receive-your-token">
        <source>Your transaction token:</source>
        <translation type="unfinished"></translation>
    </message>
    <message id="wallet-receive-copy-address">
        <source>Copy transaction address</source>
        <translation type="unfinished"></translation>
    </message>
    <message id="receive-amount-swap-label">
        <source>Receive amount</source>
        <translation type="unfinished"></translation>
    </message>
    <message id="sent-amount-label">
        <source>Sent amount</source>
        <translation type="unfinished"></translation>
    </message>
    <message id="wallet-receive-offer-expires-label">
        <source>Offer expiration time</source>
        <translation type="unfinished"></translation>
    </message>
    <message id="wallet-receive-expires-12">
        <source>12 hours</source>
        <translation type="unfinished">24 часа {12 ?}</translation>
    </message>
    <message id="wallet-receive-expires-6">
        <source>6 hours</source>
        <translation type="unfinished">24 часа {6 ?}</translation>
    </message>
    <message id="wallet-receive-swap-title">
        <source>Create swap offer</source>
        <translation type="unfinished"></translation>
    </message>
    <message id="wallet-send-swap-title">
        <source>Swap currencies</source>
        <translation type="unfinished"></translation>
    </message>
    <message id="general-comment-local">
        <source>Comments are local and won&apos;t be shared</source>
        <translation type="unfinished"></translation>
    </message>
    <message id="send-total-label">
        <source>Total UTXO value</source>
        <translation type="unfinished"></translation>
    </message>
    <message id="send-swap-to-label">
        <source>Transaction token</source>
        <translation type="unfinished"></translation>
    </message>
    <message id="send-not-enough">
        <source>There is not enough funds to completer the transaction</source>
        <translation type="unfinished"></translation>
    </message>
    <message id="wallet-send-swap-offered-label">
        <source>Offered on</source>
        <translation type="unfinished"></translation>
    </message>
    <message id="wallet-send-swap-expires-label">
        <source>Expires on</source>
        <translation type="unfinished"></translation>
    </message>
    <message id="general-address-from">
        <source>From</source>
        <translation type="unfinished"></translation>
    </message>
    <message id="general-address-to">
        <source>To</source>
        <translation type="unfinished"></translation>
    </message>
    <message id="general-amount-sent">
        <source>Sent</source>
        <translation type="unfinished"></translation>
    </message>
    <message id="general-amount-received">
        <source>Received</source>
        <translation type="unfinished"></translation>
    </message>
    <message id="general-locked">
        <source>locked</source>
        <translation type="unfinished"></translation>
    </message>
    <message id="general-change-settings">
        <source>Change settings</source>
        <translation type="unfinished">Изменить настройки</translation>
    </message>
    <message id="settings-reset">
        <source>Switch off</source>
        <translation type="unfinished"></translation>
    </message>
    <message id="settings-node-address">
        <source>Node Address</source>
        <translation type="unfinished"></translation>
    </message>
    <message id="settings-username">
        <source>Username</source>
        <translation type="unfinished"></translation>
    </message>
    <message id="settings-password">
        <source>Password</source>
        <translation type="unfinished">Пароль</translation>
    </message>
    <message id="settings-fee-rate">
        <source>Default fee</source>
        <translation type="unfinished"></translation>
    </message>
    <message id="swap-na-message">
        <source>You do not have any 3rd-party currencies connected.\nUpdate your settings and try again.</source>
        <translation type="unfinished"></translation>
    </message>
    <message id="general-rate">
        <source>Rate</source>
        <translation type="unfinished">Курс</translation>
    </message>
    <message id="wallet-receive-swap-publish">
        <source>publish transaction token</source>
        <translation type="unfinished"></translation>
    </message>
    <message id="wallet-send-invalid-token">
        <source>Invalid address or token</source>
        <translation type="unfinished"></translation>
    </message>
    <message id="general-bitcoin">
        <source>Bitcoin</source>
        <translation type="unfinished"></translation>
    </message>
    <message id="general-litecoin">
        <source>Litecoin</source>
        <translation type="unfinished"></translation>
    </message>
    <message id="general-qtum">
        <source>QTUM</source>
        <translation type="unfinished"></translation>
    </message>
    <message id="swap-currency-na-message">
        <source>You do not have %1 connected.\nUpdate your settings and try again.</source>
        <translation type="unfinished"></translation>
    </message>
    <message id="wallet-receive-addr-message">
        <source>Send this address to the sender over an external secure channel or scan the QR code</source>
        <translation type="unfinished"></translation>
    </message>
    <message id="wallet-swap-token-message">
        <source>Send this token to the sender over an external secure channel</source>
        <translation type="unfinished"></translation>
=======
    <message id="open-in-explorer">
        <source>Open in Blockchain Explorer</source>
        <translation type="unfinished">Открыть в blockchain проводнике</translation>
    </message>
    <message id="restore-finish-alert-button">
        <source>I understand</source>
        <translation>Я понял</translation>
    </message>
    <message id="restore-finish-alert-title">
        <source>Do not simultaneously run two wallets initiated from the same seed phrase</source>
        <translation>Не запускайте больше одного кошелька с одной и той же сид фразой</translation>
    </message>
    <message id="restore-finish-alert-message-line">
        <source>Don’t use same seed phrase on several devices, your balance and transaction list won’t be synchronized.</source>
        <translation>Не используйте одну и ту же сид фразу на разных устройствах, ваш баланс и список транзакций не будут синхронизированы.</translation>
>>>>>>> 98a98880
    </message>
</context>
</TS><|MERGE_RESOLUTION|>--- conflicted
+++ resolved
@@ -9,7 +9,7 @@
     </message>
     <message id="general-groth">
         <source>GROTH</source>
-        <translation type="unfinished">GROTH</translation>
+        <translation>GROTH</translation>
     </message>
     <message id="general-comment">
         <source>Comment</source>
@@ -184,6 +184,7 @@
     </message>
     <message id="general-addr-comment-error">
         <source>Address with the same comment already exists</source>
+        <oldsource>Address with same comment already exist</oldsource>
         <translation type="unfinished">Адрес с таким именем уже существует</translation>
     </message>
     <message id="wallet-receive-button">
@@ -192,7 +193,7 @@
     </message>
     <message id="wallet-in-progress-title">
         <source>In progress</source>
-        <translation type="unfinished">В процессе</translation>
+        <translation>В процессе</translation>
     </message>
     <message id="wallet-transactions-title">
         <source>Transactions</source>
@@ -291,11 +292,11 @@
     </message>
     <message id="available-panel-available">
         <source>Available</source>
-        <translation type="unfinished">Доступно</translation>
+        <translation>Доступно</translation>
     </message>
     <message id="available-panel-where-to-buy">
         <source>Where to buy BEAM?</source>
-        <translation type="unfinished">Где купить BEAM?</translation>
+        <translation>Где купить BEAM?</translation>
     </message>
     <message id="settings-version">
         <source>Version</source>
@@ -548,6 +549,7 @@
     </message>
     <message id="wallet-receive-title">
         <source>Receive</source>
+        <oldsource>Receive Beam</oldsource>
         <translation type="unfinished">Получить Beam</translation>
     </message>
     <message id="wallet-receive-my-addr-label">
@@ -557,6 +559,7 @@
     </message>
     <message id="wallet-receive-expires-label">
         <source>Expires in</source>
+        <oldsource>Expires</oldsource>
         <translation type="unfinished">Действителен до</translation>
     </message>
     <message id="wallet-receive-expires-24">
@@ -572,9 +575,8 @@
         <translation>Сканируйте, чтобы отправить</translation>
     </message>
     <message id="wallet-receive-propogate-addr-message">
-        <source></source>
-        <oldsource>Send this address to the sender over an external secure channel</oldsource>
-        <translation type="obsolete">Отправьте этот адрес отправителю средств, по любому безопасному внешнему каналу</translation>
+        <source>Send this address to the sender over an external secure channel</source>
+        <translation type="vanished">Отправьте этот адрес отправителю средств, по любому безопасному внешнему каналу</translation>
     </message>
     <message id="invalid-addr-got-it-button">
         <source>Got it</source>
@@ -582,23 +584,26 @@
     </message>
     <message id="send-title">
         <source>Send</source>
+        <oldsource>Send Beam</oldsource>
         <translation type="unfinished">Отправить Beam</translation>
     </message>
     <message id="send-send-to-label">
         <source>Transaction token or contact</source>
+        <oldsource>Send To</oldsource>
         <translation type="unfinished">Получатель</translation>
     </message>
     <message id="send-contact-placeholder">
         <source>Please specify contact or transaction token</source>
+        <oldsource>Please specify contact</oldsource>
         <translation type="unfinished">Укажите адрес получателя</translation>
     </message>
     <message id="send-amount-label">
         <source>Transaction amount</source>
-        <translation type="unfinished">Сумма транзакции</translation>
+        <translation>Сумма транзакции</translation>
     </message>
     <message id="send-founds-fail">
         <source>Insufficient funds: you would need %1 to complete the transaction</source>
-        <translation type="unfinished">Недостаточно средств: необходимо %1 для завершения транзакции</translation>
+        <translation>Недостаточно средств: необходимо %1 для завершения транзакции</translation>
     </message>
     <message id="send-fee-fail">
         <source>The minimum fee is %1 GROTH</source>
@@ -610,7 +615,7 @@
     </message>
     <message id="send-remaining-label">
         <source>Remaining</source>
-        <translation type="unfinished">Остаток</translation>
+        <translation>Остаток</translation>
     </message>
     <message id="send-send-fail">
         <source>Address %1 is invalid</source>
@@ -946,62 +951,6 @@
         <source>Spent</source>
         <translation>Потрачено</translation>
     </message>
-    <message id="offer-book-title">
-        <source>Offer Book</source>
-        <translation type="unfinished">Доска предложений</translation>
-    </message>
-    <message id="offer-book-title-2">
-        <source>Active offers</source>
-        <translation type="unfinished">Активные предложения</translation>
-    </message>
-    <message id="offer-book-coins">
-        <source>Coins</source>
-        <translation type="unfinished">Валюты</translation>
-    </message>
-    <message id="offer-book-create">
-        <source>Create an offer</source>
-        <translation type="unfinished">Создать предложение</translation>
-    </message>
-    <message id="offer-book-all-tab">
-        <source>All</source>
-        <translation type="unfinished">Все</translation>
-    </message>
-    <message id="offer-book-mine-tab">
-        <source>Mine</source>
-        <translation type="unfinished">Мои</translation>
-    </message>
-    <message id="offer-book-others-tab">
-        <source>Others</source>
-        <translation type="unfinished">Чужие</translation>
-    </message>
-    <message id="offer-book-time-created">
-        <source>Date | time</source>
-        <translation type="unfinished">Дата | время</translation>
-    </message>
-    <message id="offer-book-amount">
-        <source>Amount</source>
-        <translation type="unfinished">Количество</translation>
-    </message>
-    <message id="offer-book-amount-swap">
-        <source>Amount</source>
-        <translation type="unfinished">Количество</translation>
-    </message>
-    <message id="offer-book-rate">
-        <source>Rate</source>
-        <translation type="unfinished">Курс</translation>
-    </message>
-    <message id="offer-book-expiration">
-        <source>Expiration</source>
-        <translation type="unfinished">Истекает</translation>
-    </message>
-    <message id="offer-book-accept">
-        <source>Accept offer</source>
-        <translation type="unfinished">Принять предложение</translation>
-    </message>
-    <message id="offer-book-cancel">
-        <source>Cancel offer</source>
-        <translation type="unfinished">Отменить предложение</translation>
-    </message>
     <message id="settings-general-lock-screen-never">
         <source>Never</source>
         <translation>Никогда</translation>
@@ -1028,7 +977,7 @@
     </message>
     <message id="receive-amount-label">
         <source>Receive amount (optional)</source>
-        <translation type="unfinished">Запрашиваемая сумма (опционально)</translation>
+        <translation>Запрашиваемая сумма (опционально)</translation>
     </message>
     <message id="tx-details-tx-id-label">
         <source>Transaction ID</source>
@@ -1236,21 +1185,128 @@
         <extracomment>settings tab, general section, ask password to send, confirm password dialog, message</extracomment>
         <translation>Введите пароль чтобы изменения вступили в силу</translation>
     </message>
-<<<<<<< HEAD
+    <message id="open-in-explorer">
+        <source>Open in Blockchain Explorer</source>
+        <translation type="unfinished">Открыть в blockchain проводнике</translation>
+    </message>
+    <message id="restore-finish-alert-button">
+        <source>I understand</source>
+        <translation>Я понял</translation>
+    </message>
+    <message id="restore-finish-alert-title">
+        <source>Do not simultaneously run two wallets initiated from the same seed phrase</source>
+        <translation>Не запускайте больше одного кошелька с одной и той же сид фразой</translation>
+    </message>
+    <message id="restore-finish-alert-message-line">
+        <source>Don’t use same seed phrase on several devices, your balance and transaction list won’t be synchronized.</source>
+        <translation>Не используйте одну и ту же сид фразу на разных устройствах, ваш баланс и список транзакций не будут синхронизированы.</translation>
+    </message>
     <message id="general-fee-rate">
         <source>Transaction fee rate</source>
         <translation type="unfinished"></translation>
     </message>
     <message id="general-fee-fail">
         <source>The minimum fee is %1 %2</source>
-        <translation type="unfinished">Минимальная комиссия %1 GROTH</translation>
+        <translation type="unfinished"></translation>
+    </message>
+    <message id="general-locked">
+        <source>locked</source>
+        <translation type="unfinished"></translation>
+    </message>
+    <message id="general-change-settings">
+        <source>Change settings</source>
+        <translation type="unfinished">Изменить настройки</translation>
     </message>
     <message id="wallet-swap">
         <source>Swap</source>
         <translation type="unfinished"></translation>
     </message>
-    <message id="wallet-receive-your-token">
-        <source>Your transaction token:</source>
+    <message id="settings-reset">
+        <source>Switch off</source>
+        <translation type="unfinished"></translation>
+    </message>
+    <message id="settings-node-address">
+        <source>Node Address</source>
+        <translation type="unfinished"></translation>
+    </message>
+    <message id="settings-username">
+        <source>Username</source>
+        <translation type="unfinished"></translation>
+    </message>
+    <message id="settings-password">
+        <source>Password</source>
+        <translation type="unfinished">Пароль</translation>
+    </message>
+    <message id="settings-fee-rate">
+        <source>Default fee</source>
+        <translation type="unfinished"></translation>
+    </message>
+    <message id="offer-book-title">
+        <source>Offer Book</source>
+        <translation type="unfinished"></translation>
+    </message>
+    <message id="offer-book-create">
+        <source>Create an offer</source>
+        <translation type="unfinished"></translation>
+    </message>
+    <message id="offer-book-title-2">
+        <source>Active offers</source>
+        <translation type="unfinished"></translation>
+    </message>
+    <message id="offer-book-coins">
+        <source>Coins</source>
+        <translation type="unfinished"></translation>
+    </message>
+    <message id="offer-book-all-tab">
+        <source>All</source>
+        <translation type="unfinished"></translation>
+    </message>
+    <message id="offer-book-mine-tab">
+        <source>Mine</source>
+        <translation type="unfinished"></translation>
+    </message>
+    <message id="offer-book-others-tab">
+        <source>Others</source>
+        <translation type="unfinished"></translation>
+    </message>
+    <message id="offer-book-time-created">
+        <source>Date | time</source>
+        <translation type="unfinished"></translation>
+    </message>
+    <message id="offer-book-amount">
+        <source>Amount</source>
+        <translation type="unfinished">Сумма</translation>
+    </message>
+    <message id="offer-book-amount-swap">
+        <source>Amount</source>
+        <translation type="unfinished">Сумма</translation>
+    </message>
+    <message id="offer-book-rate">
+        <source>Rate</source>
+        <translation type="unfinished"></translation>
+    </message>
+    <message id="offer-book-expiration">
+        <source>Expiration</source>
+        <translation type="unfinished"></translation>
+    </message>
+    <message id="offer-book-cancel">
+        <source>Cancel offer</source>
+        <translation type="unfinished"></translation>
+    </message>
+    <message id="offer-book-accept">
+        <source>Accept offer</source>
+        <translation type="unfinished"></translation>
+    </message>
+    <message id="swap-na-message">
+        <source>You do not have any 3rd-party currencies connected.\nUpdate your settings and try again.</source>
+        <translation type="unfinished"></translation>
+    </message>
+    <message id="wallet-receive-swap-title">
+        <source>Create swap offer</source>
+        <translation type="unfinished"></translation>
+    </message>
+    <message id="wallet-receive-addr-message">
+        <source>Send this address to the sender over an external secure channel or scan the QR code</source>
         <translation type="unfinished"></translation>
     </message>
     <message id="wallet-receive-copy-address">
@@ -1277,14 +1333,30 @@
         <source>6 hours</source>
         <translation type="unfinished">24 часа {6 ?}</translation>
     </message>
-    <message id="wallet-receive-swap-title">
-        <source>Create swap offer</source>
+    <message id="general-rate">
+        <source>Rate</source>
+        <translation type="unfinished"></translation>
+    </message>
+    <message id="wallet-receive-your-token">
+        <source>Your transaction token:</source>
+        <translation type="unfinished"></translation>
+    </message>
+    <message id="wallet-swap-token-message">
+        <source>Send this token to the sender over an external secure channel</source>
+        <translation type="unfinished"></translation>
+    </message>
+    <message id="wallet-receive-swap-publish">
+        <source>publish transaction token</source>
         <translation type="unfinished"></translation>
     </message>
     <message id="wallet-send-swap-title">
         <source>Swap currencies</source>
         <translation type="unfinished"></translation>
     </message>
+    <message id="wallet-send-invalid-token">
+        <source>Invalid address or token</source>
+        <translation type="unfinished"></translation>
+    </message>
     <message id="general-comment-local">
         <source>Comments are local and won&apos;t be shared</source>
         <translation type="unfinished"></translation>
@@ -1293,6 +1365,22 @@
         <source>Total UTXO value</source>
         <translation type="unfinished"></translation>
     </message>
+    <message id="general-bitcoin">
+        <source>Bitcoin</source>
+        <translation type="unfinished"></translation>
+    </message>
+    <message id="general-litecoin">
+        <source>Litecoin</source>
+        <translation type="unfinished"></translation>
+    </message>
+    <message id="general-qtum">
+        <source>QTUM</source>
+        <translation type="unfinished"></translation>
+    </message>
+    <message id="swap-currency-na-message">
+        <source>You do not have %1 connected.\nUpdate your settings and try again.</source>
+        <translation type="unfinished"></translation>
+    </message>
     <message id="send-swap-to-label">
         <source>Transaction token</source>
         <translation type="unfinished"></translation>
@@ -1325,90 +1413,5 @@
         <source>Received</source>
         <translation type="unfinished"></translation>
     </message>
-    <message id="general-locked">
-        <source>locked</source>
-        <translation type="unfinished"></translation>
-    </message>
-    <message id="general-change-settings">
-        <source>Change settings</source>
-        <translation type="unfinished">Изменить настройки</translation>
-    </message>
-    <message id="settings-reset">
-        <source>Switch off</source>
-        <translation type="unfinished"></translation>
-    </message>
-    <message id="settings-node-address">
-        <source>Node Address</source>
-        <translation type="unfinished"></translation>
-    </message>
-    <message id="settings-username">
-        <source>Username</source>
-        <translation type="unfinished"></translation>
-    </message>
-    <message id="settings-password">
-        <source>Password</source>
-        <translation type="unfinished">Пароль</translation>
-    </message>
-    <message id="settings-fee-rate">
-        <source>Default fee</source>
-        <translation type="unfinished"></translation>
-    </message>
-    <message id="swap-na-message">
-        <source>You do not have any 3rd-party currencies connected.\nUpdate your settings and try again.</source>
-        <translation type="unfinished"></translation>
-    </message>
-    <message id="general-rate">
-        <source>Rate</source>
-        <translation type="unfinished">Курс</translation>
-    </message>
-    <message id="wallet-receive-swap-publish">
-        <source>publish transaction token</source>
-        <translation type="unfinished"></translation>
-    </message>
-    <message id="wallet-send-invalid-token">
-        <source>Invalid address or token</source>
-        <translation type="unfinished"></translation>
-    </message>
-    <message id="general-bitcoin">
-        <source>Bitcoin</source>
-        <translation type="unfinished"></translation>
-    </message>
-    <message id="general-litecoin">
-        <source>Litecoin</source>
-        <translation type="unfinished"></translation>
-    </message>
-    <message id="general-qtum">
-        <source>QTUM</source>
-        <translation type="unfinished"></translation>
-    </message>
-    <message id="swap-currency-na-message">
-        <source>You do not have %1 connected.\nUpdate your settings and try again.</source>
-        <translation type="unfinished"></translation>
-    </message>
-    <message id="wallet-receive-addr-message">
-        <source>Send this address to the sender over an external secure channel or scan the QR code</source>
-        <translation type="unfinished"></translation>
-    </message>
-    <message id="wallet-swap-token-message">
-        <source>Send this token to the sender over an external secure channel</source>
-        <translation type="unfinished"></translation>
-=======
-    <message id="open-in-explorer">
-        <source>Open in Blockchain Explorer</source>
-        <translation type="unfinished">Открыть в blockchain проводнике</translation>
-    </message>
-    <message id="restore-finish-alert-button">
-        <source>I understand</source>
-        <translation>Я понял</translation>
-    </message>
-    <message id="restore-finish-alert-title">
-        <source>Do not simultaneously run two wallets initiated from the same seed phrase</source>
-        <translation>Не запускайте больше одного кошелька с одной и той же сид фразой</translation>
-    </message>
-    <message id="restore-finish-alert-message-line">
-        <source>Don’t use same seed phrase on several devices, your balance and transaction list won’t be synchronized.</source>
-        <translation>Не используйте одну и ту же сид фразу на разных устройствах, ваш баланс и список транзакций не будут синхронизированы.</translation>
->>>>>>> 98a98880
-    </message>
 </context>
 </TS>