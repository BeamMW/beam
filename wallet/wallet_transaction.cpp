--- conflicted
+++ resolved
@@ -1,910 +1,906 @@
-// Copyright 2018 The Beam Team
-//
-// Licensed under the Apache License, Version 2.0 (the "License");
-// you may not use this file except in compliance with the License.
-// You may obtain a copy of the License at
-//
-//    http://www.apache.org/licenses/LICENSE-2.0
-//
-// Unless required by applicable law or agreed to in writing, software
-// distributed under the License is distributed on an "AS IS" BASIS,
-// WITHOUT WARRANTIES OR CONDITIONS OF ANY KIND, either express or implied.
-// See the License for the specific language governing permissions and
-// limitations under the License.
-
-#include "wallet_transaction.h"
-#include "core/block_crypt.h"
-
-// TODO: getrandom not available until API 28 in the Android NDK 17b
-// https://github.com/boostorg/uuid/issues/76
-#if defined(__ANDROID__)
-#define BOOST_UUID_RANDOM_PROVIDER_DISABLE_GETRANDOM 1
-#endif
-
-#include <boost/uuid/uuid_generators.hpp>
-#include <numeric>
-#include "utility/logger.h"
-
-namespace beam { namespace wallet
-{
-    using namespace ECC;
-    using namespace std;
-
-
-    TxID GenerateTxID()
-    {
-        boost::uuids::uuid id = boost::uuids::random_generator()();
-        TxID txID{};
-        copy(id.begin(), id.end(), txID.begin());
-        return txID;
-    }
-
-    std::string GetFailureMessage(TxFailureReason reason)
-    {
-        switch (reason)
-        {
-#define MACRO(name, code, message) case name: return message;
-            BEAM_TX_FAILURE_REASON_MAP(MACRO)
-#undef MACRO
-        }
-        return "Unknown reason";
-    }
-
-    TransactionFailedException::TransactionFailedException(bool notify, TxFailureReason reason, const char* message)
-        : std::runtime_error(message)
-        , m_Notify{notify}
-        , m_Reason{reason}
-    {
-
-    }
-    bool TransactionFailedException::ShouldNofify() const
-    {
-        return m_Notify;
-    }
-
-    TxFailureReason TransactionFailedException::GetReason() const
-    {
-        return m_Reason;
-    }
-
+// Copyright 2018 The Beam Team
+//
+// Licensed under the Apache License, Version 2.0 (the "License");
+// you may not use this file except in compliance with the License.
+// You may obtain a copy of the License at
+//
+//    http://www.apache.org/licenses/LICENSE-2.0
+//
+// Unless required by applicable law or agreed to in writing, software
+// distributed under the License is distributed on an "AS IS" BASIS,
+// WITHOUT WARRANTIES OR CONDITIONS OF ANY KIND, either express or implied.
+// See the License for the specific language governing permissions and
+// limitations under the License.
+
+#include "wallet_transaction.h"
+#include "core/block_crypt.h"
+
+// TODO: getrandom not available until API 28 in the Android NDK 17b
+// https://github.com/boostorg/uuid/issues/76
+#if defined(__ANDROID__)
+#define BOOST_UUID_RANDOM_PROVIDER_DISABLE_GETRANDOM 1
+#endif
+
+#include <boost/uuid/uuid_generators.hpp>
+#include <numeric>
+#include "utility/logger.h"
+
+namespace beam { namespace wallet
+{
+    using namespace ECC;
+    using namespace std;
+
+
+    TxID GenerateTxID()
+    {
+        boost::uuids::uuid id = boost::uuids::random_generator()();
+        TxID txID{};
+        copy(id.begin(), id.end(), txID.begin());
+        return txID;
+    }
+
+    std::string GetFailureMessage(TxFailureReason reason)
+    {
+        switch (reason)
+        {
+#define MACRO(name, code, message) case name: return message;
+            BEAM_TX_FAILURE_REASON_MAP(MACRO)
+#undef MACRO
+        }
+        return "Unknown reason";
+    }
+
+    TransactionFailedException::TransactionFailedException(bool notify, TxFailureReason reason, const char* message)
+        : std::runtime_error(message)
+        , m_Notify{notify}
+        , m_Reason{reason}
+    {
+
+    }
+    bool TransactionFailedException::ShouldNofify() const
+    {
+        return m_Notify;
+    }
+
+    TxFailureReason TransactionFailedException::GetReason() const
+    {
+        return m_Reason;
+    }
+
     const uint32_t BaseTransaction::s_ProtoVersion = 1;
-
-
-    BaseTransaction::BaseTransaction(INegotiatorGateway& gateway
-                                   , beam::IWalletDB::Ptr walletDB
-                                   , const TxID& txID)
-        : m_Gateway{ gateway }
-        , m_WalletDB{ walletDB }
-        , m_ID{ txID }
-    {
-        assert(walletDB);
-    }
-
-    bool BaseTransaction::IsInitiator() const
-    {
-        if (!m_IsInitiator.is_initialized())
-        {
-            m_IsInitiator = GetMandatoryParameter<bool>(TxParameterID::IsInitiator);
-        }
-        return *m_IsInitiator;
-    }
-
-	uint32_t BaseTransaction::get_PeerVersion() const
-	{
-		uint32_t nVer = 0;
-		GetParameter(TxParameterID::PeerProtoVersion, nVer);
-		return nVer;
-	}
-
-    bool BaseTransaction::GetTip(Block::SystemState::Full& state) const
-    {
-        return m_Gateway.get_tip(state);
-    }
-
-    const TxID& BaseTransaction::GetTxID() const
-    {
-        return m_ID;
-    }
-
-    void BaseTransaction::Update()
-    {
-        try
-        {
-            if (CheckExternalFailures())
-            {
-                return;
-            }
-
-            UpdateImpl();
-
-            CheckExpired();
-        }
-        catch (const TransactionFailedException& ex)
-        {
-            LOG_ERROR() << GetTxID() << " exception msg: " << ex.what();
-            OnFailed(ex.GetReason(), ex.ShouldNofify());
-        }
-        catch (const exception& ex)
-        {
-            LOG_ERROR() << GetTxID() << " exception msg: " << ex.what();
-        }
-    }
-
-    void BaseTransaction::Cancel()
-    {
-        TxStatus s = TxStatus::Failed;
-        GetParameter(TxParameterID::Status, s);
-        if (s == TxStatus::Pending)
-        {
-            m_WalletDB->deleteTx(GetTxID());
-        }
-        else
-        {
-			NotifyFailure(TxFailureReason::Cancelled);
-			UpdateTxDescription(TxStatus::Cancelled);
-            RollbackTx();
-            m_Gateway.on_tx_completed(GetTxID());
-        }
-    }
-
-    void BaseTransaction::RollbackTx()
-    {
-        LOG_INFO() << GetTxID() << " Transaction failed. Rollback...";
-        m_WalletDB->rollbackTx(GetTxID());
-    }
-    
-    bool BaseTransaction::CheckExpired()
-    {
-        Height kernelConfirmHeight = 0;
-        
-        if (GetParameter(TxParameterID::KernelProofHeight, kernelConfirmHeight) && kernelConfirmHeight > 0)
-        {
-            // completed tx
-            return false;
-        }
-
-        Height maxHeight = MaxHeight;
-        GetParameter(TxParameterID::MaxHeight, maxHeight);
-        
-        bool isRegistered = false;
-        Merkle::Hash kernelID;
-        if (!GetParameter(TxParameterID::TransactionRegistered, isRegistered) || !GetParameter(TxParameterID::KernelID, kernelID))
-        {
-            Block::SystemState::Full state;
-            if (GetTip(state) && state.m_Height > maxHeight)
-            {
-                LOG_INFO() << GetTxID() << " Transaction expired. Current height: " << state.m_Height << ", max kernel height: " << maxHeight;
-                OnFailed(TxFailureReason::TransactionExpired);
-                return true;
-            }
-        }
-        else
-        {
-            Height lastUnconfirmedHeight = 0;
-            if (GetParameter(TxParameterID::KernelUnconfirmedHeight, lastUnconfirmedHeight) && lastUnconfirmedHeight > 0)
-            {
-                if (lastUnconfirmedHeight >= maxHeight)
-                {
-                    LOG_INFO() << GetTxID() << " Transaction expired. Last unconfirmeed height: " << lastUnconfirmedHeight << ", max kernel height: " << maxHeight;
-                    OnFailed(TxFailureReason::TransactionExpired);
-                    return true;
-                }
-            }
-        }
-        return false;
-    }
-
-    bool BaseTransaction::CheckExternalFailures()
-    {
-        TxFailureReason reason = TxFailureReason::Unknown;
-        if (GetParameter(TxParameterID::FailureReason, reason))
-        {
-            TxStatus s = GetMandatoryParameter<TxStatus>(TxParameterID::Status);
-            if (s == TxStatus::InProgress) 
-            {
-                OnFailed(reason);
-                return true;
-            }
-        }
-        return false;
-    }
-
-    void BaseTransaction::ConfirmKernel(const TxKernel& kernel)
-    {
-        UpdateTxDescription(TxStatus::Registering);
-        m_Gateway.confirm_kernel(GetTxID(), kernel);
-    }
-
-    void BaseTransaction::CompleteTx()
-    {
-        LOG_INFO() << GetTxID() << " Transaction completed";
-        UpdateTxDescription(TxStatus::Completed);
-        m_Gateway.on_tx_completed(GetTxID());
-    }
-
-    void BaseTransaction::UpdateTxDescription(TxStatus s)
-    {
-        SetParameter(TxParameterID::Status, s, true);
-        SetParameter(TxParameterID::ModifyTime, getTimestamp(), false);
-    }
-
-    void BaseTransaction::OnFailed(TxFailureReason reason, bool notify)
-    {
-        LOG_ERROR() << GetTxID() << " Failed. " << GetFailureMessage(reason);
-
-		if (notify)
-			NotifyFailure(reason);
-
-		UpdateTxDescription((reason == TxFailureReason::Cancelled) ? TxStatus::Cancelled : TxStatus::Failed);
-        RollbackTx();
-
-		m_Gateway.on_tx_completed(GetTxID());
-    }
+
+
+    BaseTransaction::BaseTransaction(INegotiatorGateway& gateway
+                                   , beam::IWalletDB::Ptr walletDB
+                                   , const TxID& txID)
+        : m_Gateway{ gateway }
+        , m_WalletDB{ walletDB }
+        , m_ID{ txID }
+    {
+        assert(walletDB);
+    }
+
+    bool BaseTransaction::IsInitiator() const
+    {
+        if (!m_IsInitiator.is_initialized())
+        {
+            m_IsInitiator = GetMandatoryParameter<bool>(TxParameterID::IsInitiator);
+        }
+        return *m_IsInitiator;
+    }
+
+	uint32_t BaseTransaction::get_PeerVersion() const
+	{
+		uint32_t nVer = 0;
+		GetParameter(TxParameterID::PeerProtoVersion, nVer);
+		return nVer;
+	}
+
+    bool BaseTransaction::GetTip(Block::SystemState::Full& state) const
+    {
+        return m_Gateway.get_tip(state);
+    }
+
+    const TxID& BaseTransaction::GetTxID() const
+    {
+        return m_ID;
+    }
+
+    void BaseTransaction::Update()
+    {
+        try
+        {
+            if (CheckExternalFailures())
+            {
+                return;
+            }
+
+            UpdateImpl();
+
+            CheckExpired();
+        }
+        catch (const TransactionFailedException& ex)
+        {
+            LOG_ERROR() << GetTxID() << " exception msg: " << ex.what();
+            OnFailed(ex.GetReason(), ex.ShouldNofify());
+        }
+        catch (const exception& ex)
+        {
+            LOG_ERROR() << GetTxID() << " exception msg: " << ex.what();
+        }
+    }
+
+    void BaseTransaction::Cancel()
+    {
+        TxStatus s = TxStatus::Failed;
+        GetParameter(TxParameterID::Status, s);
+        if (s == TxStatus::Pending)
+        {
+            m_WalletDB->deleteTx(GetTxID());
+        }
+        else
+        {
+			NotifyFailure(TxFailureReason::Cancelled);
+			UpdateTxDescription(TxStatus::Cancelled);
+            RollbackTx();
+            m_Gateway.on_tx_completed(GetTxID());
+        }
+    }
+
+    void BaseTransaction::RollbackTx()
+    {
+        LOG_INFO() << GetTxID() << " Transaction failed. Rollback...";
+        m_WalletDB->rollbackTx(GetTxID());
+    }
+    
+    bool BaseTransaction::CheckExpired()
+    {
+        Height kernelConfirmHeight = 0;
+        
+        if (GetParameter(TxParameterID::KernelProofHeight, kernelConfirmHeight) && kernelConfirmHeight > 0)
+        {
+            // completed tx
+            return false;
+        }
+
+        Height maxHeight = MaxHeight;
+        GetParameter(TxParameterID::MaxHeight, maxHeight);
+        
+        bool isRegistered = false;
+        Merkle::Hash kernelID;
+        if (!GetParameter(TxParameterID::TransactionRegistered, isRegistered) || !GetParameter(TxParameterID::KernelID, kernelID))
+        {
+            Block::SystemState::Full state;
+            if (GetTip(state) && state.m_Height > maxHeight)
+            {
+                LOG_INFO() << GetTxID() << " Transaction expired. Current height: " << state.m_Height << ", max kernel height: " << maxHeight;
+                OnFailed(TxFailureReason::TransactionExpired);
+                return true;
+            }
+        }
+        else
+        {
+            Height lastUnconfirmedHeight = 0;
+            if (GetParameter(TxParameterID::KernelUnconfirmedHeight, lastUnconfirmedHeight) && lastUnconfirmedHeight > 0)
+            {
+                if (lastUnconfirmedHeight >= maxHeight)
+                {
+                    LOG_INFO() << GetTxID() << " Transaction expired. Last unconfirmeed height: " << lastUnconfirmedHeight << ", max kernel height: " << maxHeight;
+                    OnFailed(TxFailureReason::TransactionExpired);
+                    return true;
+                }
+            }
+        }
+        return false;
+    }
+
+    bool BaseTransaction::CheckExternalFailures()
+    {
+        TxFailureReason reason = TxFailureReason::Unknown;
+        if (GetParameter(TxParameterID::FailureReason, reason))
+        {
+            TxStatus s = GetMandatoryParameter<TxStatus>(TxParameterID::Status);
+            if (s == TxStatus::InProgress) 
+            {
+                OnFailed(reason);
+                return true;
+            }
+        }
+        return false;
+    }
+
+    void BaseTransaction::ConfirmKernel(const TxKernel& kernel)
+    {
+        UpdateTxDescription(TxStatus::Registering);
+        m_Gateway.confirm_kernel(GetTxID(), kernel);
+    }
+
+    void BaseTransaction::CompleteTx()
+    {
+        LOG_INFO() << GetTxID() << " Transaction completed";
+        UpdateTxDescription(TxStatus::Completed);
+        m_Gateway.on_tx_completed(GetTxID());
+    }
+
+    void BaseTransaction::UpdateTxDescription(TxStatus s)
+    {
+        SetParameter(TxParameterID::Status, s, true);
+        SetParameter(TxParameterID::ModifyTime, getTimestamp(), false);
+    }
+
+    void BaseTransaction::OnFailed(TxFailureReason reason, bool notify)
+    {
+        LOG_ERROR() << GetTxID() << " Failed. " << GetFailureMessage(reason);
+
+		if (notify)
+			NotifyFailure(reason);
+
+		UpdateTxDescription((reason == TxFailureReason::Cancelled) ? TxStatus::Cancelled : TxStatus::Failed);
+        RollbackTx();
+
+		m_Gateway.on_tx_completed(GetTxID());
+    }
 
 	void BaseTransaction::NotifyFailure(TxFailureReason reason)
-	{
-		TxStatus s = TxStatus::Failed;
-		GetParameter(TxParameterID::Status, s);
-
-		switch (s)
-		{
-		case TxStatus::Pending:
-		case TxStatus::InProgress:
-			// those are the only applicable statuses, where there's no chance tx can be valid
-			break;
-		default:
-			return;
-		}
-
-		SetTxParameter msg;
-		msg.AddParameter(TxParameterID::FailureReason, reason);
-		SendTxParameters(move(msg));
-	}
-
-    IWalletDB::Ptr BaseTransaction::GetWalletDB()
-    {
-        return m_WalletDB;
-    }
-
-    bool BaseTransaction::SendTxParameters(SetTxParameter&& msg) const
-    {
-        msg.m_TxID = GetTxID();
-        msg.m_Type = GetType();
-        
-        WalletID peerID;
-        if (GetParameter(TxParameterID::MyID, msg.m_From) 
-            && GetParameter(TxParameterID::PeerID, peerID))
-        {
-            m_Gateway.send_tx_params(peerID, move(msg));
-            return true;
-        }
-        return false;
-    }
-
-    SimpleTransaction::SimpleTransaction(INegotiatorGateway& gateway
-                                        , beam::IWalletDB::Ptr walletDB
-                                        , const TxID& txID)
-        : BaseTransaction{ gateway, walletDB, txID }
-    {
-
-    }
-
-    TxType SimpleTransaction::GetType() const
-    {
-        return TxType::Simple;
-    }
-
-    void SimpleTransaction::UpdateImpl()
-    {
-        bool isSender = GetMandatoryParameter<bool>(TxParameterID::IsSender);
-        bool isSelfTx = IsSelfTx();
-        State txState = GetState();
-
-        AmountList amoutList;
-        if (!GetParameter(TxParameterID::AmountList, amoutList))
-        {
-            amoutList = AmountList{ GetMandatoryParameter<Amount>(TxParameterID::Amount) };
-        }
-
-        TxBuilder builder{ *this, amoutList, GetMandatoryParameter<Amount>(TxParameterID::Fee) };
-        if (!builder.GetInitialTxParams() && txState == State::Initial)
-        {
-            LOG_INFO() << GetTxID() << (isSender ? " Sending " : " Receiving ") << PrintableAmount(builder.GetAmount()) << " (fee: " << PrintableAmount(builder.GetFee()) << ")";
-
-            if (CheckExpired())
-            {
-                return;
-            }
-
-            if (isSender)
-            {
-                builder.SelectInputs();
-                builder.AddChangeOutput();
-            }
-
-            if (isSelfTx || !isSender)
-            {
-                // create receiver utxo
-                for (auto& amount : builder.GetAmountList())
-                {
-                    builder.AddOutput(amount, false);
-                }
-            }
-
-            if (!builder.FinalizeOutputs())
-            {
-                // TODO: transaction is too big :(
-            }
-
-            UpdateTxDescription(TxStatus::InProgress);
-        }
-
-        uint64_t nAddrOwnID;
-        if (!GetParameter(TxParameterID::MyAddressID, nAddrOwnID))
-        {
-            WalletID wid;
-            if (GetParameter(TxParameterID::MyID, wid))
-            {
-                auto waddr = m_WalletDB->getAddress(wid);
-                if (waddr && waddr->m_OwnID)
-                    SetParameter(TxParameterID::MyAddressID, waddr->m_OwnID);
-            }
-        }
-
-        builder.CreateKernel();
-        
-        if (!isSelfTx && !builder.GetPeerPublicExcessAndNonce())
-        {
-            assert(IsInitiator());
-            if (txState == State::Initial)
-            {
-                SendInvitation(builder, isSender);
-                SetState(State::Invitation);
-            }
-            return;
-        }
-
-        builder.SignPartial();
-
-        bool hasPeersInputsAndOutputs = builder.GetPeerInputsAndOutputs();
-        if (!isSelfTx && !builder.GetPeerSignature())
-        {
-            if (txState == State::Initial)
-            {
-                // invited participant
-                assert(!IsInitiator());
-                
-                UpdateTxDescription(TxStatus::Registering);
-                ConfirmInvitation(builder, !hasPeersInputsAndOutputs);
-
-                uint32_t nVer = 0;
-                if (GetParameter(TxParameterID::PeerProtoVersion, nVer))
-                {
-                    // for peers with new flow, we assume that after we have responded, we have to switch to the state of awaiting for proofs
-                    SetParameter(TxParameterID::TransactionRegistered, true);
-
-                    SetState(State::KernelConfirmation);
-                    ConfirmKernel(builder.GetKernel());
-                }
-                else
-                {
-                    SetState(State::InvitationConfirmation);
-                }
-                return;
-            }
-            if (IsInitiator())
-            {
-                return;
-            }
-        }
-
-        if (IsInitiator() && !builder.IsPeerSignatureValid())
-        {
-            OnFailed(TxFailureReason::InvalidPeerSignature, true);
-            return;
-        }
-
-        if (!isSelfTx && isSender && IsInitiator())
-        {
-            // verify peer payment acknowledgement
-
-            wallet::PaymentConfirmation pc;
-            WalletID widPeer, widMy;
-            bool bSuccess =
-                GetParameter(TxParameterID::PeerID, widPeer) &&
-                GetParameter(TxParameterID::MyID, widMy) &&
-                GetParameter(TxParameterID::KernelID, pc.m_KernelID) &&
-                GetParameter(TxParameterID::Amount, pc.m_Value) &&
-                GetParameter(TxParameterID::PaymentConfirmation, pc.m_Signature);
-
-            if (bSuccess)
-            {
-                pc.m_Sender = widMy.m_Pk;
-                bSuccess = pc.IsValid(widPeer.m_Pk);
-            }
-
-			if (!bSuccess)
-			{
-				if (!get_PeerVersion())
-				{
-					// older wallets don't support it. Check if unsigned payments are ok
-					uint8_t nRequired = 0;
-					wallet::getVar(*m_WalletDB, wallet::g_szPaymentProofRequired, nRequired);
-
-					if (!nRequired)
-						bSuccess = true;
-				}
-
-				if (!bSuccess)
-				{
-					OnFailed(TxFailureReason::NoPaymentProof);
-					return;
-				}
-            }
-
-        }
-
-        builder.FinalizeSignature();
-
-        bool isRegistered = false;
-        if (!GetParameter(TxParameterID::TransactionRegistered, isRegistered))
-        {
-            if (!isSelfTx && (!hasPeersInputsAndOutputs || IsInitiator()))
-            {
-                if (txState == State::Invitation)
-                {
-                    UpdateTxDescription(TxStatus::Registering);
-                    ConfirmTransaction(builder, !hasPeersInputsAndOutputs);
-                    SetState(State::PeerConfirmation);
-                }
-                if (!hasPeersInputsAndOutputs)
-                {
-                    return;
-                }
-            }
-
-            // Construct transaction
-            auto transaction = builder.CreateTransaction();
-
-            // Verify final transaction
-            TxBase::Context ctx;
-            if (!transaction->IsValid(ctx))
-            {
-                OnFailed(TxFailureReason::InvalidTransaction, true);
-                return;
-            }
-            m_Gateway.register_tx(GetTxID(), transaction);
-            SetState(State::Registration);
-            return;
-        }
-
-        if (!isRegistered)
-        {
-            OnFailed(TxFailureReason::FailedToRegister, true);
-            return;
-        }
-
-        Height hProof = 0;
-        GetParameter(TxParameterID::KernelProofHeight, hProof);
-        if (!hProof)
-        {
-            if (txState == State::Registration)
-            {
-                uint32_t nVer = 0;
-                if (!GetParameter(TxParameterID::PeerProtoVersion, nVer))
-                {
-                    // notify old peer that transaction has been registered
-                    NotifyTransactionRegistered();
-                }
-            }
-            SetState(State::KernelConfirmation);
-            ConfirmKernel(builder.GetKernel());
-            return;
-        }
-
-		vector<Coin> modified;
-		m_WalletDB->visit([&](const Coin& coin)
-		{
-			bool bIn = (coin.m_createTxId == m_ID);
-			bool bOut = (coin.m_spentTxId == m_ID);
-			if (bIn || bOut)
-			{
-				modified.emplace_back();
-				Coin& c = modified.back();
-				c = coin;
-
-				if (bIn)
-				{
-					c.m_confirmHeight = std::min(c.m_confirmHeight, hProof);
-					c.m_maturity = hProof + Rules::get().Maturity.Std; // so far we don't use incubation for our created outputs
-				}
-				if (bOut)
-					c.m_spentHeight = std::min(c.m_spentHeight, hProof);
-			}
-
-			return true;
-		});
-
-
-        GetWalletDB()->save(modified);
-
-        CompleteTx();
-    }
-
-    void SimpleTransaction::SendInvitation(const TxBuilder& builder, bool isSender)
-    {
-        SetTxParameter msg;
-        msg.AddParameter(TxParameterID::Amount, builder.GetAmount())
-            .AddParameter(TxParameterID::Fee, builder.GetFee())
-            .AddParameter(TxParameterID::MinHeight, builder.GetMinHeight())
-            .AddParameter(TxParameterID::MaxHeight, builder.GetMaxHeight())
-            .AddParameter(TxParameterID::IsSender, !isSender)
-            .AddParameter(TxParameterID::PeerProtoVersion, s_ProtoVersion)
-            .AddParameter(TxParameterID::PeerPublicExcess, builder.GetPublicExcess())
-            .AddParameter(TxParameterID::PeerPublicNonce, builder.GetPublicNonce());
-
-        if (!SendTxParameters(move(msg)))
-        {
-            OnFailed(TxFailureReason::FailedToSendParameters, false);
-        }
-    }
-
-    void SimpleTransaction::ConfirmInvitation(const TxBuilder& builder, bool sendUtxos)
-    {
-        LOG_INFO() << GetTxID() << " Transaction accepted. Kernel: " << builder.GetKernelIDString();
-        SetTxParameter msg;
-        msg
-            .AddParameter(TxParameterID::PeerProtoVersion, s_ProtoVersion)
-            .AddParameter(TxParameterID::PeerPublicExcess, builder.GetPublicExcess())
-            .AddParameter(TxParameterID::PeerSignature, builder.GetPartialSignature())
-            .AddParameter(TxParameterID::PeerPublicNonce, builder.GetPublicNonce());
-        if (sendUtxos)
-        {
-            msg.AddParameter(TxParameterID::PeerInputs, builder.GetInputs())
-            .AddParameter(TxParameterID::PeerOutputs, builder.GetOutputs())
-            .AddParameter(TxParameterID::PeerOffset, builder.GetOffset());
-        }
-
-        assert(!IsSelfTx());
-        if (!GetMandatoryParameter<bool>(TxParameterID::IsSender))
-        {
-            wallet::PaymentConfirmation pc;
-            WalletID widPeer, widMy;
-            bool bSuccess =
-                GetParameter(TxParameterID::PeerID, widPeer) &&
-                GetParameter(TxParameterID::MyID, widMy) &&
-                GetParameter(TxParameterID::KernelID, pc.m_KernelID) &&
-                GetParameter(TxParameterID::Amount, pc.m_Value);
-
-            if (bSuccess)
-            {
-                pc.m_Sender = widPeer.m_Pk;
-
-                auto waddr = m_WalletDB->getAddress(widMy);
-                if (waddr && waddr->m_OwnID)
-                {
-                    Scalar::Native sk;
-                    m_WalletDB->get_MasterKdf()->DeriveKey(sk, Key::ID(waddr->m_OwnID, Key::Type::Bbs));
-
-                    proto::Sk2Pk(widMy.m_Pk, sk);
-
-                    pc.Sign(sk);
-                    msg.AddParameter(TxParameterID::PaymentConfirmation, pc.m_Signature);
-                }
-            }
-        }
-
-        SendTxParameters(move(msg));
-    }
-
-    void SimpleTransaction::ConfirmTransaction(const TxBuilder& builder, bool sendUtxos)
-    {
-        uint32_t nVer = 0;
-        if (GetParameter(TxParameterID::PeerProtoVersion, nVer))
-        {
-            // we skip this step for new tx flow
-            return;
-        }
-        LOG_INFO() << GetTxID() << " Peer signature is valid. Kernel: " << builder.GetKernelIDString();
-        SetTxParameter msg;
-        msg.AddParameter(TxParameterID::PeerSignature, Scalar(builder.GetPartialSignature()));
-        if (sendUtxos)
-        {
-            msg.AddParameter(TxParameterID::PeerInputs, builder.GetInputs())
-                .AddParameter(TxParameterID::PeerOutputs, builder.GetOutputs())
-                .AddParameter(TxParameterID::PeerOffset, builder.GetOffset());
-        }
-        SendTxParameters(move(msg));
-    }
-
-    void SimpleTransaction::NotifyTransactionRegistered()
-    {
-        SetTxParameter msg;
-        msg.AddParameter(TxParameterID::TransactionRegistered, true);
-        SendTxParameters(move(msg));
-    }
-
-    bool SimpleTransaction::IsSelfTx() const
-    {
-        WalletID peerID = GetMandatoryParameter<WalletID>(TxParameterID::PeerID);
-        auto address = m_WalletDB->getAddress(peerID);
-        return address.is_initialized() && address->m_OwnID;
-    }
-
-    SimpleTransaction::State SimpleTransaction::GetState() const
-    {
-        State state = State::Initial;
-        GetParameter(TxParameterID::State, state);
-        return state;
-    }
-
-    bool SimpleTransaction::ShouldNotifyAboutChanges(TxParameterID paramID) const
-    {
-        switch (paramID)
-        {
-        case TxParameterID::Amount:
-        case TxParameterID::Fee:
-        case TxParameterID::MinHeight:
-        case TxParameterID::PeerID:
-        case TxParameterID::MyID:
-        case TxParameterID::CreateTime:
-        case TxParameterID::IsSender:
-        case TxParameterID::Status:
-        case TxParameterID::TransactionType:
-        case TxParameterID::KernelID:
-            return true;
+	{
+		TxStatus s = TxStatus::Failed;
+		GetParameter(TxParameterID::Status, s);
+
+		switch (s)
+		{
+		case TxStatus::Pending:
+		case TxStatus::InProgress:
+			// those are the only applicable statuses, where there's no chance tx can be valid
+			break;
+		default:
+			return;
+		}
+
+		SetTxParameter msg;
+		msg.AddParameter(TxParameterID::FailureReason, reason);
+		SendTxParameters(move(msg));
+	}
+
+    IWalletDB::Ptr BaseTransaction::GetWalletDB()
+    {
+        return m_WalletDB;
+    }
+
+    bool BaseTransaction::SendTxParameters(SetTxParameter&& msg) const
+    {
+        msg.m_TxID = GetTxID();
+        msg.m_Type = GetType();
+        
+        WalletID peerID;
+        if (GetParameter(TxParameterID::MyID, msg.m_From) 
+            && GetParameter(TxParameterID::PeerID, peerID))
+        {
+            m_Gateway.send_tx_params(peerID, move(msg));
+            return true;
+        }
+        return false;
+    }
+
+    SimpleTransaction::SimpleTransaction(INegotiatorGateway& gateway
+                                        , beam::IWalletDB::Ptr walletDB
+                                        , const TxID& txID)
+        : BaseTransaction{ gateway, walletDB, txID }
+    {
+
+    }
+
+    TxType SimpleTransaction::GetType() const
+    {
+        return TxType::Simple;
+    }
+
+    void SimpleTransaction::UpdateImpl()
+    {
+        bool isSender = GetMandatoryParameter<bool>(TxParameterID::IsSender);
+        bool isSelfTx = IsSelfTx();
+        State txState = GetState();
+
+        AmountList amoutList;
+        if (!GetParameter(TxParameterID::AmountList, amoutList))
+        {
+            amoutList = AmountList{ GetMandatoryParameter<Amount>(TxParameterID::Amount) };
+        }
+
+        TxBuilder builder{ *this, amoutList, GetMandatoryParameter<Amount>(TxParameterID::Fee) };
+        if (!builder.GetInitialTxParams() && txState == State::Initial)
+        {
+            LOG_INFO() << GetTxID() << (isSender ? " Sending " : " Receiving ") << PrintableAmount(builder.GetAmount()) << " (fee: " << PrintableAmount(builder.GetFee()) << ")";
+
+            if (CheckExpired())
+            {
+                return;
+            }
+
+            if (isSender)
+            {
+                builder.SelectInputs();
+                builder.AddChangeOutput();
+            }
+
+            if (isSelfTx || !isSender)
+            {
+                // create receiver utxo
+                for (auto& amount : builder.GetAmountList())
+                {
+                    builder.AddOutput(amount, false);
+                }
+            }
+
+            if (!builder.FinalizeOutputs())
+            {
+                // TODO: transaction is too big :(
+            }
+
+            UpdateTxDescription(TxStatus::InProgress);
+        }
+
+        uint64_t nAddrOwnID;
+        if (!GetParameter(TxParameterID::MyAddressID, nAddrOwnID))
+        {
+            WalletID wid;
+            if (GetParameter(TxParameterID::MyID, wid))
+            {
+                auto waddr = m_WalletDB->getAddress(wid);
+                if (waddr && waddr->m_OwnID)
+                    SetParameter(TxParameterID::MyAddressID, waddr->m_OwnID);
+            }
+        }
+
+        builder.CreateKernel();
+        
+        if (!isSelfTx && !builder.GetPeerPublicExcessAndNonce())
+        {
+            assert(IsInitiator());
+            if (txState == State::Initial)
+            {
+                SendInvitation(builder, isSender);
+                SetState(State::Invitation);
+            }
+            return;
+        }
+
+        builder.SignPartial();
+
+        bool hasPeersInputsAndOutputs = builder.GetPeerInputsAndOutputs();
+        if (!isSelfTx && !builder.GetPeerSignature())
+        {
+            if (txState == State::Initial)
+            {
+                // invited participant
+                assert(!IsInitiator());
+                
+                UpdateTxDescription(TxStatus::Registering);
+                ConfirmInvitation(builder, !hasPeersInputsAndOutputs);
+
+                uint32_t nVer = 0;
+                if (GetParameter(TxParameterID::PeerProtoVersion, nVer))
+                {
+                    // for peers with new flow, we assume that after we have responded, we have to switch to the state of awaiting for proofs
+                    SetParameter(TxParameterID::TransactionRegistered, true);
+
+                    SetState(State::KernelConfirmation);
+                    ConfirmKernel(builder.GetKernel());
+                }
+                else
+                {
+                    SetState(State::InvitationConfirmation);
+                }
+                return;
+            }
+            if (IsInitiator())
+            {
+                return;
+            }
+        }
+
+        if (IsInitiator() && !builder.IsPeerSignatureValid())
+        {
+            OnFailed(TxFailureReason::InvalidPeerSignature, true);
+            return;
+        }
+
+        if (!isSelfTx && isSender && IsInitiator())
+        {
+            // verify peer payment acknowledgement
+
+            wallet::PaymentConfirmation pc;
+            WalletID widPeer, widMy;
+            bool bSuccess =
+                GetParameter(TxParameterID::PeerID, widPeer) &&
+                GetParameter(TxParameterID::MyID, widMy) &&
+                GetParameter(TxParameterID::KernelID, pc.m_KernelID) &&
+                GetParameter(TxParameterID::Amount, pc.m_Value) &&
+                GetParameter(TxParameterID::PaymentConfirmation, pc.m_Signature);
+
+            if (bSuccess)
+            {
+                pc.m_Sender = widMy.m_Pk;
+                bSuccess = pc.IsValid(widPeer.m_Pk);
+            }
+
+			if (!bSuccess)
+			{
+				if (!get_PeerVersion())
+				{
+					// older wallets don't support it. Check if unsigned payments are ok
+					uint8_t nRequired = 0;
+					wallet::getVar(*m_WalletDB, wallet::g_szPaymentProofRequired, nRequired);
+
+					if (!nRequired)
+						bSuccess = true;
+				}
+
+				if (!bSuccess)
+				{
+					OnFailed(TxFailureReason::NoPaymentProof);
+					return;
+				}
+            }
+
+        }
+
+        builder.FinalizeSignature();
+
+        bool isRegistered = false;
+        if (!GetParameter(TxParameterID::TransactionRegistered, isRegistered))
+        {
+            if (!isSelfTx && (!hasPeersInputsAndOutputs || IsInitiator()))
+            {
+                if (txState == State::Invitation)
+                {
+                    UpdateTxDescription(TxStatus::Registering);
+                    ConfirmTransaction(builder, !hasPeersInputsAndOutputs);
+                    SetState(State::PeerConfirmation);
+                }
+                if (!hasPeersInputsAndOutputs)
+                {
+                    return;
+                }
+            }
+
+            // Construct transaction
+            auto transaction = builder.CreateTransaction();
+
+            // Verify final transaction
+            TxBase::Context ctx;
+            if (!transaction->IsValid(ctx))
+            {
+                OnFailed(TxFailureReason::InvalidTransaction, true);
+                return;
+            }
+            m_Gateway.register_tx(GetTxID(), transaction);
+            SetState(State::Registration);
+            return;
+        }
+
+        if (!isRegistered)
+        {
+            OnFailed(TxFailureReason::FailedToRegister, true);
+            return;
+        }
+
+        Height hProof = 0;
+        GetParameter(TxParameterID::KernelProofHeight, hProof);
+        if (!hProof)
+        {
+            if (txState == State::Registration)
+            {
+                uint32_t nVer = 0;
+                if (!GetParameter(TxParameterID::PeerProtoVersion, nVer))
+                {
+                    // notify old peer that transaction has been registered
+                    NotifyTransactionRegistered();
+                }
+            }
+            SetState(State::KernelConfirmation);
+            ConfirmKernel(builder.GetKernel());
+            return;
+        }
+
+		vector<Coin> modified;
+		m_WalletDB->visit([&](const Coin& coin)
+		{
+			bool bIn = (coin.m_createTxId == m_ID);
+			bool bOut = (coin.m_spentTxId == m_ID);
+			if (bIn || bOut)
+			{
+				modified.emplace_back();
+				Coin& c = modified.back();
+				c = coin;
+
+				if (bIn)
+				{
+					c.m_confirmHeight = std::min(c.m_confirmHeight, hProof);
+					c.m_maturity = hProof + Rules::get().Maturity.Std; // so far we don't use incubation for our created outputs
+				}
+				if (bOut)
+					c.m_spentHeight = std::min(c.m_spentHeight, hProof);
+			}
+
+			return true;
+		});
+
+
+        GetWalletDB()->save(modified);
+
+        CompleteTx();
+    }
+
+    void SimpleTransaction::SendInvitation(const TxBuilder& builder, bool isSender)
+    {
+        SetTxParameter msg;
+        msg.AddParameter(TxParameterID::Amount, builder.GetAmount())
+            .AddParameter(TxParameterID::Fee, builder.GetFee())
+            .AddParameter(TxParameterID::MinHeight, builder.GetMinHeight())
+            .AddParameter(TxParameterID::MaxHeight, builder.GetMaxHeight())
+            .AddParameter(TxParameterID::IsSender, !isSender)
+            .AddParameter(TxParameterID::PeerProtoVersion, s_ProtoVersion)
+            .AddParameter(TxParameterID::PeerPublicExcess, builder.GetPublicExcess())
+            .AddParameter(TxParameterID::PeerPublicNonce, builder.GetPublicNonce());
+
+        if (!SendTxParameters(move(msg)))
+        {
+            OnFailed(TxFailureReason::FailedToSendParameters, false);
+        }
+    }
+
+    void SimpleTransaction::ConfirmInvitation(const TxBuilder& builder, bool sendUtxos)
+    {
+        LOG_INFO() << GetTxID() << " Transaction accepted. Kernel: " << builder.GetKernelIDString();
+        SetTxParameter msg;
+        msg
+            .AddParameter(TxParameterID::PeerProtoVersion, s_ProtoVersion)
+            .AddParameter(TxParameterID::PeerPublicExcess, builder.GetPublicExcess())
+            .AddParameter(TxParameterID::PeerSignature, builder.GetPartialSignature())
+            .AddParameter(TxParameterID::PeerPublicNonce, builder.GetPublicNonce());
+        if (sendUtxos)
+        {
+            msg.AddParameter(TxParameterID::PeerInputs, builder.GetInputs())
+            .AddParameter(TxParameterID::PeerOutputs, builder.GetOutputs())
+            .AddParameter(TxParameterID::PeerOffset, builder.GetOffset());
+        }
+
+        assert(!IsSelfTx());
+        if (!GetMandatoryParameter<bool>(TxParameterID::IsSender))
+        {
+            wallet::PaymentConfirmation pc;
+            WalletID widPeer, widMy;
+            bool bSuccess =
+                GetParameter(TxParameterID::PeerID, widPeer) &&
+                GetParameter(TxParameterID::MyID, widMy) &&
+                GetParameter(TxParameterID::KernelID, pc.m_KernelID) &&
+                GetParameter(TxParameterID::Amount, pc.m_Value);
+
+            if (bSuccess)
+            {
+                pc.m_Sender = widPeer.m_Pk;
+
+                auto waddr = m_WalletDB->getAddress(widMy);
+                if (waddr && waddr->m_OwnID)
+                {
+                    Scalar::Native sk;
+                    m_WalletDB->get_MasterKdf()->DeriveKey(sk, Key::ID(waddr->m_OwnID, Key::Type::Bbs));
+
+                    proto::Sk2Pk(widMy.m_Pk, sk);
+
+                    pc.Sign(sk);
+                    msg.AddParameter(TxParameterID::PaymentConfirmation, pc.m_Signature);
+                }
+            }
+        }
+
+        SendTxParameters(move(msg));
+    }
+
+    void SimpleTransaction::ConfirmTransaction(const TxBuilder& builder, bool sendUtxos)
+    {
+        uint32_t nVer = 0;
+        if (GetParameter(TxParameterID::PeerProtoVersion, nVer))
+        {
+            // we skip this step for new tx flow
+            return;
+        }
+        LOG_INFO() << GetTxID() << " Peer signature is valid. Kernel: " << builder.GetKernelIDString();
+        SetTxParameter msg;
+        msg.AddParameter(TxParameterID::PeerSignature, Scalar(builder.GetPartialSignature()));
+        if (sendUtxos)
+        {
+            msg.AddParameter(TxParameterID::PeerInputs, builder.GetInputs())
+                .AddParameter(TxParameterID::PeerOutputs, builder.GetOutputs())
+                .AddParameter(TxParameterID::PeerOffset, builder.GetOffset());
+        }
+        SendTxParameters(move(msg));
+    }
+
+    void SimpleTransaction::NotifyTransactionRegistered()
+    {
+        SetTxParameter msg;
+        msg.AddParameter(TxParameterID::TransactionRegistered, true);
+        SendTxParameters(move(msg));
+    }
+
+    bool SimpleTransaction::IsSelfTx() const
+    {
+        WalletID peerID = GetMandatoryParameter<WalletID>(TxParameterID::PeerID);
+        auto address = m_WalletDB->getAddress(peerID);
+        return address.is_initialized() && address->m_OwnID;
+    }
+
+    SimpleTransaction::State SimpleTransaction::GetState() const
+    {
+        State state = State::Initial;
+        GetParameter(TxParameterID::State, state);
+        return state;
+    }
+
+    bool SimpleTransaction::ShouldNotifyAboutChanges(TxParameterID paramID) const
+    {
+        switch (paramID)
+        {
+        case TxParameterID::Amount:
+        case TxParameterID::Fee:
+        case TxParameterID::MinHeight:
+        case TxParameterID::PeerID:
+        case TxParameterID::MyID:
+        case TxParameterID::CreateTime:
+        case TxParameterID::IsSender:
+        case TxParameterID::Status:
+        case TxParameterID::TransactionType:
+        case TxParameterID::KernelID:
+            return true;
         default:
-            return false;
-        }
-    }
-
-    TxBuilder::TxBuilder(BaseTransaction& tx, const AmountList& amountList, Amount fee)
-        : m_Tx{ tx }
-        , m_AmountList{ amountList }
-        , m_Fee{ fee }
-        , m_Change{0}
-        , m_MinHeight{0}
-        , m_MaxHeight{MaxHeight}
-    {
-    }
-
-    void TxBuilder::SelectInputs()
-    {
-        CoinIDList preselectedCoinIDs;
-        vector<Coin> coins;
-        Amount preselectedAmount = 0;
-        if (m_Tx.GetParameter(TxParameterID::PreselectedCoins, preselectedCoinIDs) && !preselectedCoinIDs.empty())
-        {
-            coins = m_Tx.GetWalletDB()->getCoinsByID(preselectedCoinIDs);
-            for (auto& coin : coins)
-            {
-                preselectedAmount += coin.getAmount();
-                coin.m_status = Coin::Outgoing;
-            }
-            m_Tx.GetWalletDB()->save(coins);
-        }
-        Amount amountWithFee = GetAmount() + m_Fee;
-        if (preselectedAmount < amountWithFee)
-        {
-            auto selectedCoins = m_Tx.GetWalletDB()->selectCoins(amountWithFee - preselectedAmount);
-            copy(selectedCoins.begin(), selectedCoins.end(), back_inserter(coins));
-        }
-
-        if (coins.empty())
-        {
-<<<<<<< HEAD
-			Totals totals(*m_Tx.GetWalletDB());
-
-			LOG_ERROR() << m_Tx.GetTxID() << "You only have " << PrintableAmount(totals.Avail);
-=======
-            LOG_ERROR() << m_Tx.GetTxID() << " You only have " << PrintableAmount(m_Tx.GetWalletDB()->getAvailable());
->>>>>>> c32bf721
-            throw TransactionFailedException(!m_Tx.IsInitiator(), TxFailureReason::NoInputs);
-        }
-
-        m_Inputs.reserve(m_Inputs.size() + coins.size());
-        Amount total = 0;
-        for (auto& coin : coins)
-        {
-            coin.m_spentTxId = m_Tx.GetTxID();
-
-            auto& input = m_Inputs.emplace_back(make_unique<Input>());
-
-            Scalar::Native blindingFactor;
-            m_Tx.GetWalletDB()->calcCommitment(blindingFactor, input->m_Commitment, coin.m_ID);
-
-            m_Offset += blindingFactor;
-            total += coin.m_ID.m_Value;
-        }
-
-        m_Change += total - amountWithFee;
-
-        m_Tx.SetParameter(TxParameterID::Change, m_Change, false);
-        m_Tx.SetParameter(TxParameterID::Inputs, m_Inputs, false);
-        m_Tx.SetParameter(TxParameterID::Offset, m_Offset, false);
-
-        m_Tx.GetWalletDB()->save(coins);
-    }
-
-    void TxBuilder::AddChangeOutput()
-    {
-        if (m_Change == 0)
-        {
-            return;
-        }
-
-        AddOutput(m_Change, true);
-    }
-
-    void TxBuilder::AddOutput(Amount amount, bool bChange)
-    {
-        m_Outputs.push_back(CreateOutput(amount, bChange, m_MinHeight));
-    }
-
-    bool TxBuilder::FinalizeOutputs()
-    {
-        m_Tx.SetParameter(TxParameterID::Outputs, m_Outputs, false);
-        m_Tx.SetParameter(TxParameterID::Offset, m_Offset, false);
-        
-        // TODO: check transaction size here
-
-        return true;
-    }
-
-    Output::Ptr TxBuilder::CreateOutput(Amount amount, bool bChange, bool shared, Height incubation)
-    {
-        Coin newUtxo(amount);
-        newUtxo.m_createTxId = m_Tx.GetTxID();
-        if (bChange)
-        {
-            newUtxo.m_ID.m_Type = Key::Type::Change;
-        }
-        m_Tx.GetWalletDB()->store(newUtxo);
-
-        Scalar::Native blindingFactor;
-        Output::Ptr output = make_unique<Output>();
-        output->Create(blindingFactor, *m_Tx.GetWalletDB()->get_ChildKdf(newUtxo.m_ID.m_SubIdx), newUtxo.m_ID, *m_Tx.GetWalletDB()->get_MasterKdf());
-
-        blindingFactor = -blindingFactor;
-        m_Offset += blindingFactor;
-
-        return output;
-    }
-
-    void TxBuilder::CreateKernel()
-    {
-        // create kernel
-        assert(!m_Kernel);
-        m_Kernel = make_unique<TxKernel>();
-        m_Kernel->m_Fee = m_Fee;
-        m_Kernel->m_Height.m_Min = m_MinHeight;
-        m_Kernel->m_Height.m_Max = m_MaxHeight;
-        m_Kernel->m_Commitment = Zero;
-
-        if (!m_Tx.GetParameter(TxParameterID::BlindingExcess, m_BlindingExcess))
-        {
-            Key::ID kid;
-            kid.m_Idx = m_Tx.GetWalletDB()->AllocateKidRange(1);
-            kid.m_Type = FOURCC_FROM(KerW);
-            kid.m_SubIdx = 0;
-
-            m_Tx.GetWalletDB()->get_MasterKdf()->DeriveKey(m_BlindingExcess, kid);
-
-            m_Tx.SetParameter(TxParameterID::BlindingExcess, m_BlindingExcess, false);
-        }
-
-        m_Offset += m_BlindingExcess;
-        m_BlindingExcess = -m_BlindingExcess;
-
-        // Don't store the generated nonce for the kernel multisig. Instead - store the raw random, from which the nonce is derived using kdf.
-        NoLeak<Hash::Value> hvRandom;
-        if (!m_Tx.GetParameter(TxParameterID::MyNonce, hvRandom.V))
-        {
-            ECC::GenRandom(hvRandom.V);
-            m_Tx.SetParameter(TxParameterID::MyNonce, hvRandom.V, false);
-        }
-
-        m_Tx.GetWalletDB()->get_MasterKdf()->DeriveKey(m_MultiSig.m_Nonce, hvRandom.V);
-    }
-
-    Point::Native TxBuilder::GetPublicExcess() const
-    {
-        return Context::get().G * m_BlindingExcess;
-    }
-
-    Point::Native TxBuilder::GetPublicNonce() const
-    {
-        return Context::get().G * m_MultiSig.m_Nonce;
-    }
-
-    bool TxBuilder::GetPeerPublicExcessAndNonce()
-    {
-        return m_Tx.GetParameter(TxParameterID::PeerPublicExcess, m_PeerPublicExcess)
-            && m_Tx.GetParameter(TxParameterID::PeerPublicNonce, m_PeerPublicNonce);
-    }
-
-    bool TxBuilder::GetPeerSignature()
-    {
-        if (m_Tx.GetParameter(TxParameterID::PeerSignature, m_PeerSignature))
-        {
-            LOG_DEBUG() << m_Tx.GetTxID() << " Received PeerSig:\t" << Scalar(m_PeerSignature);
-            return true;
-        }
-        
-        return false;
-    }
-
-    bool TxBuilder::GetInitialTxParams()
-    {
-        m_Tx.GetParameter(TxParameterID::Inputs, m_Inputs);
-        m_Tx.GetParameter(TxParameterID::Outputs, m_Outputs);
-        m_Tx.GetParameter(TxParameterID::MinHeight, m_MinHeight);
-        m_Tx.GetParameter(TxParameterID::MaxHeight, m_MaxHeight);
-        return m_Tx.GetParameter(TxParameterID::BlindingExcess, m_BlindingExcess)
-            && m_Tx.GetParameter(TxParameterID::Offset, m_Offset);
-    }
-
-    bool TxBuilder::GetPeerInputsAndOutputs()
-    {
-        // used temporary vars to avoid non-short circuit evaluation
-        bool hasInputs = m_Tx.GetParameter(TxParameterID::PeerInputs, m_PeerInputs);
-        bool hasOutputs = (m_Tx.GetParameter(TxParameterID::PeerOutputs, m_PeerOutputs)
-                        && m_Tx.GetParameter(TxParameterID::PeerOffset, m_PeerOffset));
-        return hasInputs || hasOutputs;
-    }
-
-    void TxBuilder::SignPartial()
-    {
-        // create signature
-        Point::Native totalPublicExcess = GetPublicExcess();
-        totalPublicExcess += m_PeerPublicExcess;
-        m_Kernel->m_Commitment = totalPublicExcess;
-
-        m_Kernel->get_Hash(m_Message);
-        m_MultiSig.m_NoncePub = GetPublicNonce() + m_PeerPublicNonce;
-        
-        
-        m_MultiSig.SignPartial(m_PartialSignature, m_Message, m_BlindingExcess);
-
-        StoreKernelID();
-    }
-
-    void TxBuilder::FinalizeSignature()
-    {
-        // final signature
-        m_Kernel->m_Signature.m_NoncePub = GetPublicNonce() + m_PeerPublicNonce;
-        m_Kernel->m_Signature.m_k = m_PartialSignature + m_PeerSignature;
-        
-        StoreKernelID();
-    }
-
-    Transaction::Ptr TxBuilder::CreateTransaction()
-    {
-        assert(m_Kernel);
-        LOG_INFO() << m_Tx.GetTxID() << " Transaction created. Kernel: " << GetKernelIDString();
-
-        // create transaction
-        auto transaction = make_shared<Transaction>();
-        transaction->m_vKernels.push_back(move(m_Kernel));
-        transaction->m_Offset = m_Offset + m_PeerOffset;
-        transaction->m_vInputs = move(m_Inputs);
-        transaction->m_vOutputs = move(m_Outputs);
-        move(m_PeerInputs.begin(), m_PeerInputs.end(), back_inserter(transaction->m_vInputs));
-        move(m_PeerOutputs.begin(), m_PeerOutputs.end(), back_inserter(transaction->m_vOutputs));
-
-        transaction->Normalize();
-
-        return transaction;
-    }
-
-    bool TxBuilder::IsPeerSignatureValid() const
-    {
-        Signature peerSig;
-        peerSig.m_NoncePub = m_MultiSig.m_NoncePub;
-        peerSig.m_k = m_PeerSignature;
-        return peerSig.IsValidPartial(m_Message, m_PeerPublicNonce, m_PeerPublicExcess);
-    }
-
+            return false;
+        }
+    }
+
+    TxBuilder::TxBuilder(BaseTransaction& tx, const AmountList& amountList, Amount fee)
+        : m_Tx{ tx }
+        , m_AmountList{ amountList }
+        , m_Fee{ fee }
+        , m_Change{0}
+        , m_MinHeight{0}
+        , m_MaxHeight{MaxHeight}
+    {
+    }
+
+    void TxBuilder::SelectInputs()
+    {
+        CoinIDList preselectedCoinIDs;
+        vector<Coin> coins;
+        Amount preselectedAmount = 0;
+        if (m_Tx.GetParameter(TxParameterID::PreselectedCoins, preselectedCoinIDs) && !preselectedCoinIDs.empty())
+        {
+            coins = m_Tx.GetWalletDB()->getCoinsByID(preselectedCoinIDs);
+            for (auto& coin : coins)
+            {
+                preselectedAmount += coin.getAmount();
+                coin.m_status = Coin::Outgoing;
+            }
+            m_Tx.GetWalletDB()->save(coins);
+        }
+        Amount amountWithFee = GetAmount() + m_Fee;
+        if (preselectedAmount < amountWithFee)
+        {
+            auto selectedCoins = m_Tx.GetWalletDB()->selectCoins(amountWithFee - preselectedAmount);
+            copy(selectedCoins.begin(), selectedCoins.end(), back_inserter(coins));
+        }
+
+        if (coins.empty())
+        {
+			Totals totals(*m_Tx.GetWalletDB());
+
+			LOG_ERROR() << m_Tx.GetTxID() << "You only have " << PrintableAmount(totals.Avail);
+            throw TransactionFailedException(!m_Tx.IsInitiator(), TxFailureReason::NoInputs);
+        }
+
+        m_Inputs.reserve(m_Inputs.size() + coins.size());
+        Amount total = 0;
+        for (auto& coin : coins)
+        {
+            coin.m_spentTxId = m_Tx.GetTxID();
+
+            auto& input = m_Inputs.emplace_back(make_unique<Input>());
+
+            Scalar::Native blindingFactor;
+            m_Tx.GetWalletDB()->calcCommitment(blindingFactor, input->m_Commitment, coin.m_ID);
+
+            m_Offset += blindingFactor;
+            total += coin.m_ID.m_Value;
+        }
+
+        m_Change += total - amountWithFee;
+
+        m_Tx.SetParameter(TxParameterID::Change, m_Change, false);
+        m_Tx.SetParameter(TxParameterID::Inputs, m_Inputs, false);
+        m_Tx.SetParameter(TxParameterID::Offset, m_Offset, false);
+
+        m_Tx.GetWalletDB()->save(coins);
+    }
+
+    void TxBuilder::AddChangeOutput()
+    {
+        if (m_Change == 0)
+        {
+            return;
+        }
+
+        AddOutput(m_Change, true);
+    }
+
+    void TxBuilder::AddOutput(Amount amount, bool bChange)
+    {
+        m_Outputs.push_back(CreateOutput(amount, bChange, m_MinHeight));
+    }
+
+    bool TxBuilder::FinalizeOutputs()
+    {
+        m_Tx.SetParameter(TxParameterID::Outputs, m_Outputs, false);
+        m_Tx.SetParameter(TxParameterID::Offset, m_Offset, false);
+        
+        // TODO: check transaction size here
+
+        return true;
+    }
+
+    Output::Ptr TxBuilder::CreateOutput(Amount amount, bool bChange, bool shared, Height incubation)
+    {
+        Coin newUtxo(amount);
+        newUtxo.m_createTxId = m_Tx.GetTxID();
+        if (bChange)
+        {
+            newUtxo.m_ID.m_Type = Key::Type::Change;
+        }
+        m_Tx.GetWalletDB()->store(newUtxo);
+
+        Scalar::Native blindingFactor;
+        Output::Ptr output = make_unique<Output>();
+        output->Create(blindingFactor, *m_Tx.GetWalletDB()->get_ChildKdf(newUtxo.m_ID.m_SubIdx), newUtxo.m_ID, *m_Tx.GetWalletDB()->get_MasterKdf());
+
+        blindingFactor = -blindingFactor;
+        m_Offset += blindingFactor;
+
+        return output;
+    }
+
+    void TxBuilder::CreateKernel()
+    {
+        // create kernel
+        assert(!m_Kernel);
+        m_Kernel = make_unique<TxKernel>();
+        m_Kernel->m_Fee = m_Fee;
+        m_Kernel->m_Height.m_Min = m_MinHeight;
+        m_Kernel->m_Height.m_Max = m_MaxHeight;
+        m_Kernel->m_Commitment = Zero;
+
+        if (!m_Tx.GetParameter(TxParameterID::BlindingExcess, m_BlindingExcess))
+        {
+            Key::ID kid;
+            kid.m_Idx = m_Tx.GetWalletDB()->AllocateKidRange(1);
+            kid.m_Type = FOURCC_FROM(KerW);
+            kid.m_SubIdx = 0;
+
+            m_Tx.GetWalletDB()->get_MasterKdf()->DeriveKey(m_BlindingExcess, kid);
+
+            m_Tx.SetParameter(TxParameterID::BlindingExcess, m_BlindingExcess, false);
+        }
+
+        m_Offset += m_BlindingExcess;
+        m_BlindingExcess = -m_BlindingExcess;
+
+        // Don't store the generated nonce for the kernel multisig. Instead - store the raw random, from which the nonce is derived using kdf.
+        NoLeak<Hash::Value> hvRandom;
+        if (!m_Tx.GetParameter(TxParameterID::MyNonce, hvRandom.V))
+        {
+            ECC::GenRandom(hvRandom.V);
+            m_Tx.SetParameter(TxParameterID::MyNonce, hvRandom.V, false);
+        }
+
+        m_Tx.GetWalletDB()->get_MasterKdf()->DeriveKey(m_MultiSig.m_Nonce, hvRandom.V);
+    }
+
+    Point::Native TxBuilder::GetPublicExcess() const
+    {
+        return Context::get().G * m_BlindingExcess;
+    }
+
+    Point::Native TxBuilder::GetPublicNonce() const
+    {
+        return Context::get().G * m_MultiSig.m_Nonce;
+    }
+
+    bool TxBuilder::GetPeerPublicExcessAndNonce()
+    {
+        return m_Tx.GetParameter(TxParameterID::PeerPublicExcess, m_PeerPublicExcess)
+            && m_Tx.GetParameter(TxParameterID::PeerPublicNonce, m_PeerPublicNonce);
+    }
+
+    bool TxBuilder::GetPeerSignature()
+    {
+        if (m_Tx.GetParameter(TxParameterID::PeerSignature, m_PeerSignature))
+        {
+            LOG_DEBUG() << m_Tx.GetTxID() << " Received PeerSig:\t" << Scalar(m_PeerSignature);
+            return true;
+        }
+        
+        return false;
+    }
+
+    bool TxBuilder::GetInitialTxParams()
+    {
+        m_Tx.GetParameter(TxParameterID::Inputs, m_Inputs);
+        m_Tx.GetParameter(TxParameterID::Outputs, m_Outputs);
+        m_Tx.GetParameter(TxParameterID::MinHeight, m_MinHeight);
+        m_Tx.GetParameter(TxParameterID::MaxHeight, m_MaxHeight);
+        return m_Tx.GetParameter(TxParameterID::BlindingExcess, m_BlindingExcess)
+            && m_Tx.GetParameter(TxParameterID::Offset, m_Offset);
+    }
+
+    bool TxBuilder::GetPeerInputsAndOutputs()
+    {
+        // used temporary vars to avoid non-short circuit evaluation
+        bool hasInputs = m_Tx.GetParameter(TxParameterID::PeerInputs, m_PeerInputs);
+        bool hasOutputs = (m_Tx.GetParameter(TxParameterID::PeerOutputs, m_PeerOutputs)
+                        && m_Tx.GetParameter(TxParameterID::PeerOffset, m_PeerOffset));
+        return hasInputs || hasOutputs;
+    }
+
+    void TxBuilder::SignPartial()
+    {
+        // create signature
+        Point::Native totalPublicExcess = GetPublicExcess();
+        totalPublicExcess += m_PeerPublicExcess;
+        m_Kernel->m_Commitment = totalPublicExcess;
+
+        m_Kernel->get_Hash(m_Message);
+        m_MultiSig.m_NoncePub = GetPublicNonce() + m_PeerPublicNonce;
+        
+        
+        m_MultiSig.SignPartial(m_PartialSignature, m_Message, m_BlindingExcess);
+
+        StoreKernelID();
+    }
+
+    void TxBuilder::FinalizeSignature()
+    {
+        // final signature
+        m_Kernel->m_Signature.m_NoncePub = GetPublicNonce() + m_PeerPublicNonce;
+        m_Kernel->m_Signature.m_k = m_PartialSignature + m_PeerSignature;
+        
+        StoreKernelID();
+    }
+
+    Transaction::Ptr TxBuilder::CreateTransaction()
+    {
+        assert(m_Kernel);
+        LOG_INFO() << m_Tx.GetTxID() << " Transaction created. Kernel: " << GetKernelIDString();
+
+        // create transaction
+        auto transaction = make_shared<Transaction>();
+        transaction->m_vKernels.push_back(move(m_Kernel));
+        transaction->m_Offset = m_Offset + m_PeerOffset;
+        transaction->m_vInputs = move(m_Inputs);
+        transaction->m_vOutputs = move(m_Outputs);
+        move(m_PeerInputs.begin(), m_PeerInputs.end(), back_inserter(transaction->m_vInputs));
+        move(m_PeerOutputs.begin(), m_PeerOutputs.end(), back_inserter(transaction->m_vOutputs));
+
+        transaction->Normalize();
+
+        return transaction;
+    }
+
+    bool TxBuilder::IsPeerSignatureValid() const
+    {
+        Signature peerSig;
+        peerSig.m_NoncePub = m_MultiSig.m_NoncePub;
+        peerSig.m_k = m_PeerSignature;
+        return peerSig.IsValidPartial(m_Message, m_PeerPublicNonce, m_PeerPublicExcess);
+    }
+
     Amount TxBuilder::GetAmount() const
     {
         return std::accumulate(m_AmountList.begin(), m_AmountList.end(), 0ULL);
@@ -940,38 +936,38 @@
         return m_Outputs;
     }
 
-    const Scalar::Native& TxBuilder::GetOffset() const
-    {
-        return m_Offset;
-    }
-
-    const Scalar::Native& TxBuilder::GetPartialSignature() const
-    {
-        return m_PartialSignature;
-    }
-
-    const TxKernel& TxBuilder::GetKernel() const
-    {
-        assert(m_Kernel);
-        return *m_Kernel;
-    }
-
-    void TxBuilder::StoreKernelID()
-    {
-        assert(m_Kernel);
-        Merkle::Hash kernelID;
-        m_Kernel->get_ID(kernelID);
-
-        m_Tx.SetParameter(TxParameterID::KernelID, kernelID);
-    }
-
-    string TxBuilder::GetKernelIDString() const
-    {
-        Merkle::Hash kernelID;
-        m_Kernel->get_ID(kernelID);
-
-        char sz[Merkle::Hash::nTxtLen + 1];
-        kernelID.Print(sz);
-        return string(sz);
-    }
-}}
+    const Scalar::Native& TxBuilder::GetOffset() const
+    {
+        return m_Offset;
+    }
+
+    const Scalar::Native& TxBuilder::GetPartialSignature() const
+    {
+        return m_PartialSignature;
+    }
+
+    const TxKernel& TxBuilder::GetKernel() const
+    {
+        assert(m_Kernel);
+        return *m_Kernel;
+    }
+
+    void TxBuilder::StoreKernelID()
+    {
+        assert(m_Kernel);
+        Merkle::Hash kernelID;
+        m_Kernel->get_ID(kernelID);
+
+        m_Tx.SetParameter(TxParameterID::KernelID, kernelID);
+    }
+
+    string TxBuilder::GetKernelIDString() const
+    {
+        Merkle::Hash kernelID;
+        m_Kernel->get_ID(kernelID);
+
+        char sz[Merkle::Hash::nTxtLen + 1];
+        kernelID.Print(sz);
+        return string(sz);
+    }
+}}