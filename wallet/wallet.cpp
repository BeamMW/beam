#include "wallet.h"
#include "core/serialization_adapters.h"
#include <boost/uuid/uuid.hpp>
#include <boost/uuid/uuid_generators.hpp>
#include "core/ecc_native.h"
#include <algorithm>

namespace beam
{
<<<<<<< HEAD
    using namespace wallet;
=======
    Coin::Coin()
    {

    }
>>>>>>> 8552a5a9

    Coin::Coin(const ECC::Scalar& key, ECC::Amount amount)
        : m_amount(amount)
    {
        m_key = ECC::Scalar::Native(key);
    }

    // temporary impl of WalletToNetwork interface
    struct WalletToNetworkDummyImpl : public Wallet::ToNode
    {
        virtual void sendTransaction(const Transaction& tx)
        {
            // serealize tx and post and to the Node TX pool
            Serializer ser;
            ser & tx;

            auto buffer = ser.buffer();

            // and send buffer to other side
        }
    };

    Wallet::Wallet(IKeyChain::Ptr keyChain, NetworkIO& network)
        : m_keyChain{ keyChain }
        , m_network{ network }
    {
    }

    void Wallet::sendDummyTransaction()
    {
        // create dummy transaction here
        Transaction tx;
        m_net->sendTransaction(tx);
    }

    void Wallet::sendMoney(const Peer& locator, const ECC::Amount& amount)
    {
        boost::uuids::uuid id = boost::uuids::random_generator()();
        Uuid txId;
        std::copy(id.begin(), id.end(), txId.begin());
        auto s = std::make_unique<Sender>(*this, txId, m_keyChain, amount );
        auto p = m_senders.emplace(txId, std::move(s));
        p.first->second->start();
    }

    void Wallet::sendTxInitiation(sender::InvitationData::Ptr data)
    {
        m_network.sendTxInitiation(Peer(), data);
    }

    void Wallet::sendTxConfirmation(sender::ConfirmationData::Ptr data)
    {
        m_network.sendTxConfirmation(Peer(), data);
    }

    void Wallet::sendChangeOutputConfirmation()
    {
        m_network.sendChangeOutputConfirmation(Peer());
    }

    void Wallet::removeSender(const Uuid& txId)
    {
        auto it = m_senders.find(txId);
        assert(it != m_senders.end());
        if (it != m_senders.end())
        {
            m_removedSenders.push_back(std::move(it->second));
            m_senders.erase(txId);
        }
    }

    void Wallet::sendTxConfirmation(receiver::ConfirmationData::Ptr data)
    {
        m_network.sendTxConfirmation(Peer(), data);
    }

    void Wallet::registerTx(const Uuid& txId, TransactionPtr transaction)
    {
        m_network.registerTx(Peer(), txId, transaction);
    }

    void Wallet::sendTxRegistered(const Uuid& txId)
    {
        m_network.sendTxRegistered(Peer(), txId);
    }

    void Wallet::removeReceiver(const Uuid& txId)
    {
        auto it = m_receivers.find(txId);
        assert(it != m_receivers.end());
        if (it != m_receivers.end())
        {
            m_removedReceivers.push_back(std::move(it->second));
            m_receivers.erase(it);
        }
    }

    void Wallet::handleTxInitiation(sender::InvitationData::Ptr data)
    {
        auto it = m_receivers.find(data->m_txId);
        if (it == m_receivers.end())
        {
            auto p = m_receivers.emplace(data->m_txId, std::make_unique<Receiver>(*this, data));
            p.first->second->start();
        }
        else
        {
            // TODO: log unexpected TxInitation
        }
    }
    
    void Wallet::handleTxConfirmation(sender::ConfirmationData::Ptr data)
    {
        auto it = m_receivers.find(data->m_txId);
        if (it != m_receivers.end())
        {
            it->second->processEvent(Receiver::TxConfirmationCompleted{data});
        }
        else
        {
            // TODO: log unexpected TxConfirmation
        }
    }

    void Wallet::handleOutputConfirmation(const Peer& peer)
    {
        // TODO: this code is for test only, it should be rewrited
        if (!m_receivers.empty())
        {
            m_receivers.begin()->second->processEvent(Receiver::TxOutputConfirmCompleted());
            return;
        }
        if (!m_senders.empty())
        {
            m_senders.begin()->second->processEvent(Sender::TxOutputConfirmCompleted());
            return;
        }
    }
   
    void Wallet::handleTxConfirmation(receiver::ConfirmationData::Ptr data)
    {
        auto it = m_senders.find(data->m_txId);
        if (it != m_senders.end())
        {
            it->second->processEvent(Sender::TxInitCompleted{data});
        }
        else
        {
            // TODO: log unexpected TxConfirmation
        }
    }

    void Wallet::handleTxRegistration(const Uuid& txId)
    {
        {
            auto it = m_receivers.find(txId);
            if (it != m_receivers.end())
            {
                it->second->processEvent(Receiver::TxRegistrationCompleted{ txId });
                return;
            }
        }
        {
            auto it = m_senders.find(txId);
            if (it != m_senders.end())
            {
                it->second->processEvent(Sender::TxConfirmationCompleted());
                return;
            }
        }
    }

    void Wallet::handleTxFailed(const Uuid& txId)
    {
        auto sit = m_senders.find(txId);
        if (sit != m_senders.end())
        {
            sit->second->processEvent(Sender::TxFailed());
            return;
        }
        auto rit = m_receivers.find(txId);
        if (rit != m_receivers.end())
        {
            rit->second->processEvent(Receiver::TxFailed());
            return;
        }
        // TODO: log unexpected TxConfirmation
    }
}
<|MERGE_RESOLUTION|>--- conflicted
+++ resolved
@@ -1,206 +1,203 @@
-#include "wallet.h"
-#include "core/serialization_adapters.h"
-#include <boost/uuid/uuid.hpp>
-#include <boost/uuid/uuid_generators.hpp>
-#include "core/ecc_native.h"
-#include <algorithm>
-
-namespace beam
-{
-<<<<<<< HEAD
-    using namespace wallet;
-=======
-    Coin::Coin()
-    {
-
-    }
->>>>>>> 8552a5a9
-
-    Coin::Coin(const ECC::Scalar& key, ECC::Amount amount)
-        : m_amount(amount)
-    {
-        m_key = ECC::Scalar::Native(key);
-    }
-
-    // temporary impl of WalletToNetwork interface
-    struct WalletToNetworkDummyImpl : public Wallet::ToNode
-    {
-        virtual void sendTransaction(const Transaction& tx)
-        {
-            // serealize tx and post and to the Node TX pool
-            Serializer ser;
-            ser & tx;
-
-            auto buffer = ser.buffer();
-
-            // and send buffer to other side
-        }
-    };
-
-    Wallet::Wallet(IKeyChain::Ptr keyChain, NetworkIO& network)
-        : m_keyChain{ keyChain }
-        , m_network{ network }
-    {
-    }
-
-    void Wallet::sendDummyTransaction()
-    {
-        // create dummy transaction here
-        Transaction tx;
-        m_net->sendTransaction(tx);
-    }
-
-    void Wallet::sendMoney(const Peer& locator, const ECC::Amount& amount)
-    {
-        boost::uuids::uuid id = boost::uuids::random_generator()();
-        Uuid txId;
-        std::copy(id.begin(), id.end(), txId.begin());
-        auto s = std::make_unique<Sender>(*this, txId, m_keyChain, amount );
-        auto p = m_senders.emplace(txId, std::move(s));
-        p.first->second->start();
-    }
-
-    void Wallet::sendTxInitiation(sender::InvitationData::Ptr data)
-    {
-        m_network.sendTxInitiation(Peer(), data);
-    }
-
-    void Wallet::sendTxConfirmation(sender::ConfirmationData::Ptr data)
-    {
-        m_network.sendTxConfirmation(Peer(), data);
-    }
-
-    void Wallet::sendChangeOutputConfirmation()
-    {
-        m_network.sendChangeOutputConfirmation(Peer());
-    }
-
-    void Wallet::removeSender(const Uuid& txId)
-    {
-        auto it = m_senders.find(txId);
-        assert(it != m_senders.end());
-        if (it != m_senders.end())
-        {
-            m_removedSenders.push_back(std::move(it->second));
-            m_senders.erase(txId);
-        }
-    }
-
-    void Wallet::sendTxConfirmation(receiver::ConfirmationData::Ptr data)
-    {
-        m_network.sendTxConfirmation(Peer(), data);
-    }
-
-    void Wallet::registerTx(const Uuid& txId, TransactionPtr transaction)
-    {
-        m_network.registerTx(Peer(), txId, transaction);
-    }
-
-    void Wallet::sendTxRegistered(const Uuid& txId)
-    {
-        m_network.sendTxRegistered(Peer(), txId);
-    }
-
-    void Wallet::removeReceiver(const Uuid& txId)
-    {
-        auto it = m_receivers.find(txId);
-        assert(it != m_receivers.end());
-        if (it != m_receivers.end())
-        {
-            m_removedReceivers.push_back(std::move(it->second));
-            m_receivers.erase(it);
-        }
-    }
-
-    void Wallet::handleTxInitiation(sender::InvitationData::Ptr data)
-    {
-        auto it = m_receivers.find(data->m_txId);
-        if (it == m_receivers.end())
-        {
-            auto p = m_receivers.emplace(data->m_txId, std::make_unique<Receiver>(*this, data));
-            p.first->second->start();
-        }
-        else
-        {
-            // TODO: log unexpected TxInitation
-        }
-    }
-    
-    void Wallet::handleTxConfirmation(sender::ConfirmationData::Ptr data)
-    {
-        auto it = m_receivers.find(data->m_txId);
-        if (it != m_receivers.end())
-        {
-            it->second->processEvent(Receiver::TxConfirmationCompleted{data});
-        }
-        else
-        {
-            // TODO: log unexpected TxConfirmation
-        }
-    }
-
-    void Wallet::handleOutputConfirmation(const Peer& peer)
-    {
-        // TODO: this code is for test only, it should be rewrited
-        if (!m_receivers.empty())
-        {
-            m_receivers.begin()->second->processEvent(Receiver::TxOutputConfirmCompleted());
-            return;
-        }
-        if (!m_senders.empty())
-        {
-            m_senders.begin()->second->processEvent(Sender::TxOutputConfirmCompleted());
-            return;
-        }
-    }
-   
-    void Wallet::handleTxConfirmation(receiver::ConfirmationData::Ptr data)
-    {
-        auto it = m_senders.find(data->m_txId);
-        if (it != m_senders.end())
-        {
-            it->second->processEvent(Sender::TxInitCompleted{data});
-        }
-        else
-        {
-            // TODO: log unexpected TxConfirmation
-        }
-    }
-
-    void Wallet::handleTxRegistration(const Uuid& txId)
-    {
-        {
-            auto it = m_receivers.find(txId);
-            if (it != m_receivers.end())
-            {
-                it->second->processEvent(Receiver::TxRegistrationCompleted{ txId });
-                return;
-            }
-        }
-        {
-            auto it = m_senders.find(txId);
-            if (it != m_senders.end())
-            {
-                it->second->processEvent(Sender::TxConfirmationCompleted());
-                return;
-            }
-        }
-    }
-
-    void Wallet::handleTxFailed(const Uuid& txId)
-    {
-        auto sit = m_senders.find(txId);
-        if (sit != m_senders.end())
-        {
-            sit->second->processEvent(Sender::TxFailed());
-            return;
-        }
-        auto rit = m_receivers.find(txId);
-        if (rit != m_receivers.end())
-        {
-            rit->second->processEvent(Receiver::TxFailed());
-            return;
-        }
-        // TODO: log unexpected TxConfirmation
-    }
-}
+#include "wallet.h"
+#include "core/serialization_adapters.h"
+#include <boost/uuid/uuid.hpp>
+#include <boost/uuid/uuid_generators.hpp>
+#include "core/ecc_native.h"
+#include <algorithm>
+
+namespace beam
+{
+    using namespace wallet;
+    Coin::Coin()
+    {
+
+    }
+
+    Coin::Coin(const ECC::Scalar& key, ECC::Amount amount)
+        : m_amount(amount)
+    {
+        m_key = ECC::Scalar::Native(key);
+    }
+
+    // temporary impl of WalletToNetwork interface
+    struct WalletToNetworkDummyImpl : public Wallet::ToNode
+    {
+        virtual void sendTransaction(const Transaction& tx)
+        {
+            // serealize tx and post and to the Node TX pool
+            Serializer ser;
+            ser & tx;
+
+            auto buffer = ser.buffer();
+
+            // and send buffer to other side
+        }
+    };
+
+    Wallet::Wallet(IKeyChain::Ptr keyChain, NetworkIO& network)
+        : m_keyChain{ keyChain }
+        , m_network{ network }
+    {
+    }
+
+    void Wallet::sendDummyTransaction()
+    {
+        // create dummy transaction here
+        Transaction tx;
+        m_net->sendTransaction(tx);
+    }
+
+    void Wallet::sendMoney(const Peer& locator, const ECC::Amount& amount)
+    {
+        boost::uuids::uuid id = boost::uuids::random_generator()();
+        Uuid txId;
+        std::copy(id.begin(), id.end(), txId.begin());
+        auto s = std::make_unique<Sender>(*this, txId, m_keyChain, amount );
+        auto p = m_senders.emplace(txId, std::move(s));
+        p.first->second->start();
+    }
+
+    void Wallet::sendTxInitiation(sender::InvitationData::Ptr data)
+    {
+        m_network.sendTxInitiation(Peer(), data);
+    }
+
+    void Wallet::sendTxConfirmation(sender::ConfirmationData::Ptr data)
+    {
+        m_network.sendTxConfirmation(Peer(), data);
+    }
+
+    void Wallet::sendChangeOutputConfirmation()
+    {
+        m_network.sendChangeOutputConfirmation(Peer());
+    }
+
+    void Wallet::removeSender(const Uuid& txId)
+    {
+        auto it = m_senders.find(txId);
+        assert(it != m_senders.end());
+        if (it != m_senders.end())
+        {
+            m_removedSenders.push_back(std::move(it->second));
+            m_senders.erase(txId);
+        }
+    }
+
+    void Wallet::sendTxConfirmation(receiver::ConfirmationData::Ptr data)
+    {
+        m_network.sendTxConfirmation(Peer(), data);
+    }
+
+    void Wallet::registerTx(const Uuid& txId, TransactionPtr transaction)
+    {
+        m_network.registerTx(Peer(), txId, transaction);
+    }
+
+    void Wallet::sendTxRegistered(const Uuid& txId)
+    {
+        m_network.sendTxRegistered(Peer(), txId);
+    }
+
+    void Wallet::removeReceiver(const Uuid& txId)
+    {
+        auto it = m_receivers.find(txId);
+        assert(it != m_receivers.end());
+        if (it != m_receivers.end())
+        {
+            m_removedReceivers.push_back(std::move(it->second));
+            m_receivers.erase(it);
+        }
+    }
+
+    void Wallet::handleTxInitiation(sender::InvitationData::Ptr data)
+    {
+        auto it = m_receivers.find(data->m_txId);
+        if (it == m_receivers.end())
+        {
+            auto p = m_receivers.emplace(data->m_txId, std::make_unique<Receiver>(*this, data));
+            p.first->second->start();
+        }
+        else
+        {
+            // TODO: log unexpected TxInitation
+        }
+    }
+    
+    void Wallet::handleTxConfirmation(sender::ConfirmationData::Ptr data)
+    {
+        auto it = m_receivers.find(data->m_txId);
+        if (it != m_receivers.end())
+        {
+            it->second->processEvent(Receiver::TxConfirmationCompleted{data});
+        }
+        else
+        {
+            // TODO: log unexpected TxConfirmation
+        }
+    }
+
+    void Wallet::handleOutputConfirmation(const Peer& peer)
+    {
+        // TODO: this code is for test only, it should be rewrited
+        if (!m_receivers.empty())
+        {
+            m_receivers.begin()->second->processEvent(Receiver::TxOutputConfirmCompleted());
+            return;
+        }
+        if (!m_senders.empty())
+        {
+            m_senders.begin()->second->processEvent(Sender::TxOutputConfirmCompleted());
+            return;
+        }
+    }
+   
+    void Wallet::handleTxConfirmation(receiver::ConfirmationData::Ptr data)
+    {
+        auto it = m_senders.find(data->m_txId);
+        if (it != m_senders.end())
+        {
+            it->second->processEvent(Sender::TxInitCompleted{data});
+        }
+        else
+        {
+            // TODO: log unexpected TxConfirmation
+        }
+    }
+
+    void Wallet::handleTxRegistration(const Uuid& txId)
+    {
+        {
+            auto it = m_receivers.find(txId);
+            if (it != m_receivers.end())
+            {
+                it->second->processEvent(Receiver::TxRegistrationCompleted{ txId });
+                return;
+            }
+        }
+        {
+            auto it = m_senders.find(txId);
+            if (it != m_senders.end())
+            {
+                it->second->processEvent(Sender::TxConfirmationCompleted());
+                return;
+            }
+        }
+    }
+
+    void Wallet::handleTxFailed(const Uuid& txId)
+    {
+        auto sit = m_senders.find(txId);
+        if (sit != m_senders.end())
+        {
+            sit->second->processEvent(Sender::TxFailed());
+            return;
+        }
+        auto rit = m_receivers.find(txId);
+        if (rit != m_receivers.end())
+        {
+            rit->second->processEvent(Receiver::TxFailed());
+            return;
+        }
+        // TODO: log unexpected TxConfirmation
+    }
+}