--- conflicted
+++ resolved
@@ -1,55 +1,43 @@
-################################################################################
-# General options:
-################################################################################
-
-# port to start server on
-# port=10000
-
-# log level [info|debug|verbose]
-# log_level=debug
-
-# file log level [info|debug|verbose]
-# file_log_level=debug
-
-# old logs cleanup period (days)
-# log_cleanup_days=5
-
-################################################################################
-# Node options:
-################################################################################
-
-# node storage path
-# storage=node.db
-
-# nodes to connect to
-# peer=
-
-# port to start stratum server on
-# stratum_port=0
-
-# path to stratum server api keys file, and tls certificate and private key
-# stratum_secrets_path=.
-
-# Enforce re-synchronization (soft reset)
-# resync=0
-
-# Owner viewer key
-# owner_key=
-
-# Standalone miner key
-# miner_key=
-
-# password for keys
-<<<<<<< HEAD
-# pass
-
-=======
-# pass
-
-# Fork1 height
-# Fork1=
-
-# Path to treasury for testing
-# treasury_path=
-
->>>>>>> 22f2fc1a
+################################################################################
+# General options:
+################################################################################
+
+# port to start server on
+# port=10000
+
+# log level [info|debug|verbose]
+# log_level=debug
+
+# file log level [info|debug|verbose]
+# file_log_level=debug
+
+# old logs cleanup period (days)
+# log_cleanup_days=5
+
+################################################################################
+# Node options:
+################################################################################
+
+# node storage path
+# storage=node.db
+
+# nodes to connect to
+# peer=
+
+# port to start stratum server on
+# stratum_port=0
+
+# path to stratum server api keys file, and tls certificate and private key
+# stratum_secrets_path=.
+
+# Enforce re-synchronization (soft reset)
+# resync=0
+
+# Owner viewer key
+# owner_key=
+
+# Standalone miner key
+# miner_key=
+
+# password for keys
+# pass