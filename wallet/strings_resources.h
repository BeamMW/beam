// Copyright 2019 The Beam Team
//
// Licensed under the Apache License, Version 2.0 (the "License");
// you may not use this file except in compliance with the License.
// You may obtain a copy of the License at
//
//    http://www.apache.org/licenses/LICENSE-2.0
//
// Unless required by applicable law or agreed to in writing, software
// distributed under the License is distributed on an "AS IS" BASIS,
// WITHOUT WARRANTIES OR CONDITIONS OF ANY KIND, either express or implied.
// See the License for the specific language governing permissions and
// limitations under the License.

#pragma once

namespace beam
{
    extern const char kDefaultConfigFile[];

    extern const char kBEAM[];
    extern const char kGROTH[];
    extern const char kASSET[];
    extern const char kAGROTH[];
    extern const char kAmountASSET[];
    extern const char kAmountAGROTH[];
    // Coin statuses
    extern const char kCoinStatusAvailable[];
    extern const char kCoinStatusUnavailable[];
    extern const char kCoinStatusSpent[];
    extern const char kCoinStatusMaturing[];
    extern const char kCoinStatusOutgoing[];
    extern const char kCoinStatusIncoming[];
    extern const char kCoinStatusConsumed[];
    // Tx statuses
    extern const char kTxStatusPending[];
    extern const char kTxStatusWaitingForSender[];
    extern const char kTxStatusWaitingForReceiver[];
    extern const char kTxStatusInProgress[];
    extern const char kTxStatusSendingToOwn[];
    extern const char kTxStatusCancelled[];
    extern const char kTxStatusSent[];
    extern const char kTxStatusReceived[];
    extern const char kTxStatusFailed[];
    extern const char kTxStatusSentToOwn[];
    extern const char kTxStatusIssued[];
    extern const char kTxStatusConsumed[];
    extern const char kTxStatusExpired[];
    // Errors
    extern const char kErrorUnknownCoinStatus[];
    extern const char kErrorUnknowmTxStatus[];
    extern const char kErrorUnknownSwapCoin[];
    extern const char kErrorInvalidWID[];
    extern const char kErrorTreasuryBadN[];
    extern const char kErrorTreasuryBadM[];
    extern const char kErrorTreasuryNothingRemains[];
    extern const char kErrorTreasuryPlanNotFound[];
    extern const char kErrorTreasuryInvalidResponse[];
    extern const char kErrorAddrExprTimeInvalid[];
    extern const char kErrorSeedPhraseInvalid[];
    extern const char kErrorSeedPhraseNotProvided[];
    extern const char kErrorTxIdParamReqired[];
    extern const char kErrorTxWithIdNotFound[];
    extern const char kErrorPpExportFailed[];
    extern const char kErrorPpCannotExportForReceiver[];
    extern const char kErrorPpExportFailedTxNotCompleted[];
    extern const char kErrorPpNotProvided[];
    extern const char kErrorPpInvalid[];
    extern const char kErrorSubkeyNotSpecified[];
    extern const char kErrorExportDataFail[];
    extern const char kErrorReceiverAddrMissing[];
    extern const char kErrorAmountMissing[];
    extern const char kErrorNegativeAmount[];
    extern const char kErrorZeroAmount[];
    extern const char kErrorFeeToLow[];
    extern const char kErrorSwapFeeRateMissing[];
    extern const char kErrorSwapWalletAddrNotResolved[];
    extern const char kErrorSwapWalletAddrUnspecified[];
    extern const char kErrorSwapWalletUserNameUnspecified[];
    extern const char kErrorSwapWalletPwdNotProvided[];
    extern const char kErrorCommandNotSpecified[];
    extern const char kErrorCommandUnknown[];
    extern const char kErrorCantRestoreColdWallet[];
    extern const char kErrorWalletNotInitialized[];
    extern const char kErrorWalletAlreadyInitialized[];
    extern const char kErrorWalletPwdNotProvided[];
    extern const char kErrorWalletPwdNotMatch[];
    extern const char kErrorSeedPhraseFail[];
    extern const char kErrorWalletNotCreated[];
    extern const char kErrorCantOpenWallet[];
    extern const char kErrorNodeAddrNotSpecified[];
    extern const char kErrorNodeAddrUnresolved[];
    extern const char kErrorNodePoolPeriodTooMuch[];
    extern const char kErrorSwapAmountMissing[];
    extern const char kErrorSwapCoinUnknown[];
    extern const char kErrorCantSwapAsset[];
    extern const char kErrorNoBTCNodeCredentials[];
    extern const char kErrorSwapAmountTooLow[];
    extern const char kErrorNoLTCNodeCredentials[];
    extern const char kErrorNoQTUMNodeCredentials[];
    extern const char kErrorAmountTooLow[];
    extern const char kErrorUnableSendZeroCoin[];
    extern const char kErrorTxStatusInvalid[];
    extern const char kErrorCancelTxInInvalidStatus[];
    extern const char kErrorTxIdUnknown[];
    extern const char kErrorImportPathInvalid[];
    extern const char kErrorFileLocationParamReqired[];
<<<<<<< HEAD
=======
    extern const char kErrorConnectionFailed[];
>>>>>>> 3b4514be

    // Swap Tx statuses
    extern const char kSwapTxStatusInitial[];
    extern const char kSwapTxStatusInvitation[];
    extern const char kSwapTxStatusBuildingBeamLockTX[];
    extern const char kSwapTxStatusBuildingBeamRefundTX[];
    extern const char kSwapTxStatusBuildingBeamRedeemTX[];
    extern const char kSwapTxStatusHandlingContractTX[];
    extern const char kSwapTxStatusSendingRefundTX[];
    extern const char kSwapTxStatusSendingRedeemTX[];
    extern const char kSwapTxStatusSendingBeamLockTX[];
    extern const char kSwapTxStatusSendingBeamRefundTX[];
    extern const char kSwapTxStatusSendingBeamRedeemTX[];
    extern const char kSwapTxStatusCompleted[];
    extern const char kSwapTxStatusCancelled[];
    extern const char kSwapTxStatusAborted[];
    extern const char kSwapTxStatusFailed[];
    extern const char kSwapTxStatusExpired[];
    // Coins available for swap
    extern const char kSwapCoinBTC[];
    extern const char kSwapCoinLTC[];
    extern const char kSwapCoinQTUM[];
    // Treasury messages
    extern const char kTreasuryConsumeRemaining[];
    extern const char kTreasuryDataHash[];
    extern const char kTreasuryRecoveredCoinsTitle[];
    extern const char kTreasuryRecoveredCoin[];
    extern const char kTreasuryBurstsTitle[];
    extern const char kTreasuryBurst[];
    extern const char kTreasuryID[];
    // Address
    extern const char kAllAddrExprChanged[];
    extern const char kAddrExprChanged[];
    extern const char kAddrNewGenerated[];
    extern const char kAddrNewGeneratedLabel[];
    extern const char kAddrListTableHead[];
    extern const char kAddrListColumnComment[];
    extern const char kAddrListColumnAddress[];
    extern const char kAddrListColumnActive[];
    extern const char kAddrListColumnExprDate[];
    extern const char kAddrListColumnCreated[];
    extern const char kAddrListTableBody[];
    // Seed phrase
    extern const char kSeedPhraseGeneratedTitle[];
    extern const char kSeedPhraseGeneratedMessage[];
    extern const char kSeedPhraseReadTitle[];
    // Wallet info
    extern const char kWalletSummaryFormat[];
    extern const char kWalletAssetSummaryFormat[];
    extern const char kWalletSummaryFieldCurHeight[];
    extern const char kWalletSummaryFieldCurStateID[];
    extern const char kWalletSummaryFieldAvailable[];
    extern const char kWalletSummaryFieldMaturing[];
    extern const char kWalletSummaryFieldInProgress[];
    extern const char kWalletSummaryFieldUnavailable[];
    extern const char kWalletSummaryFieldAvailableCoinbase[];
    extern const char kWalletSummaryFieldTotalCoinbase[];
    extern const char kWalletSummaryFieldAvaliableFee[];
    extern const char kWalletSummaryFieldTotalFee[];
    extern const char kWalletSummaryFieldTotalUnspent[];
    extern const char kCoinsTableHeadFormat[];
    extern const char kCoinColumnId[];
    extern const char kCoinColumnMaturity[];
    extern const char kCoinColumnStatus[];
    extern const char kCoinColumnType[];
    extern const char kCoinsTableFormat[];
    // Tx history
    extern const char kTxHistoryTableHead[];
    extern const char kTxHistoryTableFormat[];
    extern const char kTxHistoryColumnDatetTime[];
    extern const char kTxHistoryColumnDirection[];
    extern const char kTxHistoryColumnAmount[];
    extern const char kAssetTxHistoryColumnAmount[];
    extern const char kTxHistoryColumnStatus[];
    extern const char kTxHistoryColumnId[];
    extern const char kTxHistoryColumnKernelId[];
    extern const char kTxDirectionSelf[];
    extern const char kTxDirectionOut[];
    extern const char kTxDirectionIn[];
    extern const char kTxHistoryEmpty[];
    extern const char kSwapTxHistoryEmpty[];
    extern const char kSwapTxHistoryTableHead[];
    extern const char kSwapTxHistoryTableFormat[];
    extern const char kTxHistoryColumnSwapAmount[];
    extern const char kTxHistoryColumnSwapType[];
    // Tx Details
    extern const char kTxDetailsFormat[];
    extern const char kTxDetailsFailReason[];

    extern const char kPpExportedFrom[];
    extern const char kSubKeyInfo[];
    extern const char kOwnerKeyInfo[];
    extern const char kDataExportedMessage[];

    extern const char kVersionInfo[];
    extern const char kRulesSignatureInfo[];
    extern const char kStartMessage[];
    extern const char kWalletCreatedMessage[];
    extern const char kDefaultAddrLabel[];
    extern const char kDefaultAddrExpiration[];
    extern const char kWalletOpenedMessage[];

    extern const char kNodePoolPeriod[];
    extern const char kNodePoolPeriodRounded[];

    extern const char kPpRequired[];

    // Assets
    extern const char kInvalidAssetID[];
    extern const char kErrorAssetIdxRequired[];

    // Laser
#ifdef BEAM_LASER_SUPPORT
    extern const char kLaserOpening[];
    extern const char kLaserOpenFailed[];
    extern const char kLaserOpen[];
    extern const char kLaserUpdating[];
    extern const char kLaserClosing[];
    extern const char kLaserClosed[];
    extern const char kLaserUnknown[];
    extern const char kLaserErrorParamsRead[];
    extern const char kLaserAmountZero[];
    extern const char kLaserErrorChannelIdMissing[];
    extern const char kLaserChannelListTableHead[];
    extern const char kLaserChannelListChannelId[];
    extern const char kLaserChannelListAMy[];
    extern const char kLaserChannelListATrg[];
    extern const char kLaserChannelListState[];
    extern const char kLaserChannelListFee[];
    extern const char kLaserChannelListLocktime[];
    extern const char kLaserChannelTableBody[];
    extern const char kLaserErrorOpenFailed[];
    extern const char kLaserMessageClosed[];
    extern const char kLaserMessageChannelServed[];
    extern const char kLaserMessageUpdateFinished[];

    extern const char kLaserCurrentState[];
#endif  // BEAM_LASER_SUPPORT
}<|MERGE_RESOLUTION|>--- conflicted
+++ resolved
@@ -105,10 +105,7 @@
     extern const char kErrorTxIdUnknown[];
     extern const char kErrorImportPathInvalid[];
     extern const char kErrorFileLocationParamReqired[];
-<<<<<<< HEAD
-=======
     extern const char kErrorConnectionFailed[];
->>>>>>> 3b4514be
 
     // Swap Tx statuses
     extern const char kSwapTxStatusInitial[];
