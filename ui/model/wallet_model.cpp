--- conflicted
+++ resolved
@@ -22,189 +22,6 @@
 using namespace beam::io;
 using namespace std;
 
-<<<<<<< HEAD
-=======
-namespace
-{
-    static const unsigned LOG_ROTATION_PERIOD = 3 * 60 * 60 * 1000; // 3 hours
-
-    template<typename Observer, typename Notifier>
-    struct ScopedSubscriber
-    {
-        ScopedSubscriber(Observer* observer, const std::shared_ptr<Notifier>& notifier)
-            : m_observer(observer)
-            , m_notifier(notifier)
-        {
-            m_notifier->subscribe(m_observer);
-        }
-
-        ~ScopedSubscriber()
-        {
-            m_notifier->unsubscribe(m_observer);
-        }
-    private:
-        Observer * m_observer;
-        std::shared_ptr<Notifier> m_notifier;
-    };
-
-    using WalletSubscriber = ScopedSubscriber<IWalletObserver, beam::IWallet>;
-
-    beam::wallet::ErrorType GetWalletError(proto::NodeProcessingException::Type exceptionType)
-    {
-        switch (exceptionType)
-        {
-        case proto::NodeProcessingException::Type::Incompatible:
-            return beam::wallet::ErrorType::NodeProtocolIncompatible;
-		case proto::NodeProcessingException::Type::TimeOutOfSync:
-			return beam::wallet::ErrorType::TimeOutOfSync;
-        default:
-            return beam::wallet::ErrorType::NodeProtocolBase;
-        }
-    }
-
-    beam::wallet::ErrorType GetWalletError(io::ErrorCode errorCode)
-    {
-        switch (errorCode)
-        {
-        case EC_ETIMEDOUT:
-            return beam::wallet::ErrorType::ConnectionTimedOut;
-        case EC_ECONNREFUSED:
-            return beam::wallet::ErrorType::ConnectionRefused;
-        default:
-            return beam::wallet::ErrorType::NodeProtocolBase;
-        }
-    }
-}
-
-struct WalletModelBridge : public Bridge<IWalletModelAsync>
-{
-    BRIDGE_INIT(WalletModelBridge);
-
-    void sendMoney(const beam::WalletID& receiverID, const std::string& comment, beam::Amount&& amount, beam::Amount&& fee) override
-    {
-        tx.send([receiverID, comment, amount{ move(amount) }, fee{ move(fee) }](BridgeInterface& receiver_) mutable
-        {
-            receiver_.sendMoney(receiverID, comment, move(amount), move(fee));
-        });
-    }
-
-    void syncWithNode() override
-    {
-        tx.send([](BridgeInterface& receiver_) mutable
-        {
-            receiver_.syncWithNode();
-        });
-    }
-
-    void calcChange(beam::Amount&& amount) override
-    {
-        tx.send([amount{move(amount)}](BridgeInterface& receiver_) mutable
-        {
-            receiver_.calcChange(move(amount));
-        });
-    }
-
-    void getWalletStatus() override
-    {
-        tx.send([](BridgeInterface& receiver_) mutable
-        {
-            receiver_.getWalletStatus();
-        });
-    }
-
-    void getUtxosStatus() override
-    {
-        tx.send([](BridgeInterface& receiver_) mutable
-        {
-            receiver_.getUtxosStatus();
-        });
-    }
-
-    void getAddresses(bool own) override
-    {
-        tx.send([own](BridgeInterface& receiver_) mutable
-        {
-            receiver_.getAddresses(own);
-        });
-    }
-
-    void cancelTx(const beam::TxID& id) override
-    {
-        tx.send([id](BridgeInterface& receiver_) mutable
-        {
-            receiver_.cancelTx(id);
-        });
-    }
-
-    void deleteTx(const beam::TxID& id) override
-    {
-        tx.send([id](BridgeInterface& receiver_) mutable
-        {
-            receiver_.deleteTx(id);
-        });
-    }
-
-    void saveAddress(const WalletAddress& address, bool bOwn) override
-    {
-        tx.send([address, bOwn](BridgeInterface& receiver_) mutable
-        {
-            receiver_.saveAddress(address, bOwn);
-        });
-    }
-
-    void changeCurrentWalletIDs(const beam::WalletID& senderID, const beam::WalletID& receiverID) override
-    {
-        tx.send([senderID, receiverID](BridgeInterface& receiver_) mutable
-        {
-            receiver_.changeCurrentWalletIDs(senderID, receiverID);
-        });
-    }
-
-    void generateNewAddress() override
-    {
-        tx.send([](BridgeInterface& receiver_) mutable
-        {
-            receiver_.generateNewAddress();
-        });
-    }
-
-    void deleteAddress(const beam::WalletID& id) override
-    {
-        tx.send([id](BridgeInterface& receiver_) mutable
-        {
-            receiver_.deleteAddress(id);
-        });
-    }
-
-    void setNodeAddress(const std::string& addr) override
-    {
-        tx.send([addr](BridgeInterface& receiver_) mutable
-        {
-            receiver_.setNodeAddress(addr);
-        });
-    }
-
-    void changeWalletPassword(const SecString& pass) override
-    {
-        // TODO: should be investigated, don't know how to "move" SecString into lambda
-        std::string passStr(pass.data(), pass.size());
-
-        tx.send([passStr](BridgeInterface& receiver_) mutable
-        {
-            receiver_.changeWalletPassword(passStr);
-        });
-    }
-
-    void getNetworkStatus() override
-    {
-        tx.send([](BridgeInterface& receiver_) mutable
-        {
-            receiver_.getNetworkStatus();
-        });
-    }
-};
-
->>>>>>> 169f2faf
 WalletModel::WalletModel(IWalletDB::Ptr walletDB, const std::string& nodeAddr)
     : WalletClient(walletDB, nodeAddr)
 {
@@ -224,238 +41,7 @@
 
 }
 
-<<<<<<< HEAD
 QString WalletModel::GetErrorString(beam::wallet::ErrorType type)
-=======
-void WalletModel::run()
-{
-    try
-    {
-        std::unique_ptr<WalletSubscriber> wallet_subscriber;
-
-        io::Reactor::Scope scope(*_reactor);
-        io::Reactor::GracefulIntHandler gih(*_reactor);
-
-        emit onStatus(getStatus());
-        emit onTxStatus(beam::ChangeAction::Reset, _walletDB->getTxHistory());
-
-        _logRotateTimer = io::Timer::create(*_reactor);
-        _logRotateTimer->start(
-            LOG_ROTATION_PERIOD, true,
-            []() {
-            Logger::get()->rotate();
-        });
-
-        auto wallet = make_shared<Wallet>(_walletDB);
-        _wallet = wallet;
-
-        struct MyNodeNetwork :public proto::FlyClient::NetworkStd {
-
-            MyNodeNetwork(proto::FlyClient& fc, WalletModel& wm)
-                : proto::FlyClient::NetworkStd(fc)
-                , m_walletModel(wm)
-            {
-            }
-
-            WalletModel& m_walletModel;
-
-            void OnNodeConnected(size_t, bool bConnected) override
-            {
-                m_walletModel.onNodeConnectedStatusChanged(bConnected);
-            }
-
-            void OnConnectionFailed(size_t, const proto::NodeConnection::DisconnectReason& reason) override
-            {
-                m_walletModel.onNodeConnectionFailed(reason);
-            }
-        };
-
-        auto nodeNetwork = make_shared<MyNodeNetwork>(*wallet, *this);
-
-        Address nodeAddr;
-        if (nodeAddr.resolve(_nodeAddrStr.c_str()))
-        {
-            nodeNetwork->m_Cfg.m_vNodes.push_back(nodeAddr);
-        }
-        else
-        {
-            LOG_ERROR() << "Unable to resolve node address: " << _nodeAddrStr;
-        }
-
-        _nodeNetwork = nodeNetwork;
-
-        auto walletNetwork = make_shared<WalletNetworkViaBbs>(*wallet, *nodeNetwork, _walletDB);
-        _walletNetwork = walletNetwork;
-        wallet->set_Network(*nodeNetwork, *walletNetwork);
-
-        wallet_subscriber = make_unique<WalletSubscriber>(static_cast<IWalletObserver*>(this), wallet);
-
-        if (AppModel::getInstance()->shouldRestoreWallet())
-        {
-            AppModel::getInstance()->setRestoreWallet(false);
-            // no additional actions required, restoration is automatic and contiguous
-        }
-
-        nodeNetwork->Connect();
-
-        _reactor->run();
-    }
-    catch (const runtime_error& ex)
-    {
-        LOG_ERROR() << ex.what();
-        AppModel::getInstance()->getMessages().addMessage(tr("Failed to start wallet. Please check your wallet data location"));
-    }
-    catch (...)
-    {
-        LOG_ERROR() << "Unhandled exception";
-    }
-}
-
-IWalletModelAsync::Ptr WalletModel::getAsync()
-{
-    return _async;
-}
-
-void WalletModel::onStatusChanged()
-{
-    emit onStatus(getStatus());
-}
-
-void WalletModel::onCoinsChanged()
-{
-    emit onAllUtxoChanged(getUtxos());
-    // TODO may be it needs to delete
-    onStatusChanged();
-}
-
-void WalletModel::onTransactionChanged(ChangeAction action, std::vector<TxDescription>&& items)
-{
-    emit onTxStatus(action, move(items));
-    onStatusChanged();
-}
-
-void WalletModel::onSystemStateChanged()
-{
-    onStatusChanged();
-}
-
-void WalletModel::onAddressChanged()
-{
-    emit onAdrresses(true, _walletDB->getAddresses(true));
-    emit onAdrresses(false, _walletDB->getAddresses(false));
-}
-
-void WalletModel::onSyncProgress(int done, int total)
-{
-    emit onSyncProgressUpdated(done, total);
-}
-
-void WalletModel::onNodeConnectedStatusChanged(bool isNodeConnected)
-{
-    _isConnected = isNodeConnected;
-    emit nodeConnectionChanged(isNodeConnected);
-}
-
-void WalletModel::onNodeConnectionFailed(const proto::NodeConnection::DisconnectReason& reason)
-{
-    _isConnected = false;
-
-    // reason -> wallet::ErrorType
-    if (proto::NodeConnection::DisconnectReason::ProcessingExc == reason.m_Type)
-    {
-        _walletError = GetWalletError(reason.m_ExceptionDetails.m_ExceptionType);
-        emit onWalletError(*_walletError);
-        return;
-    }
-
-    if (proto::NodeConnection::DisconnectReason::Io == reason.m_Type)
-    {
-        _walletError = GetWalletError(reason.m_IoError);
-        emit onWalletError(*_walletError);
-        return;
-    }
-
-    LOG_ERROR() << "Unprocessed error: " << reason;
-}
-
-void WalletModel::sendMoney(const beam::WalletID& receiver, const std::string& comment, Amount&& amount, Amount&& fee)
-{
-    try
-    {
-        WalletAddress senderAddress = wallet::createAddress(_walletDB);
-        senderAddress.m_label = comment;
-        saveAddress(senderAddress, true); // should update the wallet_network
-
-        ByteBuffer message(comment.begin(), comment.end());
-
-        assert(!_wallet.expired());
-        auto s = _wallet.lock();
-        if (s)
-        {
-            s->transfer_money(senderAddress.m_walletID, receiver, move(amount), move(fee), true, 120, move(message));
-        }
-    }
-    catch (...)
-    {
-
-    }
-}
-
-void WalletModel::syncWithNode()
-{
-    assert(!_nodeNetwork.expired());
-    auto s = _nodeNetwork.lock();
-    if (s)
-        s->Connect();
-}
-
-void WalletModel::calcChange(beam::Amount&& amount)
-{
-    auto coins = _walletDB->selectCoins(amount, false);
-    Amount sum = 0;
-    for (auto& c : coins)
-    {
-        sum += c.m_ID.m_Value;
-    }
-    if (sum < amount)
-    {
-        emit onChangeCalculated(0);
-    }
-    else
-    {
-        emit onChangeCalculated(sum - amount);
-    }
-}
-
-void WalletModel::getWalletStatus()
-{
-    emit onStatus(getStatus());
-    emit onTxStatus(beam::ChangeAction::Reset, _walletDB->getTxHistory());
-    emit onAdrresses(false, _walletDB->getAddresses(false));
-}
-
-void WalletModel::getUtxosStatus()
-{
-    emit onStatus(getStatus());
-    emit onAllUtxoChanged(getUtxos());
-}
-
-void WalletModel::getAddresses(bool own)
-{
-    emit onAdrresses(own, _walletDB->getAddresses(own));
-}
-
-void WalletModel::cancelTx(const beam::TxID& id)
-{
-    auto w = _wallet.lock();
-    if (w)
-    {
-        static_pointer_cast<IWallet>(w)->cancel_tx(id);
-    }
-}
-
-void WalletModel::deleteTx(const beam::TxID& id)
->>>>>>> 169f2faf
 {
     // TODO: add more detailed error description
     switch (type)
@@ -468,6 +54,8 @@
         return tr("Connection timed out.");
     case wallet::ErrorType::ConnectionRefused:
         return tr("Cannot connect to node: ") + getNodeAddress().c_str();
+    case wallet::ErrorType::TimeOutOfSync:
+        return tr("System time not synchronized.");
     default:
         return tr("Unexpected error!");
     }
@@ -495,30 +83,7 @@
 
 void WalletModel::onAllUtxoChanged(const std::vector<beam::Coin>& utxos)
 {
-<<<<<<< HEAD
     emit allUtxoChanged(utxos);
-=======
-    io::Address nodeAddr;
-
-    if (nodeAddr.resolve(addr.c_str()))
-    {
-        assert(!_nodeNetwork.expired());
-        auto s = _nodeNetwork.lock();
-        if (s)
-        {
-            s->Disconnect();
-
-            static_cast<proto::FlyClient::NetworkStd&>(*s).m_Cfg.m_vNodes.clear();
-            static_cast<proto::FlyClient::NetworkStd&>(*s).m_Cfg.m_vNodes.push_back(nodeAddr);
-
-            s->Connect();
-        }
-    }
-    else
-    {
-        LOG_ERROR() << "Unable to resolve node address: " << addr;
-    }
->>>>>>> 169f2faf
 }
 
 void WalletModel::onAdrresses(bool own, const std::vector<beam::WalletAddress>& addrs)
@@ -543,24 +108,5 @@
 
 void WalletModel::onWalletError(beam::wallet::ErrorType error)
 {
-<<<<<<< HEAD
     emit walletError(error);
-=======
-    // TODO: add more detailed error description
-    switch (type)
-    {
-    case wallet::ErrorType::NodeProtocolBase:
-        return tr("Node protocol error!");
-    case wallet::ErrorType::NodeProtocolIncompatible:
-        return tr("You are trying to connect to incompatible peer.");
-	case wallet::ErrorType::TimeOutOfSync:
-		return tr("System time not synchronized.");
-    case wallet::ErrorType::ConnectionTimedOut:
-        return tr("Connection timed out.");
-    case wallet::ErrorType::ConnectionRefused:
-        return tr("Cannot connect to node: ") + _nodeAddrStr.c_str();
-    default:
-        return tr("Unexpected error!");
-    }
->>>>>>> 169f2faf
 }