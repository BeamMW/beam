--- conflicted
+++ resolved
@@ -148,15 +148,9 @@
     add_definitions(-DSHOW_CODE_LOCATION=1)
 endif()
 
-<<<<<<< HEAD
-# uncoment next line for testnet
+# uncomment next line for testnet
 set(BEAM_TESTNET TRUE)
-# uncoment next line for mainnet
-=======
-# uncomment next line for testnet
-#set(BEAM_TESTNET TRUE)
 # uncomment next line for mainnet
->>>>>>> a86787b1
 #set(BEAM_MAINNET TRUE)
 
 # uncomment next line for swap mainnet
@@ -181,10 +175,7 @@
     add_definitions(-DSWAP_MAINNET)
 endif()
 
-option(BEAM_ATOMIC_SWAP_SUPPORT "Build wallet with atomic swap support" ON)
-option(BEAM_LASER_SUPPORT "Build wallet with laser support" ON)
-
-option(BEAM_CONFIDENTIAL_ASSETS_SUPPORT "Build wallet with confidential assets support" ON)
+option(BEAM_ATOMIC_SWAP_SUPPORT "Build with wallet with atomic swap support" ON)
 
 option(BEAM_HW_WALLET "Build with hardware wallet support" OFF)
 
@@ -309,14 +300,12 @@
 
 if(IOS)
     set(BEAM_ATOMIC_SWAP_SUPPORT OFF)
-    set(BEAM_LASER_SUPPORT OFF)
     add_compile_definitions(BOOST_NO_AUTO_PTR)
     add_definitions(-DBOOST_ERROR_CODE_HEADER_ONLY)
     CreateBoostComponentTargets("${BEAM_BOOST_COMPONENTS}" "$ENV{BOOST_ROOT_IOS}" "lib/libboost_" ".a")
 elseif(ANDROID)
     message("ANDROID_ABI: ${ANDROID_ABI}")
     set(BEAM_ATOMIC_SWAP_SUPPORT OFF)
-    set(BEAM_LASER_SUPPORT OFF)
     add_compile_definitions(BOOST_ERROR_CODE_HEADER_ONLY)
     add_definitions(-DBOOST_ERROR_CODE_HEADER_ONLY)
 
@@ -332,7 +321,8 @@
         set(ANDROID_SUFFIX "-clang-mt-a64-1_68.a")
     endif()
 
-    CreateBoostComponentTargets("${BEAM_BOOST_COMPONENTS}" "$ENV{BOOST_ROOT_ANDROID}" "libs/${ANDROID_ABI}/libboost_" "${ANDROID_SUFFIX}")   
+    CreateBoostComponentTargets("${BEAM_BOOST_COMPONENTS}" "$ENV{BOOST_ROOT_ANDROID}" "libs/${ANDROID_ABI}/libboost_" "${ANDROID_SUFFIX}")
+    
     
 else()
 
@@ -408,7 +398,6 @@
 add_subdirectory(http)
 add_subdirectory(keykeeper)
 add_subdirectory(wallet)
-add_subdirectory(hw_crypto)
 add_subdirectory(node)
 add_subdirectory(mnemonic)
 
