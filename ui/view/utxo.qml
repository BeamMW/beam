import QtQuick 2.3
import QtQuick.Controls 1.2
import QtQuick.Layouts 1.0
import QtQuick.Controls.Styles 1.2
import "controls"

ColumnLayout {
	anchors.fill: parent

	SFText {
<<<<<<< HEAD
        font.pixelSize: 36
        color: Style.white
        text: "UTXO"
    }

	TableView {
		anchors.fill: parent
		anchors.topMargin: 55
=======
        Layout.minimumHeight: 40
        Layout.maximumHeight: 40
        font.pixelSize: 36
        color: Style.white
        text: qsTr("UTXO")
    }

	TableView {
		Layout.fillWidth: true
		Layout.fillHeight: true
>>>>>>> b310e427
		frameVisible: false
        selectionMode: SelectionMode.NoSelection
        backgroundVisible: false
		model: walletViewModel.allUtxos

		TableViewColumn {
			role: "amount"
			title: qsTr("Amount")
			width: 100
			movable: false
		}

		TableViewColumn {
			role: "height"
			title: qsTr("Height")
			width: 100
			movable: false
		}

		TableViewColumn {
			role: "maturity"
			title: qsTr("Maturity")
			width: 100
			movable: false
		}

		TableViewColumn {
			role: "status"
			title: qsTr("Status")
			width: 100
			movable: false
		}

		TableViewColumn {
			role: "type"
			title: qsTr("Type")
			width: 100
			movable: false
		}

		headerDelegate: Rectangle {
            height: 46

            color: Style.dark_slate_blue

            Text {
                anchors.verticalCenter: parent.verticalCenter
				anchors.left: parent.left
                anchors.leftMargin: 20
                font.pixelSize: 12
                color: Style.bluey_grey

                text: styleData.value
            }
        }

		rowDelegate: Item {

            height: 69

            anchors.left: parent.left
            anchors.right: parent.right

            Rectangle {
                anchors.fill: parent

                color: Style.light_navy
                visible: styleData.alternate
            }
        }

		itemDelegate: TableItem {
            text: styleData.value
        }
	}
}<|MERGE_RESOLUTION|>--- conflicted
+++ resolved
@@ -8,16 +8,6 @@
 	anchors.fill: parent
 
 	SFText {
-<<<<<<< HEAD
-        font.pixelSize: 36
-        color: Style.white
-        text: "UTXO"
-    }
-
-	TableView {
-		anchors.fill: parent
-		anchors.topMargin: 55
-=======
         Layout.minimumHeight: 40
         Layout.maximumHeight: 40
         font.pixelSize: 36
@@ -26,49 +16,48 @@
     }
 
 	TableView {
-		Layout.fillWidth: true
-		Layout.fillHeight: true
->>>>>>> b310e427
+		Layout.fillWidth: true
+		Layout.fillHeight: true
 		frameVisible: false
         selectionMode: SelectionMode.NoSelection
-        backgroundVisible: false
-		model: walletViewModel.allUtxos
-
-		TableViewColumn {
-			role: "amount"
-			title: qsTr("Amount")
-			width: 100
-			movable: false
-		}
-
-		TableViewColumn {
-			role: "height"
-			title: qsTr("Height")
-			width: 100
-			movable: false
-		}
-
-		TableViewColumn {
-			role: "maturity"
-			title: qsTr("Maturity")
-			width: 100
-			movable: false
-		}
-
-		TableViewColumn {
-			role: "status"
-			title: qsTr("Status")
-			width: 100
-			movable: false
-		}
-
-		TableViewColumn {
-			role: "type"
-			title: qsTr("Type")
-			width: 100
-			movable: false
-		}
-
+        backgroundVisible: false
+		model: walletViewModel.allUtxos
+
+		TableViewColumn {
+			role: "amount"
+			title: qsTr("Amount")
+			width: 100
+			movable: false
+		}
+
+		TableViewColumn {
+			role: "height"
+			title: qsTr("Height")
+			width: 100
+			movable: false
+		}
+
+		TableViewColumn {
+			role: "maturity"
+			title: qsTr("Maturity")
+			width: 100
+			movable: false
+		}
+
+		TableViewColumn {
+			role: "status"
+			title: qsTr("Status")
+			width: 100
+			movable: false
+		}
+
+		TableViewColumn {
+			role: "type"
+			title: qsTr("Type")
+			width: 100
+			movable: false
+		}
+
 		headerDelegate: Rectangle {
             height: 46
 
@@ -83,8 +72,8 @@
 
                 text: styleData.value
             }
-        }
-
+        }
+
 		rowDelegate: Item {
 
             height: 69
@@ -98,10 +87,10 @@
                 color: Style.light_navy
                 visible: styleData.alternate
             }
-        }
-
+        }
+
 		itemDelegate: TableItem {
             text: styleData.value
-        }
+        }
 	}
 }