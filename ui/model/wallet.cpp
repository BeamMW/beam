// Copyright 2018 The Beam Team
//
// Licensed under the Apache License, Version 2.0 (the "License");
// you may not use this file except in compliance with the License.
// You may obtain a copy of the License at
//
//    http://www.apache.org/licenses/LICENSE-2.0
//
// Unless required by applicable law or agreed to in writing, software
// distributed under the License is distributed on an "AS IS" BASIS,
// WITHOUT WARRANTIES OR CONDITIONS OF ANY KIND, either express or implied.
// See the License for the specific language governing permissions and
// limitations under the License.

#include "wallet.h"
#include "utility/logger.h"
#include "utility/bridge.h"
#include "utility/io/asyncevent.h"

using namespace beam;
using namespace beam::io;
using namespace std;

namespace
{
    static const unsigned LOG_ROTATION_PERIOD = 3 * 60 * 60 * 1000; // 3 hours
}

struct WalletModelBridge : public Bridge<IWalletModelAsync>
{
    BRIDGE_INIT(WalletModelBridge);

    void sendMoney(const beam::WalletID& senderID, const beam::WalletID& receiverID, Amount&& amount, Amount&& fee) override
    {
        tx.send([senderID, receiverID, amount{ move(amount) }, fee{ move(fee) }](BridgeInterface& receiver_) mutable
        {
            receiver_.sendMoney(senderID, receiverID, move(amount), move(fee));
        });
    }

    void syncWithNode() override
    {
        tx.send([](BridgeInterface& receiver_) mutable
        {
            receiver_.syncWithNode();
        });
    }

    void calcChange(beam::Amount&& amount) override
    {
        tx.send([amount{move(amount)}](BridgeInterface& receiver_) mutable
        {
            receiver_.calcChange(move(amount));
        });
    }

    void getAvaliableUtxos() override
    {
        tx.send([](BridgeInterface& receiver_) mutable
        {
            receiver_.getAvaliableUtxos();
        });
    }

	void getAllUtxos() override
	{
		tx.send([](BridgeInterface& receiver_) mutable
		{
			receiver_.getAllUtxos();
		});
	}

	void getAddresses(bool own) override
	{
		tx.send([own](BridgeInterface& receiver_) mutable
		{
            receiver_.getAddresses(own);
		});
	}

    void cancelTx(const beam::TxID& id) override
    {
        tx.send([id](BridgeInterface& receiver_) mutable
        {
            receiver_.cancelTx(id);
        });
    }

    void createNewAddress(WalletAddress&& address) override
    {
        tx.send([address{ move(address) }](BridgeInterface& receiver_) mutable
        {
            receiver_.createNewAddress(move(address));
        });
    }

	void changeCurrentWalletIDs(const beam::WalletID& senderID, const beam::WalletID& receiverID) override
	{
		tx.send([senderID, receiverID](BridgeInterface& receiver_) mutable
		{
            receiver_.changeCurrentWalletIDs(senderID, receiverID);
		});
	}

	void generateNewWalletID() override
	{
		tx.send([](BridgeInterface& receiver_) mutable
		{
            receiver_.generateNewWalletID();
		});
	}

    void deleteAddress(const beam::WalletID& id) override
    {
        tx.send([id](BridgeInterface& receiver_) mutable
        {
            receiver_.deleteAddress(id);
        });
    }

<<<<<<< HEAD
    void deleteOwnAddress(const beam::WalletID& id) override
    {
        tx.send([id](BridgeInterface& receiver_) mutable
        {
            receiver_.deleteOwnAddress(id);
        });
    }
=======
	void setNodeAddress(const std::string& addr) override
	{
		tx.send([addr](BridgeInterface& receiver_) mutable
		{
			receiver_.setNodeAddress(addr);
		});
	}
>>>>>>> 304ef059
};

WalletModel::WalletModel(IKeyChain::Ptr keychain, IKeyStore::Ptr keystore, const std::string& nodeAddr)
	: _keychain(keychain)
    , _keystore(keystore)
	, _nodeAddrStr(nodeAddr)
{
	qRegisterMetaType<WalletStatus>("WalletStatus");
	qRegisterMetaType<vector<TxDescription>>("std::vector<beam::TxDescription>");
	qRegisterMetaType<vector<TxPeer>>("std::vector<beam::TxPeer>");
    qRegisterMetaType<Amount>("beam::Amount");
    qRegisterMetaType<vector<Coin>>("std::vector<beam::Coin>");
    qRegisterMetaType<vector<WalletAddress>>("std::vector<beam::WalletAddress>");
	qRegisterMetaType<WalletID>("beam::WalletID");
}

WalletModel::~WalletModel()
{
    try
    {
        if (_reactor)
        {
            _reactor->stop();
            wait();
        }
    }
    catch (...)
    {

    }
}

WalletStatus WalletModel::getStatus() const
{
	WalletStatus status{ wallet::getAvailable(_keychain), 0, 0, 0};

	auto history = _keychain->getTxHistory();

	for (const auto& item : history)
	{
		switch (item.m_status)
		{
		case TxDescription::Completed:
			(item.m_sender ? status.sent : status.received) += item.m_amount;
			break;
		default: break;
		}
	}

	status.unconfirmed += wallet::getTotal(_keychain, Coin::Unconfirmed);

	status.update.lastTime = _keychain->getLastUpdateTime();

	return status;
}

void WalletModel::run()
{
	try
	{
		struct WalletSubscriber
		{
			WalletSubscriber(IWalletObserver* client, std::shared_ptr<beam::Wallet> wallet)
				: _client(client)
				, _wallet(wallet)
			{
				_wallet->subscribe(_client);
			}

			~WalletSubscriber()
			{
				_wallet->unsubscribe(_client);
			}
		private:
			IWalletObserver * _client;
			std::shared_ptr<beam::Wallet> _wallet;
		};

		std::unique_ptr<WalletSubscriber> subscriber;

		_reactor = Reactor::create();
		async = make_shared<WalletModelBridge>(*(static_cast<IWalletModelAsync*>(this)), _reactor);

		emit onStatus(getStatus());
		emit onTxStatus(_keychain->getTxHistory());
		emit onTxPeerUpdated(_keychain->getPeers());

        _logRotateTimer = io::Timer::create(_reactor);
        _logRotateTimer->start(
            LOG_ROTATION_PERIOD, true,
            []() {
            Logger::get()->rotate();
        });

<<<<<<< HEAD


        Address node_addr;
		if(_keychain->getNodeAddr(node_addr))
		{
			auto wallet_io = make_shared<WalletNetworkIO>(
				node_addr
				, _keychain
                , _keystore
				, _reactor);
            _wallet_io = wallet_io;
            auto wallet = make_shared<Wallet>(_keychain, wallet_io);
            _wallet = wallet;
            subscriber = make_unique<WalletSubscriber>(static_cast<IWalletObserver*>(this), wallet);
		}
		else
		{
			LOG_ERROR() << "unable to resolve node address";
=======
		{			
			Address node_addr;
			if (node_addr.resolve(_nodeAddrStr.c_str()))
			{
				auto wallet_io = make_shared<WalletNetworkIO>(
					node_addr
					, _keychain
					, _keystore
					, _reactor);
				_wallet_io = wallet_io;
				auto wallet = make_shared<Wallet>(_keychain, wallet_io);
				_wallet = wallet;
				subscriber = make_unique<WalletSubscriber>(static_cast<IWalletObserver*>(this), wallet);
			}
			else
			{
				LOG_ERROR() << "unable to resolve node address";
			}
>>>>>>> 304ef059
		}

		_reactor->run();
	}
	catch (const runtime_error& e)
	{
		LOG_ERROR() << e.what();
	}
	catch (...)
	{
		LOG_ERROR() << "Unhandled exception";
	}
}

void WalletModel::onStatusChanged()
{
	emit onStatus(getStatus());
}

void WalletModel::onKeychainChanged()
{
	onStatusChanged();
}

void WalletModel::onTransactionChanged()
{
	emit onTxStatus(_keychain->getTxHistory());
	onStatusChanged();
}

void WalletModel::onSystemStateChanged()
{
	onStatusChanged();
}

void WalletModel::onTxPeerChanged()
{
	emit onTxPeerUpdated(_keychain->getPeers());
}

void WalletModel::onAddressChanged()
{
    emit onAdrresses(true, _keychain->getAddresses(true));
    emit onAdrresses(false, _keychain->getAddresses(false));
}

void WalletModel::onSyncProgress(int done, int total)
{
	emit onSyncProgressUpdated(done, total);
}

void WalletModel::sendMoney(const beam::WalletID& sender, const beam::WalletID& receiver, Amount&& amount, Amount&& fee)
{
    assert(!_wallet.expired());
    auto s = _wallet.lock();
    if (s)
    {
        s->transfer_money(sender, receiver, move(amount), move(fee));
    }
}

void WalletModel::syncWithNode()
{
    assert(!_wallet_io.expired());
    auto s = _wallet_io.lock();
    if (s)
    {
        static_pointer_cast<INetworkIO>(s)->connect_node();
    }
}

void WalletModel::calcChange(beam::Amount&& amount)
{
    auto coins = _keychain->selectCoins(amount, false);
    Amount sum = 0;
    for (auto& c : coins)
    {
        sum += c.m_amount;
    }
    if (sum < amount)
    {
        emit onChangeCalculated(0);
    }
    else
    {
        emit onChangeCalculated(sum - amount);
    }
}

void WalletModel::getAvaliableUtxos()
{
    emit onUtxoChanged(getUtxos());
}

void WalletModel::getAllUtxos()
{
	emit onAllUtxoChanged(getUtxos(true));
}

void WalletModel::getAddresses(bool own)
{
	emit onAdrresses(own, _keychain->getAddresses(own));
}

void WalletModel::cancelTx(const beam::TxID& id)
{
    auto w = _wallet.lock();
    if (w)
    {
        w->cancel_tx(id);
    }
}

void WalletModel::createNewAddress(WalletAddress&& address)
{
    _keychain->saveAddress(address);
}

void WalletModel::changeCurrentWalletIDs(const beam::WalletID& senderID, const beam::WalletID& receiverID)
{
	emit onChangeCurrentWalletIDs(senderID, receiverID);
}

void WalletModel::generateNewWalletID()
{
    try 
    {
        WalletID walletID;
        _keystore->gen_keypair(walletID, true);
        auto s = _wallet_io.lock();
        if (s)
        {
            s->new_own_address(walletID);
        }
        emit onGeneratedNewWalletID(walletID);
    }
    catch (...) 
    {

    }
}

void WalletModel::deleteAddress(const beam::WalletID& id)
{
    try
    {
        _keychain->deleteAddress(id);
    }
    catch (...)
    {
    }
}

void WalletModel::deleteOwnAddress(const beam::WalletID& id)
{
    try 
    {
        _keystore->erase_key(id);
        _keychain->deleteAddress(id);
        auto s = _wallet_io.lock();
        if (s)
        {
            s->address_deleted(id);
        }
    } 
    catch (...) 
    {

    }
}

void WalletModel::setNodeAddress(const std::string& addr)
{
	io::Address nodeAddr;

	if (nodeAddr.resolve(addr.c_str()))
	{
		assert(!_wallet.expired());
		auto s = _wallet.lock();
		if (s)
		{
			s->set_node_address(nodeAddr);
		}
	}
	else
	{
		LOG_ERROR() << "Unable to resolve node address: " << addr;
		assert(false);
	}
}

vector<Coin> WalletModel::getUtxos(bool all) const
{
    vector<Coin> utxos;
    auto currentHeight = _keychain->getCurrentHeight();
    _keychain->visit([&utxos, &currentHeight, all](const Coin& c)->bool
    {
		if (all) {
			utxos.push_back(c);
			return true;
		}

        Height lockHeight = c.m_maturity;

        if (c.m_status == Coin::Unspent
            && lockHeight <= currentHeight)
        {
            utxos.push_back(c);
        }
        return true;
    });
    return utxos;
}<|MERGE_RESOLUTION|>--- conflicted
+++ resolved
@@ -118,7 +118,6 @@
         });
     }
 
-<<<<<<< HEAD
     void deleteOwnAddress(const beam::WalletID& id) override
     {
         tx.send([id](BridgeInterface& receiver_) mutable
@@ -126,7 +125,7 @@
             receiver_.deleteOwnAddress(id);
         });
     }
-=======
+
 	void setNodeAddress(const std::string& addr) override
 	{
 		tx.send([addr](BridgeInterface& receiver_) mutable
@@ -134,7 +133,6 @@
 			receiver_.setNodeAddress(addr);
 		});
 	}
->>>>>>> 304ef059
 };
 
 WalletModel::WalletModel(IKeyChain::Ptr keychain, IKeyStore::Ptr keystore, const std::string& nodeAddr)
@@ -229,26 +227,6 @@
             Logger::get()->rotate();
         });
 
-<<<<<<< HEAD
-
-
-        Address node_addr;
-		if(_keychain->getNodeAddr(node_addr))
-		{
-			auto wallet_io = make_shared<WalletNetworkIO>(
-				node_addr
-				, _keychain
-                , _keystore
-				, _reactor);
-            _wallet_io = wallet_io;
-            auto wallet = make_shared<Wallet>(_keychain, wallet_io);
-            _wallet = wallet;
-            subscriber = make_unique<WalletSubscriber>(static_cast<IWalletObserver*>(this), wallet);
-		}
-		else
-		{
-			LOG_ERROR() << "unable to resolve node address";
-=======
 		{			
 			Address node_addr;
 			if (node_addr.resolve(_nodeAddrStr.c_str()))
@@ -267,7 +245,6 @@
 			{
 				LOG_ERROR() << "unable to resolve node address";
 			}
->>>>>>> 304ef059
 		}
 
 		_reactor->run();
