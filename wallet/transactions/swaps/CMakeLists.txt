--- conflicted
+++ resolved
@@ -15,18 +15,15 @@
     bridges/bitcoin/electrum.cpp
     bridges/bitcoin/settings.cpp
     bridges/bitcoin/settings_provider.cpp
-<<<<<<< HEAD
-    bridges/dogecoin/common.cpp
-    bridges/dogecoin/dogecoin_core_014.cpp
-    bridges/dogecoin/dogecoin_side.cpp
-=======
     bridges/bitcoin_cash/common.cpp
     bridges/bitcoin_cash/bitcoin_cash_core.cpp
     bridges/bitcoin_cash/bitcoin_cash_side.cpp
     bridges/bitcoin_sv/common.cpp
     bridges/bitcoin_sv/bitcoin_sv_core.cpp
     #bridges/bitcoin_sv/bitcoin_sv_side.cpp
->>>>>>> 7ef70266
+    bridges/dogecoin/common.cpp
+    bridges/dogecoin/dogecoin_core_014.cpp
+    bridges/dogecoin/dogecoin_side.cpp
     bridges/litecoin/common.cpp
     bridges/litecoin/litecoin_core_016.cpp
     bridges/litecoin/litecoin_core_017.cpp
