--- conflicted
+++ resolved
@@ -1,976 +1,739 @@
-// Copyright 2018 The Beam Team
-//
-// Licensed under the Apache License, Version 2.0 (the "License");
-// you may not use this file except in compliance with the License.
-// You may obtain a copy of the License at
-//
-//    http://www.apache.org/licenses/LICENSE-2.0
-//
-// Unless required by applicable law or agreed to in writing, software
-// distributed under the License is distributed on an "AS IS" BASIS,
-// WITHOUT WARRANTIES OR CONDITIONS OF ANY KIND, either express or implied.
-// See the License for the specific language governing permissions and
-// limitations under the License.
-
-#include "wallet.h"
-#include <boost/uuid/uuid.hpp>
-
-// TODO: getrandom not available until API 28 in the Android NDK 17b
-// https://github.com/boostorg/uuid/issues/76
-#if defined(__ANDROID__)
-#define BOOST_UUID_RANDOM_PROVIDER_DISABLE_GETRANDOM 1
-#endif
-
-#include "core/ecc_native.h"
-#include "core/block_crypt.h"
-#include "utility/logger.h"
-#include "utility/helpers.h"
-#include "swap_transaction.h"
-#include <algorithm>
-#include <random>
-#include <iomanip>
-
-namespace std
-{
-    string to_string(const beam::WalletID& id)
-    {
-        return beam::to_hex(id.m_pData, id.nBytes);
-    }
-}
-
-namespace beam
-{
-    using namespace wallet;
-    using namespace std;
-    using namespace ECC;
-
-    std::ostream& operator<<(std::ostream& os, const TxID& uuid)
-    {
-        os << "[" << to_hex(uuid.data(), uuid.size()) << "]";
-        return os;
-    }
-
-    std::ostream& operator<<(std::ostream& os, const PrintableAmount& amount)
-    {
-        const string_view beams{" beams " };
-        const string_view chattles{ " groth " };
-        auto width = os.width();
-
-        if (amount.m_showPoint)
-        {
-            os << setw(width - beams.length() - 1) << Amount(amount.m_value / Rules::Coin)
-                << "."
-                << (amount.m_value % Rules::Coin)
-                << beams.data();
-            return os;
-        }
-        
-        if (amount.m_value >= Rules::Coin)
-        {
-            os << setw(width - beams.length()) << Amount(amount.m_value / Rules::Coin) << beams.data();
-        }
-        Amount c = amount.m_value % Rules::Coin;
-        if (c > 0 || amount.m_value == 0)
-        {
-            os << setw(width - chattles.length()) << c << chattles.data();
-        }
-        return os;
-    }
-
-    namespace wallet
-    {
-        pair<Scalar::Native, Scalar::Native> splitKey(const Scalar::Native& key, uint64_t index)
-        {
-            pair<Scalar::Native, Scalar::Native> res;
-            res.first = key;
-            ExtractOffset(res.first, res.second, index);
-            res.second = -res.second; // different convention
-            return res;
-        }
-
-        Block::SystemState::ID GetEmptyID()
-        {
-            Block::SystemState::ID id;
-            ZeroObject(id);
-            id.m_Height = Rules::HeightGenesis;
-            return id;
-        }
-    }
-
-<<<<<<< HEAD
-    Wallet::Wallet(IKeyChain::Ptr keyChain, TxCompletedAction&& action)
-        : m_keyChain{ keyChain }
-        , m_pNodeNetwork(NULL)
-		, m_pWalletNetwork(NULL)
-		, m_tx_completed_action{move(action)}
-=======
-    struct Wallet::StateFinder
-    {
-        StateFinder(Height newHeight, IWalletDB::Ptr walletDB)
-            : m_first{ 0 }
-            , m_syncHeight{newHeight}
-            , m_count{ int64_t(walletDB->getKnownStateCount()) }
-            , m_step{0}
-            , m_id{wallet::GetEmptyID()}
-            , m_WalletDB{walletDB}
-        {
-        }
-
-        Height getSearchHeight()
-        {
-            auto id = m_WalletDB->getKnownStateID(getSearchOffset());
-            assert(id.m_Height >= Rules::HeightGenesis);
-            return id.m_Height;
-        }
-
-        Height getSearchOffset()
-        {
-            m_step = (m_count >> 1);
-            return m_first + m_step;
-        }
-
-        void moveBack()
-        {
-            m_count = m_step;
-        }
-
-        void moveForward()
-        {
-            m_first += m_step + 1;
-            m_count -= m_step + 1;
-        }
-
-        Height m_first;
-        Height m_syncHeight;
-        int64_t m_count;
-        int64_t m_step;
-        Block::SystemState::ID m_id;
-        IWalletDB::Ptr m_WalletDB;
-    };
-
-
-    Wallet::Wallet(IWalletDB::Ptr walletDB, INetworkIO::Ptr network, bool holdNodeConnection, TxCompletedAction&& action)
-        : m_WalletDB{ walletDB }
-        , m_network{ network }
-        , m_tx_completed_action{move(action)}
-        , m_newState{}
-        , m_knownStateID{wallet::GetEmptyID()}
-        , m_syncDone{0}
-        , m_syncTotal{0}
-        , m_synchronized{false}
-        , m_holdNodeConnection{ holdNodeConnection }
->>>>>>> 0225878d
-        , m_needRecover{false}
-		, m_LastSyncTotal(0)
-    {
-<<<<<<< HEAD
-        assert(keyChain);
-=======
-        assert(walletDB);
-        ZeroObject(m_newState);
-        m_WalletDB->getSystemStateID(m_knownStateID);
-        m_network->set_wallet(this);
->>>>>>> 0225878d
-        resume_all_tx();
-    }
-
-	void Wallet::set_Network(proto::FlyClient::INetwork& netNode, INetwork& netWallet)
-	{
-		m_pNodeNetwork = &netNode;
-		m_pWalletNetwork = &netWallet;
-	}
-
-    Wallet::~Wallet()
-    {
-		// clear all requests
-#define THE_MACRO(type, msgOut, msgIn) \
-		while (!m_Pending##type.empty()) \
-			DeleteReq(*m_Pending##type.begin());
-
+// Copyright 2018 The Beam Team
+//
+// Licensed under the Apache License, Version 2.0 (the "License");
+// you may not use this file except in compliance with the License.
+// You may obtain a copy of the License at
+//
+//    http://www.apache.org/licenses/LICENSE-2.0
+//
+// Unless required by applicable law or agreed to in writing, software
+// distributed under the License is distributed on an "AS IS" BASIS,
+// WITHOUT WARRANTIES OR CONDITIONS OF ANY KIND, either express or implied.
+// See the License for the specific language governing permissions and
+// limitations under the License.
+
+#include "wallet.h"
+#include <boost/uuid/uuid.hpp>
+
+// TODO: getrandom not available until API 28 in the Android NDK 17b
+// https://github.com/boostorg/uuid/issues/76
+#if defined(__ANDROID__)
+#define BOOST_UUID_RANDOM_PROVIDER_DISABLE_GETRANDOM 1
+#endif
+
+#include "core/ecc_native.h"
+#include "core/block_crypt.h"
+#include "utility/logger.h"
+#include "utility/helpers.h"
+#include "swap_transaction.h"
+#include <algorithm>
+#include <random>
+#include <iomanip>
+
+namespace std
+{
+    string to_string(const beam::WalletID& id)
+    {
+        return beam::to_hex(id.m_pData, id.nBytes);
+    }
+}
+
+namespace beam
+{
+    using namespace wallet;
+    using namespace std;
+    using namespace ECC;
+
+    std::ostream& operator<<(std::ostream& os, const TxID& uuid)
+    {
+        os << "[" << to_hex(uuid.data(), uuid.size()) << "]";
+        return os;
+    }
+
+    std::ostream& operator<<(std::ostream& os, const PrintableAmount& amount)
+    {
+        const string_view beams{" beams " };
+        const string_view chattles{ " groth " };
+        auto width = os.width();
+
+        if (amount.m_showPoint)
+        {
+            os << setw(width - beams.length() - 1) << Amount(amount.m_value / Rules::Coin)
+                << "."
+                << (amount.m_value % Rules::Coin)
+                << beams.data();
+            return os;
+        }
+        
+        if (amount.m_value >= Rules::Coin)
+        {
+            os << setw(width - beams.length()) << Amount(amount.m_value / Rules::Coin) << beams.data();
+        }
+        Amount c = amount.m_value % Rules::Coin;
+        if (c > 0 || amount.m_value == 0)
+        {
+            os << setw(width - chattles.length()) << c << chattles.data();
+        }
+        return os;
+    }
+
+    namespace wallet
+    {
+        pair<Scalar::Native, Scalar::Native> splitKey(const Scalar::Native& key, uint64_t index)
+        {
+            pair<Scalar::Native, Scalar::Native> res;
+            res.first = key;
+            ExtractOffset(res.first, res.second, index);
+            res.second = -res.second; // different convention
+            return res;
+        }
+
+        Block::SystemState::ID GetEmptyID()
+        {
+            Block::SystemState::ID id;
+            ZeroObject(id);
+            id.m_Height = Rules::HeightGenesis;
+            return id;
+        }
+    }
+
+    Wallet::Wallet(IWalletDB::Ptr walletDB, TxCompletedAction&& action)
+        : m_WalletDB{ walletDB }
+        , m_pNodeNetwork(NULL)
+		, m_pWalletNetwork(NULL)
+		, m_tx_completed_action{move(action)}
+        , m_needRecover{false}
+		, m_LastSyncTotal(0)
+    {
+        assert(walletDB);
+        resume_all_tx();
+    }
+
+	void Wallet::set_Network(proto::FlyClient::INetwork& netNode, INetwork& netWallet)
+	{
+		m_pNodeNetwork = &netNode;
+		m_pWalletNetwork = &netWallet;
+	}
+
+    Wallet::~Wallet()
+    {
+		// clear all requests
+#define THE_MACRO(type, msgOut, msgIn) \
+		while (!m_Pending##type.empty()) \
+			DeleteReq(*m_Pending##type.begin());
+
 		REQUEST_TYPES_All(THE_MACRO)
 #undef THE_MACRO
-    }
-
-    TxID Wallet::transfer_money(const WalletID& from, const WalletID& to, Amount amount, Amount fee, bool sender, ByteBuffer&& message)
-    {
-        auto txID = wallet::GenerateTxID();
-        auto tx = constructTransaction(txID, TxType::Simple);
-
-        Height currentHeight = m_WalletDB->getCurrentHeight();
-        tx->SetParameter(TxParameterID::TransactionType, TxType::Simple);
-        tx->SetParameter(TxParameterID::CreateTime, getTimestamp());
-        tx->SetParameter(TxParameterID::Amount, amount);
-        tx->SetParameter(TxParameterID::Fee, fee);
-        tx->SetParameter(TxParameterID::MinHeight, currentHeight);
-        tx->SetParameter(TxParameterID::MaxHeight, currentHeight + 1440); // transaction is valid +24h from now
-        tx->SetParameter(TxParameterID::PeerID, to);
-        tx->SetParameter(TxParameterID::MyID, from);
-        tx->SetParameter(TxParameterID::Message, move(message));
-        tx->SetParameter(TxParameterID::IsSender, sender);
-        tx->SetParameter(TxParameterID::IsInitiator, true);
-        tx->SetParameter(TxParameterID::Status, TxStatus::Pending);
-
-        m_transactions.emplace(txID, tx);
-
-        updateTransaction(txID);
-
-        return txID;
-    }
-
-    TxID Wallet::swap_coins(const WalletID& from, const WalletID& to, Amount amount, Amount fee, wallet::AtomicSwapCoin swapCoin, Amount swapAmount)
-    {
-        auto txID = wallet::GenerateTxID();
-        auto tx = constructTransaction(txID, TxType::AtomicSwap);
-
-        tx->SetParameter(TxParameterID::TransactionType, TxType::AtomicSwap);
-        tx->SetParameter(TxParameterID::CreateTime, getTimestamp());
-        tx->SetParameter(TxParameterID::Amount, amount);
-        tx->SetParameter(TxParameterID::Fee, fee);
-        tx->SetParameter(TxParameterID::MinHeight, m_WalletDB->getCurrentHeight());
-        tx->SetParameter(TxParameterID::PeerID, to);
-        tx->SetParameter(TxParameterID::MyID, from);
-        tx->SetParameter(TxParameterID::IsSender, true);
-        tx->SetParameter(TxParameterID::IsInitiator, true);
-        tx->SetParameter(TxParameterID::Status, TxStatus::Pending);
-
-        tx->SetParameter(TxParameterID::AtomicSwapCoin, swapCoin);
-        tx->SetParameter(TxParameterID::AtomicSwapAmount, swapAmount);
-
-        m_transactions.emplace(txID, tx);
-
-        updateTransaction(txID);
-
-        return txID;
-    }
-
-    void Wallet::recover()
-    {
-        LOG_INFO() << "Recover coins from blockchain";
-        m_WalletDB->clear();
-        m_needRecover = true;
-    }
-
-    void Wallet::resume_tx(const TxDescription& tx)
-    {
-        if (tx.canResume() && m_transactions.find(tx.m_txId) == m_transactions.end())
-        {
-            auto t = constructTransaction(tx.m_txId, TxType::Simple);
-
-            m_transactions.emplace(tx.m_txId, t);
-        }
-    }
-
-    void Wallet::resume_all_tx()
-    {
-        auto txs = m_WalletDB->getTxHistory();
-        for (auto& tx : txs)
-        {
-            resume_tx(tx);
-        }
-    }
-
-    void Wallet::on_tx_completed(const TxID& txID)
-    {
-        auto it = m_transactions.find(txID);
-        if (it != m_transactions.end())
-        {
-            m_transactions.erase(it);
-        }
- 
-        if (m_tx_completed_action)
-        {
-            m_tx_completed_action(txID);
-        }
-    }
-
-    void Wallet::confirm_outputs(const vector<Coin>& coins)
-    {
-		for (auto& coin : coins)
-			getUtxoProof(coin);
-    }
-
-	bool Wallet::MyRequestUtxo::operator < (const MyRequestUtxo& x) const
-	{
-		return m_Msg.m_Utxo.m_Commitment < x.m_Msg.m_Utxo.m_Commitment;
-	}
-
-	bool Wallet::MyRequestKernel::operator < (const MyRequestKernel& x) const
-	{
-		return m_TxID < x.m_TxID;
-	}
-
-	bool Wallet::MyRequestTransaction::operator < (const MyRequestTransaction& x) const
-	{
-		return m_TxID < x.m_TxID;
-	}
-
-	bool Wallet::MyRequestMined::operator < (const MyRequestMined& x) const
-	{
-		return false;
-	}
-
-	bool Wallet::MyRequestRecover::operator < (const MyRequestRecover& x) const
-	{
-		return false;
-	}
-
-	void Wallet::OnRequestComplete(Request& r)
-	{
-		uint32_t n = SyncRemains();
-
-		switch (r.get_Type())
-		{
-#define THE_MACRO(type, msgOut, msgIn) \
-		case Request::Type::type: \
-			{ \
-				MyRequest##type& x = static_cast<MyRequest##type&>(r); \
-				DeleteReq(x); \
-				OnRequestComplete(x); \
-			} \
-			break;
-
+    }
+
+    TxID Wallet::transfer_money(const WalletID& from, const WalletID& to, Amount amount, Amount fee, bool sender, ByteBuffer&& message)
+    {
+        auto txID = wallet::GenerateTxID();
+        auto tx = constructTransaction(txID, TxType::Simple);
+
+        Height currentHeight = m_WalletDB->getCurrentHeight();
+        tx->SetParameter(TxParameterID::TransactionType, TxType::Simple);
+        tx->SetParameter(TxParameterID::CreateTime, getTimestamp());
+        tx->SetParameter(TxParameterID::Amount, amount);
+        tx->SetParameter(TxParameterID::Fee, fee);
+        tx->SetParameter(TxParameterID::MinHeight, currentHeight);
+        tx->SetParameter(TxParameterID::MaxHeight, currentHeight + 1440); // transaction is valid +24h from now
+        tx->SetParameter(TxParameterID::PeerID, to);
+        tx->SetParameter(TxParameterID::MyID, from);
+        tx->SetParameter(TxParameterID::Message, move(message));
+        tx->SetParameter(TxParameterID::IsSender, sender);
+        tx->SetParameter(TxParameterID::IsInitiator, true);
+        tx->SetParameter(TxParameterID::Status, TxStatus::Pending);
+
+        m_transactions.emplace(txID, tx);
+
+        updateTransaction(txID);
+
+        return txID;
+    }
+
+    TxID Wallet::swap_coins(const WalletID& from, const WalletID& to, Amount amount, Amount fee, wallet::AtomicSwapCoin swapCoin, Amount swapAmount)
+    {
+        auto txID = wallet::GenerateTxID();
+        auto tx = constructTransaction(txID, TxType::AtomicSwap);
+
+        tx->SetParameter(TxParameterID::TransactionType, TxType::AtomicSwap);
+        tx->SetParameter(TxParameterID::CreateTime, getTimestamp());
+        tx->SetParameter(TxParameterID::Amount, amount);
+        tx->SetParameter(TxParameterID::Fee, fee);
+        tx->SetParameter(TxParameterID::MinHeight, m_WalletDB->getCurrentHeight());
+        tx->SetParameter(TxParameterID::PeerID, to);
+        tx->SetParameter(TxParameterID::MyID, from);
+        tx->SetParameter(TxParameterID::IsSender, true);
+        tx->SetParameter(TxParameterID::IsInitiator, true);
+        tx->SetParameter(TxParameterID::Status, TxStatus::Pending);
+
+        tx->SetParameter(TxParameterID::AtomicSwapCoin, swapCoin);
+        tx->SetParameter(TxParameterID::AtomicSwapAmount, swapAmount);
+
+        m_transactions.emplace(txID, tx);
+
+        updateTransaction(txID);
+
+        return txID;
+    }
+
+    void Wallet::recover()
+    {
+        LOG_INFO() << "Recover coins from blockchain";
+        m_WalletDB->clear();
+        m_needRecover = true;
+    }
+
+    void Wallet::resume_tx(const TxDescription& tx)
+    {
+        if (tx.canResume() && m_transactions.find(tx.m_txId) == m_transactions.end())
+        {
+            auto t = constructTransaction(tx.m_txId, TxType::Simple);
+
+            m_transactions.emplace(tx.m_txId, t);
+        }
+    }
+
+    void Wallet::resume_all_tx()
+    {
+        auto txs = m_WalletDB->getTxHistory();
+        for (auto& tx : txs)
+        {
+            resume_tx(tx);
+        }
+    }
+
+    void Wallet::on_tx_completed(const TxID& txID)
+    {
+        auto it = m_transactions.find(txID);
+        if (it != m_transactions.end())
+        {
+            m_transactions.erase(it);
+        }
+ 
+        if (m_tx_completed_action)
+        {
+            m_tx_completed_action(txID);
+        }
+    }
+
+    void Wallet::confirm_outputs(const vector<Coin>& coins)
+    {
+		for (auto& coin : coins)
+			getUtxoProof(coin);
+    }
+
+	bool Wallet::MyRequestUtxo::operator < (const MyRequestUtxo& x) const
+	{
+		return m_Msg.m_Utxo.m_Commitment < x.m_Msg.m_Utxo.m_Commitment;
+	}
+
+	bool Wallet::MyRequestKernel::operator < (const MyRequestKernel& x) const
+	{
+		return m_TxID < x.m_TxID;
+	}
+
+	bool Wallet::MyRequestTransaction::operator < (const MyRequestTransaction& x) const
+	{
+		return m_TxID < x.m_TxID;
+	}
+
+	bool Wallet::MyRequestMined::operator < (const MyRequestMined& x) const
+	{
+		return false;
+	}
+
+	bool Wallet::MyRequestRecover::operator < (const MyRequestRecover& x) const
+	{
+		return false;
+	}
+
+	void Wallet::OnRequestComplete(Request& r)
+	{
+		uint32_t n = SyncRemains();
+
+		switch (r.get_Type())
+		{
+#define THE_MACRO(type, msgOut, msgIn) \
+		case Request::Type::type: \
+			{ \
+				MyRequest##type& x = static_cast<MyRequest##type&>(r); \
+				DeleteReq(x); \
+				OnRequestComplete(x); \
+			} \
+			break;
+
 		REQUEST_TYPES_All(THE_MACRO)
 #undef THE_MACRO
-
-		default:
-			assert(false);
-		}
-
-		if (n)
-			CheckSyncDone();
-	}
-
-    void Wallet::confirm_kernel(const TxID& txID, const TxKernel& kernel)
-    {
-        if (auto it = m_transactions.find(txID); it != m_transactions.end())
-        {
-			MyRequestKernel::Ptr pVal(new MyRequestKernel);
-			pVal->m_TxID = txID;
-            kernel.get_ID(pVal->m_Msg.m_ID);
-
-			if (PostReqUnique(*pVal))
-				LOG_INFO() << "Get proof for kernel: " << pVal->m_Msg.m_ID;
-        }
-    }
-
-    bool Wallet::get_tip(Block::SystemState::Full& state) const
-    {
-		auto pTip = get_Tip();
-		if (pTip)
-		{
-			state = *pTip;
-			return true;
-		}
-
-        LOG_ERROR() << "get_tip: Invalid state " ;
-        return false;
-    }
-
-    void Wallet::send_tx_params(const WalletID& peerID, SetTxParameter&& msg)
-    {
-        m_pWalletNetwork->Send(peerID, std::move(msg));
-    }
-
-    void Wallet::OnWalletMsg(const WalletID& myID, wallet::SetTxParameter&& msg)
-    {
-        auto t = getTransaction(myID, msg);
-        if (!t)
-        {
-            return;
-        }
-        bool txChanged = false;
-        for (const auto& p : msg.m_Parameters)
-        {
-            if (p.first < TxParameterID::PrivateFirstParam)
-            {
-                txChanged |= t->SetParameter(p.first, p.second);
-            }
-            else
-            {
-                LOG_WARNING() << "Attempt to set private tx parameter";
-            }
-        }
-        if (txChanged)
-        {
-            updateTransaction(msg.m_txId);
-        }
-    }
-
-	void Wallet::OnRequestComplete(MyRequestTransaction& r)
-	{
-        LOG_DEBUG() << r.m_TxID << (r.m_Res.m_Value ? " has registered" : " has failed to register");
-        
-        auto it = m_transactions.find(r.m_TxID);
-        if (it != m_transactions.end())
-        {
-            it->second->SetParameter(TxParameterID::TransactionRegistered, r.m_Res.m_Value);
-            updateTransaction(r.m_TxID);
-        }
-    }
-
-    void Wallet::cancel_tx(const TxID& txId)
-    {
-        LOG_INFO() << "Canceling tx " << txId;
-
-        if (auto it = m_transactions.find(txId); it != m_transactions.end())
-        {
-            it->second->Cancel();
-        }
-        else
-        {
-            m_WalletDB->deleteTx(txId);
-        }
-    }
-
-    void Wallet::delete_tx(const TxID& txId)
-    {
-        LOG_INFO() << "deleting tx " << txId;
-        if (auto it = m_transactions.find(txId); it == m_transactions.end())
-        {
-            m_WalletDB->deleteTx(txId);
-        }
-        else
-        {
-            LOG_WARNING() << "Cannot delete running transaction";
-        }
-    }
-
-<<<<<<< HEAD
-=======
-    void Wallet::set_node_address(io::Address node_address)
-    {
-        m_network->set_node_address(node_address);
-    }
-
-    void Wallet::resetSystemState()
-    {
-        ZeroObject(m_newState);
-        ZeroObject(m_knownStateID);
-        m_WalletDB->setSystemStateID(m_knownStateID);
-        m_WalletDB->rollbackConfirmedUtxo(0);
-    }
-
->>>>>>> 0225878d
-    void Wallet::updateTransaction(const TxID& txID)
-    {
-        auto it = m_transactions.find(txID);
-        if (it != m_transactions.end())
-        {
-			bool bSynced = /*get_Tip() && */!SyncRemains();
-
-			if (bSynced)
-				it->second->Update();
-			else
-				m_TransactionsToUpdate.insert(it->second);
-        }
-        else
-        {
-            LOG_DEBUG() << txID << " Unexpected event";
-        }
-    }
-
-<<<<<<< HEAD
-	void Wallet::OnRequestComplete(MyRequestUtxo& r)
-	{
-        // TODO: handle the maturity of the several proofs (> 1)
-		if (r.m_Res.m_Proofs.empty())
-		{
-			LOG_WARNING() << "Got empty utxo proof for: " << r.m_Msg.m_Utxo.m_Commitment;
-
-			if (r.m_Coin.m_status == Coin::Locked)
-			{
-				r.m_Coin.m_status = Coin::Spent;
-				m_keyChain->update(r.m_Coin);
-				assert(r.m_Coin.m_spentTxId.is_initialized());
-				updateTransaction(*(r.m_Coin.m_spentTxId));
-			}
-			else if (r.m_Coin.m_status == Coin::Unconfirmed && r.m_Coin.isReward())
-			{
-				LOG_WARNING() << "Uncofirmed reward UTXO removed. Amount: " << r.m_Coin.m_amount << " Height: " << r.m_Coin.m_createHeight;
-				m_keyChain->remove(r.m_Coin);
-			}
-
-			return;
-		}
-
-		for (const auto& proof : r.m_Res.m_Proofs)
-        {
-            if (r.m_Coin.m_status == Coin::Unconfirmed)
-=======
-    bool Wallet::get_IdentityKeyForNode(ECC::Scalar::Native& sk, const PeerID& idNode)
-    {
-        // TODO: Report your identity *only* to the owned nodes, otherwise it's very demasking!
-        m_WalletDB->get_IdentityKey(sk);
-        return true;
-    }
-
-    bool Wallet::handle_node_message(proto::ProofUtxo&& utxoProof)
-    {
-        // TODO: handle the maturity of the several proofs (> 1)
-        if (m_pendingUtxoProofs.empty())
-        {
-            LOG_WARNING() << "Unexpected UTXO proof";
-            return exit_sync();
-        }
-
-        Coin& coin = m_pendingUtxoProofs.front();
-        Input input;
-        input.m_Commitment = Commitment(m_WalletDB->calcKey(coin), coin.m_amount);
-        if (utxoProof.m_Proofs.empty())
-        {
-            LOG_WARNING() << "Got empty utxo proof for: " << input.m_Commitment;
-
-            if (coin.m_status == Coin::Locked)
-            {
-                coin.m_status = Coin::Spent;
-                m_WalletDB->update(coin);
-                assert(coin.m_spentTxId.is_initialized());
-                updateTransaction(*(coin.m_spentTxId));
-            }
-            else if (coin.m_status == Coin::Unconfirmed && coin.isReward())
-            {
-                LOG_WARNING() << "Uncofirmed reward UTXO removed. Amount: " << coin.m_amount << " Height: " << coin.m_createHeight;
-                m_WalletDB->remove(coin);
-            }
-        }
-        else
-        {
-            for (const auto& proof : utxoProof.m_Proofs)
->>>>>>> 0225878d
-            {
-				auto pTip = get_Tip();
-				assert(pTip);
-
-                LOG_INFO() << "Got utxo proof for: " << r.m_Msg.m_Utxo.m_Commitment;
-				r.m_Coin.m_status = Coin::Unspent;
-				r.m_Coin.m_maturity = proof.m_State.m_Maturity;
-				r.m_Coin.m_confirmHeight = pTip->m_Height;
-                pTip->get_Hash(r.m_Coin.m_confirmHash);
-                if (r.m_Coin.m_id == 0)
-                {
-                    m_keyChain->store(r.m_Coin);
-                }
-                else
-                {
-                    m_keyChain->update(r.m_Coin);
-                }
-                if (r.m_Coin.isReward())
-                {
-                    LOG_INFO() << "Block reward received: " << PrintableAmount(r.m_Coin.m_amount);
-                }
-                else if (r.m_Coin.m_createTxId.is_initialized())
-                {
-<<<<<<< HEAD
-                    updateTransaction(*(r.m_Coin.m_createTxId));
-=======
-                    if (IsTestMode() || m_newState.IsValidProofUtxo(input, proof))
-                    {
-                        LOG_INFO() << "Got utxo proof for: " << input.m_Commitment;
-                        coin.m_status = Coin::Unspent;
-                        coin.m_maturity = proof.m_State.m_Maturity;
-                        coin.m_confirmHeight = m_newState.m_Height;
-                        m_newState.get_Hash(coin.m_confirmHash);
-                        if (coin.m_id == 0)
-                        {
-                            m_WalletDB->store(coin);
-                        }
-                        else
-                        {
-                            m_WalletDB->update(coin);
-                        }
-                        if (coin.isReward())
-                        {
-                            LOG_INFO() << "Block reward received: " << PrintableAmount(coin.m_amount);
-                        }
-                        else if (coin.m_createTxId.is_initialized())
-                        {
-                            updateTransaction(*(coin.m_createTxId));
-                        }
-                    }
-                    else
-                    {
-                        LOG_ERROR() << "Invalid utxo proof provided: " << input.m_Commitment;
-                    }
->>>>>>> 0225878d
-                }
-            }
-        }
-    }
-
-<<<<<<< HEAD
-	void Wallet::OnRequestComplete(MyRequestMined& r)
-	{
-        auto currentHeight = m_keyChain->getCurrentHeight();
-=======
-    bool Wallet::handle_node_message(proto::Mined&& msg)
-    {
-        vector<Coin> mined;
-        auto currentHeight = m_WalletDB->getCurrentHeight();
->>>>>>> 0225878d
-        Height lastKnownCoinHeight = currentHeight;
-        for (auto& minedCoin : r.m_Res.m_Entries)
-        {
-            if (minedCoin.m_Active && minedCoin.m_ID.m_Height >= currentHeight) // we store coins from active branch
-            {
-                // coinbase 
-				Coin c(Rules::get().CoinbaseEmission
-					, Coin::Unconfirmed
-					, minedCoin.m_ID.m_Height
-					, MaxHeight
-					, Key::Type::Coinbase);
-
-				getUtxoProof(c);
-
-                if (minedCoin.m_Fees > 0)
-                {
-					Coin cFee(minedCoin.m_Fees
-						, Coin::Unconfirmed
-						, minedCoin.m_ID.m_Height
-						, MaxHeight
-						, Key::Type::Comission);
-
-					getUtxoProof(cFee);
-				}
-                lastKnownCoinHeight = minedCoin.m_ID.m_Height;
-            }
-        }
-
-        if (r.m_Res.m_Entries.size() == proto::PerMined::s_EntriesMax)
-        {
-			r.m_Msg.m_HeightMin = lastKnownCoinHeight;
-			PostReqUnique(r);
-        }
-    }
-
-    void Wallet::OnRequestComplete(MyRequestRecover& r)
-    {
-        for (const auto& kidv : r.m_Res.m_Private)
-			getUtxoProof(Coin::fromKidv(kidv));
-    }
-
-    void Wallet::OnRequestComplete(MyRequestKernel& r)
-    {
-        if (!r.m_Res.m_Proof.empty())
-        {
-<<<<<<< HEAD
-			assert(get_Tip());
-
-			auto it = m_transactions.find(r.m_TxID);
-			if (m_transactions.end() != it)
-			{
-				if (it->second->SetParameter(TxParameterID::KernelProofHeight, get_Tip()->m_Height))
-					it->second->Update();
-			}
-=======
-            // rollback
-            // search for the latest valid known state
-            if (!m_stateFinder || m_stateFinder->m_syncHeight < m_newState.m_Height)
-            {
-                // restart search
-                if (!m_stateFinder)
-                {
-                    LOG_INFO() << "State " << m_knownStateID << " doesn't present on current branch. Rollback... ";
-                }
-                else
-                {
-                    LOG_INFO() << "Restarting rollback...";
-                }
-                m_stateFinder.reset(new StateFinder(m_newState.m_Height, m_WalletDB));
-                enter_sync();
-                m_network->send_node_message(proto::GetProofState{ m_stateFinder->getSearchHeight() });
-                return exit_sync();
-            }
-            auto id = m_WalletDB->getKnownStateID(m_stateFinder->getSearchOffset());
-            LOG_INFO() << "Check state: " << id;
-
-            if (m_newState.IsValidProofState(id, msg.m_Proof))
-            {
-                m_stateFinder->m_id = id;
-                m_stateFinder->moveForward();
-            }
-            else
-            {
-                m_stateFinder->moveBack();
-            }
-
-            if (m_stateFinder->m_count > 0)
-            {
-                enter_sync();
-                m_network->send_node_message(proto::GetProofState{ m_stateFinder->getSearchHeight() });
-                return exit_sync();
-            }
-            else
-            {
-                if (m_stateFinder->m_id.m_Height != MaxHeight)
-                {
-                    m_WalletDB->rollbackConfirmedUtxo(m_stateFinder->m_id.m_Height);
-                    m_knownStateID = m_stateFinder->m_id;
-                }
-                else
-                {
-                    m_knownStateID = wallet::GetEmptyID();
-                }
-                m_stateFinder.reset();
-                LOG_INFO() << "Rolled back to " << m_knownStateID;
-            }
->>>>>>> 0225878d
-        }
-    }
-
-	void Wallet::OnRequestComplete(MyRequestBbsMsg& r)
-	{
-		assert(false);
-	}
-
-	void Wallet::OnRolledBack()
-	{
-		const Block::SystemState::Full* pTip = get_Tip();
-		m_keyChain->rollbackConfirmedUtxo(pTip ? pTip->m_Height : 0);
-		saveKnownState();
-	}
-
-	void Wallet::OnNewTip()
-	{
-		const Block::SystemState::Full* pTip = get_Tip();
-		if (!pTip)
-			return;
-
-		Block::SystemState::ID id, id2;
-        get_Tip()->get_ID(id);
-        LOG_INFO() << "Sync up to " << id;
-
-		if (!m_keyChain->getSystemStateID(id2))
-			id2.m_Height = 0;
-
-        if (m_needRecover)
-        {
-			MyRequestRecover::Ptr pReq(new MyRequestRecover);
-			pReq->m_Msg.m_Private = true;
-			pReq->m_Msg.m_Public = true;
-			PostReqUnique(*pReq);
-            return;
-        }
-
-        {
-			MyRequestMined::Ptr pReq(new MyRequestMined);
-			pReq->m_Msg.m_HeightMin = id2.m_Height;
-			PostReqUnique(*pReq);
-        }
-
-        auto t = m_transactions;
-        for (auto& p : t)
-        {
-            p.second->Update();
-        }
-
-        // try to restore utxo state after reset, rollback and etc..
-<<<<<<< HEAD
-        uint32_t nUnconfirmed = 0;
-        m_keyChain->visit([&nUnconfirmed, this](const Coin& c)->bool
-=======
-        vector<Coin> unconfirmedUtxo;
-        m_WalletDB->visit([&unconfirmedUtxo, this](const Coin& c)->bool
->>>>>>> 0225878d
-        {
-            if (c.m_status == Coin::Unconfirmed
-                && ((c.m_createTxId.is_initialized()
-                && (m_transactions.find(*c.m_createTxId) == m_transactions.end())) || c.isReward()))
-            {
-				getUtxoProof(c);
-				nUnconfirmed++;
-            }
-            return true;
-        });
-
-        if (nUnconfirmed)
-        {
-            LOG_INFO() << "Found " << nUnconfirmed << " unconfirmed utxo to proof";
-        }
-
-		CheckSyncDone();
-    }
-
-    void Wallet::getUtxoProof(const Coin& coin)
-    {
-<<<<<<< HEAD
-		MyRequestUtxo::Ptr pReq(new MyRequestUtxo);
-		pReq->m_Coin = coin;
-		pReq->m_Msg.m_Utxo.m_Commitment = Commitment(m_keyChain->calcKey(coin), coin.m_amount);
-		LOG_DEBUG() << "Get utxo proof: " << pReq->m_Msg.m_Utxo.m_Commitment;
-=======
-        for (auto& coin : coins)
-        {
-            Input input;
-            input.m_Commitment = Commitment(m_WalletDB->calcKey(coin), coin.m_amount);
-            if (m_PendingUtxoUnique.find(input.m_Commitment) != m_PendingUtxoUnique.end())
-            {
-                continue;
-            }
->>>>>>> 0225878d
-
-		PostReqUnique(*pReq);
-    }
-
-	uint32_t Wallet::SyncRemains() const
-	{
-		size_t val =
-#define THE_MACRO(type) m_Pending##type.size() +
-			REQUEST_TYPES_Sync(THE_MACRO)
-#undef THE_MACRO
-			0;
-
-		return static_cast<uint32_t>(val);
-	}
-
-    void Wallet::CheckSyncDone()
-    {
-		report_sync_progress();
-
-		if (SyncRemains())
-			return;
-
-		m_LastSyncTotal = 0;
-
-		saveKnownState();
-    }
-
-    void Wallet::saveKnownState()
-    {
-<<<<<<< HEAD
-		Block::SystemState::ID id;
-		auto pTip = get_Tip();
-		if (pTip)
-			pTip->get_ID(id);
-		else
-			ZeroObject(id);
-
-        m_keyChain->setSystemStateID(id);
-        LOG_INFO() << "Current state is " << id;
-=======
-        m_WalletDB->setSystemStateID(m_knownStateID);
-        LOG_INFO() << "Current state is " << m_knownStateID;
-        m_synchronized = true;
->>>>>>> 0225878d
-        m_needRecover = false;
-        notifySyncProgress();
-
-		std::set<wallet::BaseTransaction::Ptr> txSet;
-		txSet.swap(m_TransactionsToUpdate);
-
-		for (auto it = txSet.begin(); txSet.end() != it; it++)
-		{
-			const wallet::BaseTransaction::Ptr& pTx = *it;
-			if (m_transactions.find(pTx->GetTxID()) != m_transactions.end())
-				pTx->Update();
-		}
-	}
-
-    void Wallet::notifySyncProgress()
-    {
-		uint32_t n = SyncRemains();
-        for (auto sub : m_subscribers)
-        {
-            sub->onSyncProgress(m_LastSyncTotal - n, m_LastSyncTotal);
-        }
-    }
-
-    void Wallet::report_sync_progress()
-    {
-		if (!m_LastSyncTotal)
-			return;
-
-		uint32_t nDone = m_LastSyncTotal - SyncRemains();
-        assert(nDone <= m_LastSyncTotal);
-        int p = static_cast<int>((nDone * 100) / m_LastSyncTotal);
-        LOG_INFO() << "Synchronizing with node: " << p << "% (" << nDone << "/" << m_LastSyncTotal << ")";
-
-        notifySyncProgress();
-    }
-
-    void Wallet::register_tx(const TxID& txId, Transaction::Ptr data)
-    {
-        LOG_VERBOSE() << txId << " sending tx for registration";
-
-#ifndef NDEBUG
-        TxBase::Context ctx;
-        assert(data->IsValid(ctx));
-#endif // NDEBUG
-
-		MyRequestTransaction::Ptr pReq(new MyRequestTransaction);
-		pReq->m_TxID = txId;
-		pReq->m_Msg.m_Transaction = std::move(data);
-
-		PostReqUnique(*pReq);
-    }
-
-    void Wallet::subscribe(IWalletObserver* observer)
-    {
-        assert(std::find(m_subscribers.begin(), m_subscribers.end(), observer) == m_subscribers.end());
-
-        m_subscribers.push_back(observer);
-
-        m_WalletDB->subscribe(observer);
-    }
-
-    void Wallet::unsubscribe(IWalletObserver* observer)
-    {
-        auto it = std::find(m_subscribers.begin(), m_subscribers.end(), observer);
-
-        assert(it != m_subscribers.end());
-
-        m_subscribers.erase(it);
-
-        m_WalletDB->unsubscribe(observer);
-    }
-
-    wallet::BaseTransaction::Ptr Wallet::getTransaction(const WalletID& myID, const wallet::SetTxParameter& msg)
-    {
-        auto it = m_transactions.find(msg.m_txId);
-        if (it != m_transactions.end())
-        {
-            if (it->second->GetType() != msg.m_Type)
-            {
-                LOG_WARNING() << msg.m_txId << " Parameters for invalid tx type";
-            }
-            return it->second;
-        }
-
-        TxType type = TxType::Simple;
-        if (wallet::getTxParameter(m_WalletDB, msg.m_txId, TxParameterID::TransactionType, type))
-        {
-            // we return only active transactions
-            return BaseTransaction::Ptr();
-        }
-
-        auto t = constructTransaction(msg.m_txId, msg.m_Type);
-
-        t->SetParameter(TxParameterID::TransactionType, msg.m_Type);
-        t->SetParameter(TxParameterID::CreateTime, getTimestamp());
-        t->SetParameter(TxParameterID::MyID, myID);
-        t->SetParameter(TxParameterID::PeerID, msg.m_from);
-        t->SetParameter(TxParameterID::IsInitiator, false);
-        t->SetParameter(TxParameterID::Status, TxStatus::Pending);
-
-        auto address = m_WalletDB->getAddress(myID);
-        if (address.is_initialized())
-        {
-            ByteBuffer message(address->m_label.begin(), address->m_label.end());
-            t->SetParameter(TxParameterID::Message, message);
-        }
-
-        m_transactions.emplace(msg.m_txId, t);
-        return t;
-    }
-
-    wallet::BaseTransaction::Ptr Wallet::constructTransaction(const TxID& id, TxType type)
-    {
-        switch (type)
-        {
-        case TxType::Simple:
-                return make_shared<SimpleTransaction>(*this, m_WalletDB, id);
-        case TxType::AtomicSwap:
-            return make_shared<AtomicSwapTransaction>(*this, m_WalletDB, id);
-        }
-        return wallet::BaseTransaction::Ptr();
-    }
-}
+
+		default:
+			assert(false);
+		}
+
+		if (n)
+			CheckSyncDone();
+	}
+
+    void Wallet::confirm_kernel(const TxID& txID, const TxKernel& kernel)
+    {
+        if (auto it = m_transactions.find(txID); it != m_transactions.end())
+        {
+			MyRequestKernel::Ptr pVal(new MyRequestKernel);
+			pVal->m_TxID = txID;
+            kernel.get_ID(pVal->m_Msg.m_ID);
+
+			if (PostReqUnique(*pVal))
+				LOG_INFO() << "Get proof for kernel: " << pVal->m_Msg.m_ID;
+        }
+    }
+
+    bool Wallet::get_tip(Block::SystemState::Full& state) const
+    {
+		auto pTip = get_Tip();
+		if (pTip)
+		{
+			state = *pTip;
+			return true;
+		}
+
+        LOG_ERROR() << "get_tip: Invalid state " ;
+        return false;
+    }
+
+    void Wallet::send_tx_params(const WalletID& peerID, SetTxParameter&& msg)
+    {
+        m_pWalletNetwork->Send(peerID, std::move(msg));
+    }
+
+    void Wallet::OnWalletMsg(const WalletID& myID, wallet::SetTxParameter&& msg)
+    {
+        auto t = getTransaction(myID, msg);
+        if (!t)
+        {
+            return;
+        }
+        bool txChanged = false;
+        for (const auto& p : msg.m_Parameters)
+        {
+            if (p.first < TxParameterID::PrivateFirstParam)
+            {
+                txChanged |= t->SetParameter(p.first, p.second);
+            }
+            else
+            {
+                LOG_WARNING() << "Attempt to set private tx parameter";
+            }
+        }
+        if (txChanged)
+        {
+            updateTransaction(msg.m_txId);
+        }
+    }
+
+	void Wallet::OnRequestComplete(MyRequestTransaction& r)
+	{
+        LOG_DEBUG() << r.m_TxID << (r.m_Res.m_Value ? " has registered" : " has failed to register");
+        
+        auto it = m_transactions.find(r.m_TxID);
+        if (it != m_transactions.end())
+        {
+            it->second->SetParameter(TxParameterID::TransactionRegistered, r.m_Res.m_Value);
+            updateTransaction(r.m_TxID);
+        }
+    }
+
+    void Wallet::cancel_tx(const TxID& txId)
+    {
+        LOG_INFO() << "Canceling tx " << txId;
+
+        if (auto it = m_transactions.find(txId); it != m_transactions.end())
+        {
+            it->second->Cancel();
+        }
+        else
+        {
+            m_WalletDB->deleteTx(txId);
+        }
+    }
+
+    void Wallet::delete_tx(const TxID& txId)
+    {
+        LOG_INFO() << "deleting tx " << txId;
+        if (auto it = m_transactions.find(txId); it == m_transactions.end())
+        {
+            m_WalletDB->deleteTx(txId);
+        }
+        else
+        {
+            LOG_WARNING() << "Cannot delete running transaction";
+        }
+    }
+
+    void Wallet::updateTransaction(const TxID& txID)
+    {
+        auto it = m_transactions.find(txID);
+        if (it != m_transactions.end())
+        {
+			bool bSynced = /*get_Tip() && */!SyncRemains();
+
+			if (bSynced)
+				it->second->Update();
+			else
+				m_TransactionsToUpdate.insert(it->second);
+        }
+        else
+        {
+            LOG_DEBUG() << txID << " Unexpected event";
+        }
+    }
+
+	void Wallet::OnRequestComplete(MyRequestUtxo& r)
+	{
+        // TODO: handle the maturity of the several proofs (> 1)
+		if (r.m_Res.m_Proofs.empty())
+		{
+			LOG_WARNING() << "Got empty utxo proof for: " << r.m_Msg.m_Utxo.m_Commitment;
+
+			if (r.m_Coin.m_status == Coin::Locked)
+			{
+				r.m_Coin.m_status = Coin::Spent;
+				m_WalletDB->update(r.m_Coin);
+				assert(r.m_Coin.m_spentTxId.is_initialized());
+				updateTransaction(*(r.m_Coin.m_spentTxId));
+			}
+			else if (r.m_Coin.m_status == Coin::Unconfirmed && r.m_Coin.isReward())
+			{
+				LOG_WARNING() << "Uncofirmed reward UTXO removed. Amount: " << r.m_Coin.m_amount << " Height: " << r.m_Coin.m_createHeight;
+				m_WalletDB->remove(r.m_Coin);
+			}
+
+			return;
+		}
+
+		for (const auto& proof : r.m_Res.m_Proofs)
+        {
+            if (r.m_Coin.m_status == Coin::Unconfirmed)
+            {
+				auto pTip = get_Tip();
+				assert(pTip);
+
+                LOG_INFO() << "Got utxo proof for: " << r.m_Msg.m_Utxo.m_Commitment;
+				r.m_Coin.m_status = Coin::Unspent;
+				r.m_Coin.m_maturity = proof.m_State.m_Maturity;
+				r.m_Coin.m_confirmHeight = pTip->m_Height;
+                pTip->get_Hash(r.m_Coin.m_confirmHash);
+                if (r.m_Coin.m_id == 0)
+                {
+					m_WalletDB->store(r.m_Coin);
+                }
+                else
+                {
+					m_WalletDB->update(r.m_Coin);
+                }
+                if (r.m_Coin.isReward())
+                {
+                    LOG_INFO() << "Block reward received: " << PrintableAmount(r.m_Coin.m_amount);
+                }
+                else if (r.m_Coin.m_createTxId.is_initialized())
+                {
+                    updateTransaction(*(r.m_Coin.m_createTxId));
+                }
+            }
+        }
+    }
+
+	void Wallet::OnRequestComplete(MyRequestMined& r)
+	{
+        auto currentHeight = m_WalletDB->getCurrentHeight();
+        Height lastKnownCoinHeight = currentHeight;
+        for (auto& minedCoin : r.m_Res.m_Entries)
+        {
+            if (minedCoin.m_Active && minedCoin.m_ID.m_Height >= currentHeight) // we store coins from active branch
+            {
+                // coinbase 
+				Coin c(Rules::get().CoinbaseEmission
+					, Coin::Unconfirmed
+					, minedCoin.m_ID.m_Height
+					, MaxHeight
+					, Key::Type::Coinbase);
+
+				getUtxoProof(c);
+
+                if (minedCoin.m_Fees > 0)
+                {
+					Coin cFee(minedCoin.m_Fees
+						, Coin::Unconfirmed
+						, minedCoin.m_ID.m_Height
+						, MaxHeight
+						, Key::Type::Comission);
+
+					getUtxoProof(cFee);
+				}
+                lastKnownCoinHeight = minedCoin.m_ID.m_Height;
+            }
+        }
+
+        if (r.m_Res.m_Entries.size() == proto::PerMined::s_EntriesMax)
+        {
+			r.m_Msg.m_HeightMin = lastKnownCoinHeight;
+			PostReqUnique(r);
+        }
+    }
+
+    void Wallet::OnRequestComplete(MyRequestRecover& r)
+    {
+        for (const auto& kidv : r.m_Res.m_Private)
+			getUtxoProof(Coin::fromKidv(kidv));
+    }
+
+    void Wallet::OnRequestComplete(MyRequestKernel& r)
+    {
+        if (!r.m_Res.m_Proof.empty())
+        {
+			assert(get_Tip());
+
+			auto it = m_transactions.find(r.m_TxID);
+			if (m_transactions.end() != it)
+			{
+				if (it->second->SetParameter(TxParameterID::KernelProofHeight, get_Tip()->m_Height))
+					it->second->Update();
+			}
+        }
+    }
+
+	void Wallet::OnRequestComplete(MyRequestBbsMsg& r)
+	{
+		assert(false);
+	}
+
+	void Wallet::OnRolledBack()
+	{
+		const Block::SystemState::Full* pTip = get_Tip();
+		m_WalletDB->rollbackConfirmedUtxo(pTip ? pTip->m_Height : 0);
+		saveKnownState();
+	}
+
+	void Wallet::OnNewTip()
+	{
+		const Block::SystemState::Full* pTip = get_Tip();
+		if (!pTip)
+			return;
+
+		Block::SystemState::ID id, id2;
+        get_Tip()->get_ID(id);
+        LOG_INFO() << "Sync up to " << id;
+
+		if (!m_WalletDB->getSystemStateID(id2))
+			id2.m_Height = 0;
+
+        if (m_needRecover)
+        {
+			MyRequestRecover::Ptr pReq(new MyRequestRecover);
+			pReq->m_Msg.m_Private = true;
+			pReq->m_Msg.m_Public = true;
+			PostReqUnique(*pReq);
+            return;
+        }
+
+        {
+			MyRequestMined::Ptr pReq(new MyRequestMined);
+			pReq->m_Msg.m_HeightMin = id2.m_Height;
+			PostReqUnique(*pReq);
+        }
+
+        auto t = m_transactions;
+        for (auto& p : t)
+        {
+            p.second->Update();
+        }
+
+        // try to restore utxo state after reset, rollback and etc..
+        uint32_t nUnconfirmed = 0;
+		m_WalletDB->visit([&nUnconfirmed, this](const Coin& c)->bool
+        {
+            if (c.m_status == Coin::Unconfirmed
+                && ((c.m_createTxId.is_initialized()
+                && (m_transactions.find(*c.m_createTxId) == m_transactions.end())) || c.isReward()))
+            {
+				getUtxoProof(c);
+				nUnconfirmed++;
+            }
+            return true;
+        });
+
+        if (nUnconfirmed)
+        {
+            LOG_INFO() << "Found " << nUnconfirmed << " unconfirmed utxo to proof";
+        }
+
+		CheckSyncDone();
+    }
+
+    void Wallet::getUtxoProof(const Coin& coin)
+    {
+		MyRequestUtxo::Ptr pReq(new MyRequestUtxo);
+		pReq->m_Coin = coin;
+		pReq->m_Msg.m_Utxo.m_Commitment = Commitment(m_WalletDB->calcKey(coin), coin.m_amount);
+		LOG_DEBUG() << "Get utxo proof: " << pReq->m_Msg.m_Utxo.m_Commitment;
+
+		PostReqUnique(*pReq);
+    }
+
+	uint32_t Wallet::SyncRemains() const
+	{
+		size_t val =
+#define THE_MACRO(type) m_Pending##type.size() +
+			REQUEST_TYPES_Sync(THE_MACRO)
+#undef THE_MACRO
+			0;
+
+		return static_cast<uint32_t>(val);
+	}
+
+    void Wallet::CheckSyncDone()
+    {
+		report_sync_progress();
+
+		if (SyncRemains())
+			return;
+
+		m_LastSyncTotal = 0;
+
+		saveKnownState();
+    }
+
+    void Wallet::saveKnownState()
+    {
+		Block::SystemState::ID id;
+		auto pTip = get_Tip();
+		if (pTip)
+			pTip->get_ID(id);
+		else
+			ZeroObject(id);
+
+		m_WalletDB->setSystemStateID(id);
+        LOG_INFO() << "Current state is " << id;
+        m_needRecover = false;
+        notifySyncProgress();
+
+		std::set<wallet::BaseTransaction::Ptr> txSet;
+		txSet.swap(m_TransactionsToUpdate);
+
+		for (auto it = txSet.begin(); txSet.end() != it; it++)
+		{
+			const wallet::BaseTransaction::Ptr& pTx = *it;
+			if (m_transactions.find(pTx->GetTxID()) != m_transactions.end())
+				pTx->Update();
+		}
+	}
+
+    void Wallet::notifySyncProgress()
+    {
+		uint32_t n = SyncRemains();
+        for (auto sub : m_subscribers)
+        {
+            sub->onSyncProgress(m_LastSyncTotal - n, m_LastSyncTotal);
+        }
+    }
+
+    void Wallet::report_sync_progress()
+    {
+		if (!m_LastSyncTotal)
+			return;
+
+		uint32_t nDone = m_LastSyncTotal - SyncRemains();
+        assert(nDone <= m_LastSyncTotal);
+        int p = static_cast<int>((nDone * 100) / m_LastSyncTotal);
+        LOG_INFO() << "Synchronizing with node: " << p << "% (" << nDone << "/" << m_LastSyncTotal << ")";
+
+        notifySyncProgress();
+    }
+
+    void Wallet::register_tx(const TxID& txId, Transaction::Ptr data)
+    {
+        LOG_VERBOSE() << txId << " sending tx for registration";
+
+#ifndef NDEBUG
+        TxBase::Context ctx;
+        assert(data->IsValid(ctx));
+#endif // NDEBUG
+
+		MyRequestTransaction::Ptr pReq(new MyRequestTransaction);
+		pReq->m_TxID = txId;
+		pReq->m_Msg.m_Transaction = std::move(data);
+
+		PostReqUnique(*pReq);
+    }
+
+    void Wallet::subscribe(IWalletObserver* observer)
+    {
+        assert(std::find(m_subscribers.begin(), m_subscribers.end(), observer) == m_subscribers.end());
+
+        m_subscribers.push_back(observer);
+
+        m_WalletDB->subscribe(observer);
+    }
+
+    void Wallet::unsubscribe(IWalletObserver* observer)
+    {
+        auto it = std::find(m_subscribers.begin(), m_subscribers.end(), observer);
+
+        assert(it != m_subscribers.end());
+
+        m_subscribers.erase(it);
+
+        m_WalletDB->unsubscribe(observer);
+    }
+
+    wallet::BaseTransaction::Ptr Wallet::getTransaction(const WalletID& myID, const wallet::SetTxParameter& msg)
+    {
+        auto it = m_transactions.find(msg.m_txId);
+        if (it != m_transactions.end())
+        {
+            if (it->second->GetType() != msg.m_Type)
+            {
+                LOG_WARNING() << msg.m_txId << " Parameters for invalid tx type";
+            }
+            return it->second;
+        }
+
+        TxType type = TxType::Simple;
+        if (wallet::getTxParameter(m_WalletDB, msg.m_txId, TxParameterID::TransactionType, type))
+        {
+            // we return only active transactions
+            return BaseTransaction::Ptr();
+        }
+
+        auto t = constructTransaction(msg.m_txId, msg.m_Type);
+
+        t->SetParameter(TxParameterID::TransactionType, msg.m_Type);
+        t->SetParameter(TxParameterID::CreateTime, getTimestamp());
+        t->SetParameter(TxParameterID::MyID, myID);
+        t->SetParameter(TxParameterID::PeerID, msg.m_from);
+        t->SetParameter(TxParameterID::IsInitiator, false);
+        t->SetParameter(TxParameterID::Status, TxStatus::Pending);
+
+        auto address = m_WalletDB->getAddress(myID);
+        if (address.is_initialized())
+        {
+            ByteBuffer message(address->m_label.begin(), address->m_label.end());
+            t->SetParameter(TxParameterID::Message, message);
+        }
+
+        m_transactions.emplace(msg.m_txId, t);
+        return t;
+    }
+
+    wallet::BaseTransaction::Ptr Wallet::constructTransaction(const TxID& id, TxType type)
+    {
+        switch (type)
+        {
+        case TxType::Simple:
+                return make_shared<SimpleTransaction>(*this, m_WalletDB, id);
+        case TxType::AtomicSwap:
+            return make_shared<AtomicSwapTransaction>(*this, m_WalletDB, id);
+        }
+        return wallet::BaseTransaction::Ptr();
+    }
+}