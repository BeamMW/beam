// Copyright 2019 The Beam Team
//
// Licensed under the Apache License, Version 2.0 (the "License");
// you may not use this file except in compliance with the License.
// You may obtain a copy of the License at
//
//    http://www.apache.org/licenses/LICENSE-2.0
//
// Unless required by applicable law or agreed to in writing, software
// distributed under the License is distributed on an "AS IS" BASIS,
// WITHOUT WARRANTIES OR CONDITIONS OF ANY KIND, either express or implied.
// See the License for the specific language governing permissions and

#include "default_peers.h"

namespace beam
{
    std::vector<std::string> getDefaultPeers()
    {
        std::vector<std::string> result
        {
#ifdef BEAM_TESTNET
            "us-nodes.testnet.beam.mw:8100",
            "eu-nodes.testnet.beam.mw:8100",
            "ap-nodes.testnet.beam.mw:8100"
#else
<<<<<<< HEAD
            "ap-nodes.mainnet.beam.mw:8100",
            "eu-nodes.mainnet.beam.mw:8100",
            "us-nodes.mainnet.beam.mw:8100",
            "ap-hk-nodes.mainnet.beam.mw:8100"
#endif
        };

        return result;
    }
=======
            "eu-node01.masternet.beam.mw:8100",
            "eu-node02.masternet.beam.mw:8100",
            "eu-node03.masternet.beam.mw:8100",
            "eu-node04.masternet.beam.mw:8100"
#endif
        };

        return result;
    }

    std::vector<std::string> getOutdatedDefaultPeers()
    {
        std::vector<std::string> result
        {
#if defined(BEAM_TESTNET)
            "ap-node01.testnet.beam.mw:8100",
            "ap-node02.testnet.beam.mw:8100",
            "ap-node03.testnet.beam.mw:8100",
            "eu-node01.testnet.beam.mw:8100",
            "eu-node02.testnet.beam.mw:8100",
            "eu-node03.testnet.beam.mw:8100",
            "us-node01.testnet.beam.mw:8100",
            "us-node02.testnet.beam.mw:8100",
            "us-node03.testnet.beam.mw:8100"
#elif defined(BEAM_MAINNET)
            "eu-node01.mainnet.beam.mw:8100",
            "eu-node02.mainnet.beam.mw:8100",
            "eu-node03.mainnet.beam.mw:8100",
            "us-node01.mainnet.beam.mw:8100",
            "us-node02.mainnet.beam.mw:8100",
            "us-node03.mainnet.beam.mw:8100",
            "us-node04.mainnet.beam.mw:8100",
            "ap-node01.mainnet.beam.mw:8100",
            "ap-node02.mainnet.beam.mw:8100",
            "ap-node03.mainnet.beam.mw:8100",
            "ap-node04.mainnet.beam.mw:8100",
            "eu-node04.mainnet.beam.mw:8100"
#else
            // "ap-node01.masternet.beam.mw:8100",
            // "ap-node02.masternet.beam.mw:8100",
            // "ap-node03.masternet.beam.mw:8100",
            // "ap-node04.masternet.beam.mw:8100"
#endif
        };

        return result;
    }
>>>>>>> 02ea6584
}<|MERGE_RESOLUTION|>--- conflicted
+++ resolved
@@ -1,86 +1,74 @@
-// Copyright 2019 The Beam Team
-//
-// Licensed under the Apache License, Version 2.0 (the "License");
-// you may not use this file except in compliance with the License.
-// You may obtain a copy of the License at
-//
-//    http://www.apache.org/licenses/LICENSE-2.0
-//
-// Unless required by applicable law or agreed to in writing, software
-// distributed under the License is distributed on an "AS IS" BASIS,
-// WITHOUT WARRANTIES OR CONDITIONS OF ANY KIND, either express or implied.
-// See the License for the specific language governing permissions and
-
-#include "default_peers.h"
-
-namespace beam
-{
-    std::vector<std::string> getDefaultPeers()
-    {
-        std::vector<std::string> result
-        {
+// Copyright 2019 The Beam Team
+//
+// Licensed under the Apache License, Version 2.0 (the "License");
+// you may not use this file except in compliance with the License.
+// You may obtain a copy of the License at
+//
+//    http://www.apache.org/licenses/LICENSE-2.0
+//
+// Unless required by applicable law or agreed to in writing, software
+// distributed under the License is distributed on an "AS IS" BASIS,
+// WITHOUT WARRANTIES OR CONDITIONS OF ANY KIND, either express or implied.
+// See the License for the specific language governing permissions and
+
+#include "default_peers.h"
+
+namespace beam
+{
+    std::vector<std::string> getDefaultPeers()
+    {
+        std::vector<std::string> result
+        {
 #ifdef BEAM_TESTNET
-            "us-nodes.testnet.beam.mw:8100",
-            "eu-nodes.testnet.beam.mw:8100",
+            "us-nodes.testnet.beam.mw:8100",
+            "eu-nodes.testnet.beam.mw:8100",
             "ap-nodes.testnet.beam.mw:8100"
 #else
-<<<<<<< HEAD
-            "ap-nodes.mainnet.beam.mw:8100",
-            "eu-nodes.mainnet.beam.mw:8100",
-            "us-nodes.mainnet.beam.mw:8100",
+            "ap-nodes.mainnet.beam.mw:8100",
+            "eu-nodes.mainnet.beam.mw:8100",
+            "us-nodes.mainnet.beam.mw:8100",
             "ap-hk-nodes.mainnet.beam.mw:8100"
-#endif
-        };
-
-        return result;
-    }
-=======
-            "eu-node01.masternet.beam.mw:8100",
-            "eu-node02.masternet.beam.mw:8100",
-            "eu-node03.masternet.beam.mw:8100",
-            "eu-node04.masternet.beam.mw:8100"
-#endif
-        };
-
-        return result;
-    }
-
-    std::vector<std::string> getOutdatedDefaultPeers()
-    {
-        std::vector<std::string> result
-        {
-#if defined(BEAM_TESTNET)
-            "ap-node01.testnet.beam.mw:8100",
-            "ap-node02.testnet.beam.mw:8100",
-            "ap-node03.testnet.beam.mw:8100",
-            "eu-node01.testnet.beam.mw:8100",
-            "eu-node02.testnet.beam.mw:8100",
-            "eu-node03.testnet.beam.mw:8100",
-            "us-node01.testnet.beam.mw:8100",
-            "us-node02.testnet.beam.mw:8100",
-            "us-node03.testnet.beam.mw:8100"
-#elif defined(BEAM_MAINNET)
-            "eu-node01.mainnet.beam.mw:8100",
-            "eu-node02.mainnet.beam.mw:8100",
-            "eu-node03.mainnet.beam.mw:8100",
-            "us-node01.mainnet.beam.mw:8100",
-            "us-node02.mainnet.beam.mw:8100",
-            "us-node03.mainnet.beam.mw:8100",
-            "us-node04.mainnet.beam.mw:8100",
-            "ap-node01.mainnet.beam.mw:8100",
-            "ap-node02.mainnet.beam.mw:8100",
-            "ap-node03.mainnet.beam.mw:8100",
-            "ap-node04.mainnet.beam.mw:8100",
-            "eu-node04.mainnet.beam.mw:8100"
-#else
-            // "ap-node01.masternet.beam.mw:8100",
-            // "ap-node02.masternet.beam.mw:8100",
-            // "ap-node03.masternet.beam.mw:8100",
-            // "ap-node04.masternet.beam.mw:8100"
-#endif
-        };
-
-        return result;
-    }
->>>>>>> 02ea6584
+#endif
+        };
+
+        return result;
+    }
+
+    std::vector<std::string> getOutdatedDefaultPeers()
+    {
+        std::vector<std::string> result
+        {
+#if defined(BEAM_TESTNET)
+            "ap-node01.testnet.beam.mw:8100",
+            "ap-node02.testnet.beam.mw:8100",
+            "ap-node03.testnet.beam.mw:8100",
+            "eu-node01.testnet.beam.mw:8100",
+            "eu-node02.testnet.beam.mw:8100",
+            "eu-node03.testnet.beam.mw:8100",
+            "us-node01.testnet.beam.mw:8100",
+            "us-node02.testnet.beam.mw:8100",
+            "us-node03.testnet.beam.mw:8100"
+#elif defined(BEAM_MAINNET)
+            "eu-node01.mainnet.beam.mw:8100",
+            "eu-node02.mainnet.beam.mw:8100",
+            "eu-node03.mainnet.beam.mw:8100",
+            "us-node01.mainnet.beam.mw:8100",
+            "us-node02.mainnet.beam.mw:8100",
+            "us-node03.mainnet.beam.mw:8100",
+            "us-node04.mainnet.beam.mw:8100",
+            "ap-node01.mainnet.beam.mw:8100",
+            "ap-node02.mainnet.beam.mw:8100",
+            "ap-node03.mainnet.beam.mw:8100",
+            "ap-node04.mainnet.beam.mw:8100",
+            "eu-node04.mainnet.beam.mw:8100"
+#else
+            // "ap-node01.masternet.beam.mw:8100",
+            // "ap-node02.masternet.beam.mw:8100",
+            // "ap-node03.masternet.beam.mw:8100",
+            // "ap-node04.masternet.beam.mw:8100"
+#endif
+        };
+
+        return result;
+    }
 }