--- conflicted
+++ resolved
@@ -41,10 +41,6 @@
 #include "utility/string_helpers.h"
 #include "version.h"
 
-//lelantus
-#include "wallet/transactions/lelantus/pull_transaction.h"
-#include "wallet/transactions/lelantus/push_transaction.h"
-
 #ifndef LOG_VERBOSE_ENABLED
     #define LOG_VERBOSE_ENABLED 0
 #endif
@@ -119,10 +115,10 @@
                 case TxType::AssetUnreg: return kTxStatusUnregistered;
                 case TxType::AssetInfo: return kTxStatusInfoProvided;
                 default:
-            {
+                {
                     if (tx.m_selfTx) return kTxStatusSentToOwn;
                     return tx.m_sender ? kTxStatusSent : kTxStatusReceived;
-            }
+                }
             }
         }
         case TxStatus::Failed: return TxFailureReason::TransactionExpired == tx.m_failureReason
@@ -755,7 +751,7 @@
         const auto [unitName, nthName] = GetAssetNames(walletDB, assetId);
         const uint8_t idWidth = assetId == Asset::s_InvalidID ? 49 : 57;
 
-        const array<uint8_t, 7> columnWidths{{idWidth, 14, 14, 18, 20, 8, 8}};
+        const array<uint8_t, 6> columnWidths{{idWidth, 14, 14, 18, 20, 8}};
         cout << boost::format(kCoinsTableHeadFormat)
                  % boost::io::group(left, setw(columnWidths[0]), kCoinColumnId)
                  % boost::io::group(right, setw(columnWidths[1]), unitName)
@@ -763,7 +759,6 @@
                  % boost::io::group(left, setw(columnWidths[3]), kCoinColumnMaturity)
                  % boost::io::group(left, setw(columnWidths[4]), kCoinColumnStatus)
                  % boost::io::group(left, setw(columnWidths[5]), kCoinColumnType)
-                 % boost::io::group(left, setw(columnWidths[6]), kCoinColumnIsUnlinked)
                  << std::endl;
 
         walletDB->visitCoins([&columnWidths, &assetId](const Coin& c)->bool
@@ -778,7 +773,6 @@
                                                                 : "-"))
                         % boost::io::group(left, setw(columnWidths[4]), getCoinStatus(c.m_status))
                         % boost::io::group(left, setw(columnWidths[5]), c.m_ID.m_Type)
-                        % boost::io::group(right, boolalpha, setw(columnWidths[6]), c.m_isUnlinked)
                      << std::endl;
             }
             return true;
@@ -811,13 +805,8 @@
 
         if (!txHistory.empty())
         {
-<<<<<<< HEAD
-            std::string unitName;
-            std::tie(unitName, std::ignore) = GetAssetNames(walletDB, assetId);
-=======
             const auto [unitName, nthName] = GetAssetNames(walletDB, assetId);
             boost::ignore_unused(nthName);
->>>>>>> 3ccdacc5
             const auto amountHeader = boost::format(kAssetTxHistoryColumnAmount) % unitName;
 
             const array<uint8_t, 7> columnWidths{{20, 10, 17, 18, 16, 33, 65}};
@@ -875,15 +864,6 @@
         if (vm.count(cli::TX_HISTORY))
         {
             auto txHistory = walletDB->getTxHistory();
-
-            if (vm.count(cli::SHIELDED_TX_HISTORY))
-            {
-                auto pushTxHistory = walletDB->getTxHistory(TxType::PushTransaction);
-                auto pullTxHistory = walletDB->getTxHistory(TxType::PullTransaction);
-                txHistory.insert(txHistory.end(), pushTxHistory.begin(), pushTxHistory.end());
-                txHistory.insert(txHistory.end(), pullTxHistory.begin(), pullTxHistory.end());
-            }
-
             txHistory.erase(std::remove_if(txHistory.begin(), txHistory.end(), [](const auto& tx) {
                 return tx.m_assetId != 0;
             }), txHistory.end());
@@ -972,53 +952,6 @@
             }
         }
 
-        if (vm.count(cli::SHIELDED_UTXOS))
-        {
-            // TODO should implement
-            const char kShieldedCoinsTableHeadFormat[] = "  | %1% | %2% | %3% | %4% | %5% | %6% | %7% | %8% | %9% |";
-            const char kShieldedCreateTxID[] = "createTxID";
-            const char kShieldedSpentTxID[] = "spentTxID";
-            const char kShieldedConfirmHeight[] = "confirmHeight";
-            const char kShieldedSpentHeight[] = "spentHeight";
-            const char kAnonymitySet[] = "anonymitySet(approx.)";
-            const char kTargetAnonymitySet[] = "targetAnonymitySet";
-
-            const array<uint8_t, 9> columnWidths{ { 12, 10, 10, 32, 32, 13, 12, 21, 18} };
-            cout << boost::format(kShieldedCoinsTableHeadFormat)
-                % boost::io::group(left, setw(columnWidths[0]), kCoinColumnId)
-                % boost::io::group(right, setw(columnWidths[1]), kBEAM)
-                % boost::io::group(right, setw(columnWidths[2]), kGROTH)
-                % boost::io::group(right, setw(columnWidths[3]), kShieldedCreateTxID)
-                % boost::io::group(right, setw(columnWidths[4]), kShieldedSpentTxID)
-                % boost::io::group(right, setw(columnWidths[5]), kShieldedConfirmHeight)
-                % boost::io::group(right, setw(columnWidths[6]), kShieldedSpentHeight)
-                % boost::io::group(right, setw(columnWidths[7]), kAnonymitySet)
-                % boost::io::group(right, setw(columnWidths[8]), kTargetAnonymitySet)
-                << std::endl;
-
-            auto shieldedCoins = walletDB->getShieldedCoins();
-            TxoID lastKnownShieldedOuts = 0;
-            storage::getVar(*walletDB, kStateSummaryShieldedOutsDBPath, lastKnownShieldedOuts);
-
-            for (const auto& c : shieldedCoins)
-            {
-                TxoID anonymitySetForCoin = lastKnownShieldedOuts && (lastKnownShieldedOuts > c.m_ID) ? lastKnownShieldedOuts - c.m_ID : 0;
-                cout << boost::format(kShieldedCoinsTableHeadFormat)
-                    % boost::io::group(left, setw(columnWidths[0]), c.m_ID == ShieldedCoin::kInvalidID ? "--" : std::to_string(c.m_ID))
-                    % boost::io::group(right, setw(columnWidths[1]), c.m_value / Rules::Coin)
-                    % boost::io::group(right, setw(columnWidths[2]), c.m_value % Rules::Coin)
-                    % boost::io::group(left, setw(columnWidths[3]), c.m_createTxId ? to_hex(c.m_createTxId->data(), c.m_createTxId->size()) : "")
-                    % boost::io::group(left, setw(columnWidths[4]), c.m_spentTxId ? to_hex(c.m_spentTxId->data(), c.m_spentTxId->size()) : "")
-                    % boost::io::group(right, setw(columnWidths[5]), (c.m_confirmHeight != MaxHeight) ? std::to_string(c.m_confirmHeight) : "--")
-                    % boost::io::group(right, setw(columnWidths[6]), (c.m_spentHeight != MaxHeight) ? std::to_string(c.m_spentHeight) : "--")
-                    % boost::io::group(right, setw(columnWidths[7]), (anonymitySetForCoin) ? std::to_string(anonymitySetForCoin) : "--")
-                    % boost::io::group(right, setw(columnWidths[8]), Rules::get().Shielded.NMax)
-                    << std::endl;
-            }
-
-            cout << std::endl;
-        }
-
         //
         // Show info about assets
         //
@@ -1317,8 +1250,18 @@
         return true;
     }
 
-    bool ReadAmount(const po::variables_map& vm, Amount& amount)
-    {
+    bool LoadBaseParamsForTX(const po::variables_map& vm, Asset::ID& assetId, Amount& amount, Amount& fee, WalletID& receiverWalletID, bool checkFee, bool skipReceiverWalletID=false)
+    {
+        if (!skipReceiverWalletID)
+        {
+            TxParameters params;
+            if (!LoadReceiverParams(vm, params))
+            {
+                return false;
+            }
+            receiverWalletID = *params.GetParameter<WalletID>(TxParameterID::PeerID);
+        }
+
         if (vm.count(cli::AMOUNT) == 0)
         {
             LOG_ERROR() << kErrorAmountMissing;
@@ -1341,66 +1284,10 @@
             return false;
         }
 
-        return true;
-    }
-
-    bool ReadFee(const po::variables_map& vm, Amount& fee, bool checkFee)
-    {
         fee = vm[cli::FEE].as<Nonnegative<Amount>>().value;
         if (checkFee && fee < cli::kMinimumFee)
         {
             LOG_ERROR() << kErrorFeeToLow;
-            return false;
-        }
-
-        return true;
-    }
-
-    bool ReadShieldedId(const po::variables_map& vm, TxoID& id)
-    {
-        if (vm.count(cli::SHIELDED_ID) == 0)
-        {
-            LOG_ERROR() << kErrorShieldedIDMissing;
-            return false;
-        }
-
-        id = vm[cli::SHIELDED_ID].as<Nonnegative<TxoID>>().value;
-
-        return true;
-    }
-
-    bool ReadWindowBegin(const po::variables_map& vm, TxoID& windowBegin)
-    {
-        if (vm.count(cli::WINDOW_BEGIN) == 0)
-        {
-            LOG_ERROR() << kErrorWindowBeginMissing;
-            return false;
-        }
-
-        windowBegin = vm[cli::WINDOW_BEGIN].as<Nonnegative<TxoID>>().value;
-
-        return true;
-    }
-
-    bool LoadBaseParamsForTX(const po::variables_map& vm, Asset::ID& assetId, Amount& amount, Amount& fee, WalletID& receiverWalletID, bool checkFee, bool skipReceiverWalletID=false)
-    {
-        if (!skipReceiverWalletID)
-        {
-            TxParameters params;
-            if (!LoadReceiverParams(vm, params))
-            {
-                return false;
-            }
-            receiverWalletID = *params.GetParameter<WalletID>(TxParameterID::PeerID);
-        }
-
-        if (!ReadAmount(vm, amount))
-        {
-            return false;
-        }
-
-        if (!ReadFee(vm, fee, checkFee))
-        {
             return false;
         }
 
@@ -1981,15 +1868,6 @@
         return wallet.StartTransaction(*swapTxParameters);
     }
 
-    void RegisterLelantusTxCreators(Wallet& wallet)
-    {
-        auto pushTxCreator = std::make_shared<lelantus::PushTransaction::Creator>();
-        auto pullTxCreator = std::make_shared<lelantus::PullTransaction::Creator>();
-
-        wallet.RegisterTransactionType(TxType::PushTransaction, std::static_pointer_cast<BaseTransaction::Creator>(pushTxCreator));
-        wallet.RegisterTransactionType(TxType::PullTransaction, std::static_pointer_cast<BaseTransaction::Creator>(pullTxCreator));
-    }
-
     struct CliNodeConnection final : public proto::FlyClient::NetworkStd
     {
     public:
@@ -2303,7 +2181,6 @@
         {
             wallet::AsyncContextHolder holder(wallet);
 
-            RegisterLelantusTxCreators(wallet);
 #ifdef BEAM_ATOMIC_SWAP_SUPPORT
             RegisterSwapTxCreators(wallet, walletDB);
 #endif  // BEAM_ATOMIC_SWAP_SUPPORT
@@ -2521,88 +2398,6 @@
                 return 0;
             });
     }
-
-    int InsertToShieldedPool(const po::variables_map& vm)
-    {
-        return DoWalletFunc(vm, [](auto&& vm, auto&& wallet, auto&& walletDB, auto& currentTxID, bool isFork1)
-            {
-                Amount amount = 0;
-                Amount fee = 0;
-                if (!ReadAmount(vm, amount) || !ReadFee(vm, fee, true))
-                {
-                    return -1;
-                }
-
-                if (fee < kShieldedTxMinFeeInGroth)
-                {
-                    std::stringstream ss;
-                    ss << "Fee is too small. Minimal fee is " << PrintableAmount(kShieldedTxMinFeeInGroth);
-                    throw std::runtime_error(ss.str());
-                }
-
-                const Amount pushTxMinAmount = kShieldedTxMinFeeInGroth + 1;
-
-                if (amount < pushTxMinAmount)
-                {
-                    std::stringstream ss;
-                    ss << "Amount is too small. Minimal amount is " << PrintableAmount(pushTxMinAmount);
-                    throw std::runtime_error(ss.str());
-                }
-
-                WalletAddress senderAddress = GenerateNewAddress(walletDB, "");
-
-                auto txParams = lelantus::CreatePushTransactionParameters(senderAddress.m_walletID)
-                    .SetParameter(TxParameterID::Amount, amount)
-                    .SetParameter(TxParameterID::Fee, fee);
-
-                currentTxID = wallet.StartTransaction(txParams);
-                return 0;
-            });
-    }
-
-    int ExtractFromShieldedPool(const po::variables_map& vm)
-    {
-        return DoWalletFunc(vm, [](auto&& vm, auto&& wallet, auto&& walletDB, auto& currentTxID, bool isFork1)
-            {
-                TxoID shieldedId = 0;
-                Amount fee = 0;
-
-                if (!ReadFee(vm, fee, true) || !ReadShieldedId(vm, shieldedId))
-                {
-                    return -1;
-                }
-
-                if (fee < kShieldedTxMinFeeInGroth)
-                {
-                    std::stringstream ss;
-                    ss << "Fee is too small. Minimal fee is " << PrintableAmount(kShieldedTxMinFeeInGroth);
-                    throw std::runtime_error(ss.str());
-                }
-
-                auto shieldedCoin = walletDB->getShieldedCoin(shieldedId);
-                if (!shieldedCoin || shieldedCoin->m_value <= fee)
-                {
-                    return -1;
-                }
-
-                WalletAddress senderAddress = GenerateNewAddress(walletDB, "");
-
-                auto txParams = lelantus::CreatePullTransactionParameters(senderAddress.m_walletID)
-                    // TODO check this param
-                    .SetParameter(TxParameterID::Amount, shieldedCoin->m_value - fee)
-                    .SetParameter(TxParameterID::Fee, fee)
-                    .SetParameter(TxParameterID::ShieldedOutputId, shieldedId);
-
-                if (TxoID windowBegin = 0; ReadWindowBegin(vm, windowBegin))
-                {
-                    txParams.SetParameter(TxParameterID::WindowBegin, windowBegin);
-                }
-
-                currentTxID = wallet.StartTransaction(txParams);
-                return 0;
-            });
-    }
-
 }  // namespace
 
 io::Reactor::Ptr reactor;
@@ -2736,8 +2531,6 @@
                     {cli::ASSET_REGISTER,       RegisterAsset},
                     {cli::ASSET_UNREGISTER,     UnregisterAsset},
                     {cli::ASSET_INFO,           GetAssetInfo},
-                    {cli::INSERT_TO_POOL,       InsertToShieldedPool},
-                    {cli::EXTRACT_FROM_POOL,    ExtractFromShieldedPool}
                 };
 
                 auto cit = find_if(begin(commands), end(commands), [&command](auto& p) {return p.first == command; });
