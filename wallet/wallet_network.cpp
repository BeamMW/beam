--- conflicted
+++ resolved
@@ -238,9 +238,7 @@
 
     void WalletNetworkIO::WalletNodeConnection::OnConnected()
     {
-<<<<<<< HEAD
         m_connecting = false;
-=======
 		// Uncomment this to enable auto-receiving headers
 
 		//proto::Config msgCfg;
@@ -249,7 +247,6 @@
 		//msgCfg.m_AutoSendHdr = true;
 		//Send(msgCfg);
 
->>>>>>> 8af2cab2
         if (!m_connections_callbacks.empty())
         {
             for (auto& cb : m_connections_callbacks)
