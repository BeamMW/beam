// Copyright 2018 The Beam Team
//
// Licensed under the Apache License, Version 2.0 (the "License");
// you may not use this file except in compliance with the License.
// You may obtain a copy of the License at
//
//    http://www.apache.org/licenses/LICENSE-2.0
//
// Unless required by applicable law or agreed to in writing, software
// distributed under the License is distributed on an "AS IS" BASIS,
// WITHOUT WARRANTIES OR CONDITIONS OF ANY KIND, either express or implied.
// See the License for the specific language governing permissions and
// limitations under the License.

#include "wallet.h"
#include "utility/logger.h"
#include "utility/bridge.h"
#include "utility/io/asyncevent.h"

using namespace beam;
using namespace beam::io;
using namespace std;

namespace
{
    static const unsigned LOG_ROTATION_PERIOD = 3 * 60 * 60 * 1000; // 3 hours

	using Nonce = ECC::Scalar::Native;

	// TODO It's temporary solution
	static void gen_nonce(Nonce& nonce) {
		ECC::Scalar sc;
		uint64_t seed;

		// here we want to read as little as possible from slow sources, TODO: review this
		ECC::GenRandom(&seed, 8);
		ECC::Hash::Processor() << seed >> sc.m_Value;

		nonce.Import(sc);
	}

	void gen_keypair(PeerID& pubKey) {
		Nonce privKey;
		gen_nonce(privKey);
		proto::Sk2Pk(pubKey, privKey);
	}
}

struct WalletModelBridge : public Bridge<IWalletModelAsync>
{
    BRIDGE_INIT(WalletModelBridge);

    void sendMoney(const beam::WalletID& senderID, const beam::WalletID& receiverID, Amount&& amount, Amount&& fee) override
    {
        tx.send([senderID, receiverID, amount{ move(amount) }, fee{ move(fee) }](BridgeInterface& receiver_) mutable
        { 
            receiver_.sendMoney(senderID, receiverID, move(amount), move(fee));
        }); 
    }

    void syncWithNode() override
    {
        tx.send([](BridgeInterface& receiver_) mutable
        {
            receiver_.syncWithNode();
        });
    }

    void calcChange(beam::Amount&& amount) override
    {
        tx.send([amount{move(amount)}](BridgeInterface& receiver_) mutable
        {
            receiver_.calcChange(move(amount));
        });
    }

    void getAvaliableUtxos() override
    {
        tx.send([](BridgeInterface& receiver_) mutable
        {
            receiver_.getAvaliableUtxos();
        });
    }

	void getAllUtxos() override
	{
		tx.send([](BridgeInterface& receiver) mutable
		{
			receiver.getAllUtxos();
		});
	}

	void getAddresses(bool own) override
	{
		tx.send([own](BridgeInterface& receiver_) mutable
		{
            receiver_.getAddresses(own);
		});
	}

    void cancelTx(const beam::TxID& id) override
    {
        tx.send([id](BridgeInterface& receiver_) mutable
        {
            receiver_.cancelTx(id);
        });
    }

    void createNewAddress(WalletAddress&& address) override
    {
        tx.send([address{ move(address) }](BridgeInterface& receiver_) mutable
        {
            receiver_.createNewAddress(move(address));
        });
    }

	void changeCurrentWalletIDs(const beam::WalletID& senderID, const beam::WalletID& receiverID) override
	{
		tx.send([senderID, receiverID](BridgeInterface& receiver_) mutable
		{
            receiver_.changeCurrentWalletIDs(senderID, receiverID);
		});
	}

	void generateNewWalletID() override
	{
		tx.send([](BridgeInterface& receiver_) mutable
		{
            receiver_.generateNewWalletID();
		});
	}

    void deleteAddress(const beam::WalletID& id) override
    {
        tx.send([id](BridgeInterface& receiver_) mutable
        {
            receiver_.deleteAddress(id);
        });
    }
};

WalletModel::WalletModel(IKeyChain::Ptr keychain, IKeyStore::Ptr keystore)
	: _keychain(keychain)
    , _keystore(keystore)
{
	qRegisterMetaType<WalletStatus>("WalletStatus");
	qRegisterMetaType<vector<TxDescription>>("std::vector<beam::TxDescription>");
	qRegisterMetaType<vector<TxPeer>>("std::vector<beam::TxPeer>");
    qRegisterMetaType<Amount>("beam::Amount");
    qRegisterMetaType<vector<Coin>>("std::vector<beam::Coin>");
    qRegisterMetaType<vector<WalletAddress>>("std::vector<beam::WalletAddress>");
	qRegisterMetaType<WalletID>("beam::WalletID");
}

WalletModel::~WalletModel() 
{
    try
    {
        if (_reactor)
        {
            _reactor->stop();
            wait();
        }
    }
    catch (...)
    {

    }
}

WalletStatus WalletModel::getStatus() const
{
	WalletStatus status{ wallet::getAvailable(_keychain), 0, 0, 0};

	auto history = _keychain->getTxHistory();

	for (const auto& item : history)
	{
		switch (item.m_status)
		{
		case TxDescription::Completed:
			(item.m_sender ? status.sent : status.received) += item.m_amount;
			break;
		default: break;
		}
	}

	status.unconfirmed += wallet::getTotal(_keychain, Coin::Unconfirmed);

	status.update.lastTime = _keychain->getLastUpdateTime();

	return status;
}

void WalletModel::run()
{
	try
	{
		struct WalletSubscriber
		{
			WalletSubscriber(IWalletObserver* client, std::shared_ptr<beam::Wallet> wallet)
				: _client(client)
				, _wallet(wallet)
			{
				_wallet->subscribe(_client);
			}

			~WalletSubscriber()
			{
				_wallet->unsubscribe(_client);
			}
		private:
			IWalletObserver * _client;
			std::shared_ptr<beam::Wallet> _wallet;
		};

		std::unique_ptr<WalletSubscriber> subscriber;

		_reactor = Reactor::create();
		async = make_shared<WalletModelBridge>(*(static_cast<IWalletModelAsync*>(this)), _reactor);
		
		emit onStatus(getStatus());
		emit onTxStatus(_keychain->getTxHistory());
		emit onTxPeerUpdated(_keychain->getPeers());

        _logRotateTimer = io::Timer::create(_reactor);
        _logRotateTimer->start(
            LOG_ROTATION_PERIOD, true,
            []() {
            Logger::get()->rotate();
        });

       

        Address node_addr;
		if(_keychain->getNodeAddr(node_addr))
		{
			auto wallet_io = make_shared<WalletNetworkIO>(
				node_addr
				, _keychain
                , _keystore
				, _reactor);
            _wallet_io = wallet_io;
            auto wallet = make_shared<Wallet>(_keychain, wallet_io);
            _wallet = wallet;
            subscriber = make_unique<WalletSubscriber>(static_cast<IWalletObserver*>(this), wallet);
		}
		else
		{
			LOG_ERROR() << "unable to resolve node address";
		}
		
		_reactor->run();
	}
	catch (const runtime_error& e)
	{
		LOG_ERROR() << e.what();
	}
	catch (...)
	{
		LOG_ERROR() << "Unhandled exception";
	}
}

void WalletModel::onStatusChanged()
{
	emit onStatus(getStatus());
}

void WalletModel::onKeychainChanged()
{
	onStatusChanged();
}

void WalletModel::onTransactionChanged()
{
	emit onTxStatus(_keychain->getTxHistory());
	onStatusChanged();
}

void WalletModel::onSystemStateChanged()
{
	onStatusChanged();
}

void WalletModel::onTxPeerChanged()
{
	emit onTxPeerUpdated(_keychain->getPeers());
}

void WalletModel::onAddressChanged()
{
    emit onAdrresses(true, _keychain->getAddresses(true));
    emit onAdrresses(false, _keychain->getAddresses(false));
}

void WalletModel::onSyncProgress(int done, int total)
{
	emit onSyncProgressUpdated(done, total);
}

void WalletModel::sendMoney(const beam::WalletID& sender, const beam::WalletID& receiver, Amount&& amount, Amount&& fee)
{
    assert(!_wallet.expired());
    auto s = _wallet.lock();
    if (s)
    {
        s->transfer_money(sender, receiver, move(amount), move(fee));
    }
}

void WalletModel::syncWithNode()
{
    assert(!_wallet_io.expired());
    auto s = _wallet_io.lock();
    if (s)
    {
        static_pointer_cast<INetworkIO>(s)->connect_node();
    }
}

void WalletModel::calcChange(beam::Amount&& amount)
{
    auto coins = _keychain->selectCoins(amount, false);
    Amount sum = 0;
    for (auto& c : coins)
    {
        sum += c.m_amount;
    }
    if (sum < amount)
    {
        emit onChangeCalculated(0);
    }
    else
    {
        emit onChangeCalculated(sum - amount);
    }    
}

void WalletModel::getAvaliableUtxos()
{
    emit onUtxoChanged(getUtxos());
}

void WalletModel::getAllUtxos()
{
	emit onAllUtxoChanged(getUtxos(true));
}

void WalletModel::getAddresses(bool own)
{
	emit onAdrresses(own, _keychain->getAddresses(own));
}

void WalletModel::cancelTx(const beam::TxID& id)
{
    auto w = _wallet.lock();
    if (w)
    {
        w->cancel_tx(id);
    }
}

void WalletModel::createNewAddress(WalletAddress&& address)
{
    _keychain->saveAddress(address);
}

void WalletModel::changeCurrentWalletIDs(const beam::WalletID& senderID, const beam::WalletID& receiverID)
{
	emit onChangeCurrentWalletIDs(senderID, receiverID);
}

void WalletModel::generateNewWalletID()
{
	WalletID walletID;
	gen_keypair(walletID);

	emit onGeneratedNewWalletID(walletID);
}

<<<<<<< HEAD
vector<Coin> WalletModel::getUtxos(bool all) const
=======
void WalletModel::deleteAddress(const beam::WalletID& id)
{
    _keychain->deleteAddress(id);
}

vector<Coin> WalletModel::getUtxos() const
>>>>>>> bfc1891d
{
    vector<Coin> utxos;
    auto currentHeight = _keychain->getCurrentHeight();
    _keychain->visit([&utxos, &currentHeight, all](const Coin& c)->bool
    {
		if (all) {
			utxos.push_back(c);
			return true;
		}

        Height lockHeight = c.m_maturity;

        if (c.m_status == Coin::Unspent
            && lockHeight <= currentHeight)
        {
            utxos.push_back(c);
        }
        return true;
    });
    return utxos;
}<|MERGE_RESOLUTION|>--- conflicted
+++ resolved
@@ -1,17 +1,17 @@
-// Copyright 2018 The Beam Team
-//
-// Licensed under the Apache License, Version 2.0 (the "License");
-// you may not use this file except in compliance with the License.
-// You may obtain a copy of the License at
-//
-//    http://www.apache.org/licenses/LICENSE-2.0
-//
-// Unless required by applicable law or agreed to in writing, software
-// distributed under the License is distributed on an "AS IS" BASIS,
-// WITHOUT WARRANTIES OR CONDITIONS OF ANY KIND, either express or implied.
-// See the License for the specific language governing permissions and
-// limitations under the License.
-
+// Copyright 2018 The Beam Team
+//
+// Licensed under the Apache License, Version 2.0 (the "License");
+// you may not use this file except in compliance with the License.
+// You may obtain a copy of the License at
+//
+//    http://www.apache.org/licenses/LICENSE-2.0
+//
+// Unless required by applicable law or agreed to in writing, software
+// distributed under the License is distributed on an "AS IS" BASIS,
+// WITHOUT WARRANTIES OR CONDITIONS OF ANY KIND, either express or implied.
+// See the License for the specific language governing permissions and
+// limitations under the License.
+
 #include "wallet.h"
 #include "utility/logger.h"
 #include "utility/bridge.h"
@@ -25,24 +25,24 @@
 {
     static const unsigned LOG_ROTATION_PERIOD = 3 * 60 * 60 * 1000; // 3 hours
 
-	using Nonce = ECC::Scalar::Native;
-
-	// TODO It's temporary solution
-	static void gen_nonce(Nonce& nonce) {
-		ECC::Scalar sc;
-		uint64_t seed;
-
-		// here we want to read as little as possible from slow sources, TODO: review this
-		ECC::GenRandom(&seed, 8);
-		ECC::Hash::Processor() << seed >> sc.m_Value;
-
-		nonce.Import(sc);
-	}
-
-	void gen_keypair(PeerID& pubKey) {
-		Nonce privKey;
-		gen_nonce(privKey);
-		proto::Sk2Pk(pubKey, privKey);
+	using Nonce = ECC::Scalar::Native;
+
+	// TODO It's temporary solution
+	static void gen_nonce(Nonce& nonce) {
+		ECC::Scalar sc;
+		uint64_t seed;
+
+		// here we want to read as little as possible from slow sources, TODO: review this
+		ECC::GenRandom(&seed, 8);
+		ECC::Hash::Processor() << seed >> sc.m_Value;
+
+		nonce.Import(sc);
+	}
+
+	void gen_keypair(PeerID& pubKey) {
+		Nonce privKey;
+		gen_nonce(privKey);
+		proto::Sk2Pk(pubKey, privKey);
 	}
 }
 
@@ -223,11 +223,11 @@
 		emit onTxStatus(_keychain->getTxHistory());
 		emit onTxPeerUpdated(_keychain->getPeers());
 
-        _logRotateTimer = io::Timer::create(_reactor);
-        _logRotateTimer->start(
-            LOG_ROTATION_PERIOD, true,
-            []() {
-            Logger::get()->rotate();
+        _logRotateTimer = io::Timer::create(_reactor);
+        _logRotateTimer->start(
+            LOG_ROTATION_PERIOD, true,
+            []() {
+            Logger::get()->rotate();
         });
 
        
@@ -379,17 +379,13 @@
 	emit onGeneratedNewWalletID(walletID);
 }
 
-<<<<<<< HEAD
+void WalletModel::deleteAddress(const beam::WalletID& id)
+{
+    _keychain->deleteAddress(id);
+}
+
 vector<Coin> WalletModel::getUtxos(bool all) const
-=======
-void WalletModel::deleteAddress(const beam::WalletID& id)
-{
-    _keychain->deleteAddress(id);
-}
-
-vector<Coin> WalletModel::getUtxos() const
->>>>>>> bfc1891d
-{
+{
     vector<Coin> utxos;
     auto currentHeight = _keychain->getCurrentHeight();
     _keychain->visit([&utxos, &currentHeight, all](const Coin& c)->bool
