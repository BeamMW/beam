--- conflicted
+++ resolved
@@ -128,12 +128,8 @@
         extern const char* QTUM_CONFIRMATIONS;
         extern const char* BTC_LOCK_TIME;
         extern const char* LTC_LOCK_TIME;
-<<<<<<< HEAD
         extern const char* QTUM_LOCK_TIME;
-
-=======
         extern const char* NODE_POLL_PERIOD;
->>>>>>> 01423716
 
         // wallet api
         extern const char* API_USE_HTTP;
