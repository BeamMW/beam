--- conflicted
+++ resolved
@@ -3,11 +3,7 @@
 <!-- WELCOME TO BEAM SMART EXPLORER!
 - This is an interactive web display of the data queried to a Beam explorer node.
 - The IP address of the explorer node can be changed in var 'urlPrefix'.
-<<<<<<< HEAD
-- Current version of the file: v0.4
-=======
 - Current version of the file: v0.5
->>>>>>> 12555b38
 
 General rules for developement:
 - Let's keep everything in one single standalone file!
@@ -36,10 +32,6 @@
   <link rel="icon" href="data:image/svg+xml,%3Csvg%20viewBox='112%2085%20320%20320'%20xmlns='http://www.w3.org/2000/svg'%3E%3Ctitle%3EBeam%20favicon%3C/title%3E%3Cpath%20d='m424%20371h-304l152-260zm-229-44%2078-135%2078%20135z'%20fill='%230b76ff'%20fill-rule='evenodd'/%3E%3Cpolygon%20points='225%20314%20272%20226%20320%20314'%20fill='%2339fff2'/%3E%3Cpolygon%20points='120%20192%20272%20278%20272%20287%20120%20246'%20fill='%2324c1ff'/%3E%3Cpolygon%20points='424%20167%20272%20278%20272%20287%20424%20274'%20fill='%23fd76fd'/%3E%3C/svg%3E%0A">
   <title>Beam Smart Explorer</title>
 
-<<<<<<< HEAD
-  
-=======
->>>>>>> 12555b38
 <!-- ------------ SECTION 1 - CSS STYLES ------------ --> 
 <style>
 
@@ -48,14 +40,10 @@
   		box-sizing: border-box; /* Width and height will always include padding and border */
 	}
 	html {
-<<<<<<< HEAD
- 		font-size: 62.5%; /* Since default browser font size is generally 16px, this sets an easy '1rem = 10px' */
-=======
 		font-family: Arial, Helvetica, sans-serif; /* Default fonts */
  		font-size: 62.5%; /* Since default browser font size is generally 16px, this sets an easy '1rem = 10px' */
 		line-height: 1; /* From a CSS reset template... */
 		margin: 0; /* From a CSS reset template... */
->>>>>>> 12555b38
 	}
 	:root {
  		background: #d0daff; /* Default background color for all pages */
@@ -69,19 +57,6 @@
 	}
 	ul {
 		font-size: 1.4rem;
-<<<<<<< HEAD
-		padding: 0px 10px 0px 15px;
-		text-align: left;
-	}
-	div > ul {
-		padding: 0px 10px 0px 35px;  /* Wide first bullet point level when not in table cells */
-	}
-	td ul {
-		padding: 0px 10px 0px 15px; /* Tight bullet points when inside table cells */
-	}
-	ul li {
-		padding: 2px 0px 0px 2px;
-=======
 		padding: 0 10px 0 15px;
 		text-align: left;
 	}
@@ -93,7 +68,6 @@
 	}
 	ul li {
 		padding: 2px 0 0 2px;
->>>>>>> 12555b38
 	}
 	h1 {
 		font-size: 3.2rem;
@@ -103,21 +77,13 @@
 	h2 {
 		font-size: 2.4rem;
 		text-align: left;
-<<<<<<< HEAD
-		margin: 15px 0px 10px 0px;
-=======
 		margin: 15px 0 10px 0;
->>>>>>> 12555b38
 	}
 	h3, h3 a:link, h3 a:visited {
 		font-size: 1.9rem;
 		text-align: left;
 		color: #17204e;
-<<<<<<< HEAD
-		margin: 10px 0px 15px 0px;
-=======
 		margin: 10px 0 15px 0;
->>>>>>> 12555b38
 	}
 	h3::before {
 		content: "\25b8 \00a0"; /* Nice useless decoration ;-) */
@@ -126,12 +92,9 @@
 	.blockHeight, .blockHeight a {
 		font-family: "Lucida Console", ui-monospace, monospace;
 		font-weight: normal;
-<<<<<<< HEAD
-=======
 	}
 	h2 .blockHeight a {
 		color: #17204e;
->>>>>>> 12555b38
 	}
 	.blockTitle {
 		white-space: nowrap; /* Don't wrap text */
@@ -139,17 +102,6 @@
 	.blockTitle .blockHeight {
 		font-weight: bold;
 	}
-<<<<<<< HEAD
-	#LinkToBlocksHeaders {
-		display: inline-block;
-	}
-	#LinkToBlocksHeaders a, .olderBlocks a, .newerBlocks a {
-		text-decoration-line:none;
-		color:#0066CC;
-	}
-	#LinkToBlocksHeaders a:hover, .olderBlocks a:hover, .newerBlocks a:hover {
-		color:#003399;
-=======
 	.listOfBlockHeaders {
 		cursor: pointer;
 		fill: #777ebc;
@@ -177,7 +129,6 @@
 	}
 	.nextBlock.off:hover, .previousBlock.off:hover, .newerBlocks.off:hover, .olderBlocks.off:hover {
 		stroke: lightgrey;
->>>>>>> 12555b38
 	}
 	.assetName {
 		color: black;
@@ -186,49 +137,6 @@
 	.assetName a {
 		color: black; /* Keep links in black */
 	}
-<<<<<<< HEAD
-	.metadata {
-		font-family: "Lucida Console", ui-monospace, monospace;
-		color: #505050;
-		font-size: 1.2rem;
-		white-space: nowrap; /* To ensure that the symbol stays inline with text */
-	}
-	/* Display full metadata */
-	.metadata .full {
-		display: inline-block; /* Needed to allow setting a max-width */
-		max-width: 80ch; /* Wrap long strings after 80 characters */
-		white-space: pre-wrap;
-		word-wrap: break-word; /* Allow breaking words to next line */
-		font-family: inherit;
-	}
-	/* Display reduced metadata */
-	.metadata .reduced {
-		display: inline-block; /* Needed to allow setting a max-width */
-		max-width: 45ch; /* Show only the 45 first characters (good enough for AMML tokens!) */
-		overflow: hidden;
-		text-overflow: ellipsis;
-		white-space: nowrap;
-		font-family: inherit;
-	}
-	/* The extend symbols are hidden by default in the HTML. We show them only if right after a truncated element */
-	.metadata .reduced + .extend {
-		display: inline; /* Superseed the HTML 'hidden' attribute */
-		visibility: hidden; /* Hide the symbols but maintain their space */
-		cursor: pointer;
-		font-size: 1.8rem;
-		color: grey;
-		vertical-align: text-bottom; /* This is to align correctly the symbol with the text */
-	}
-	/* Display the extend symbols when hovering over the cell or the span containing a truncated text */
-	td:hover .metadata .reduced + .extend, span:hover .metadata .reduced + .extend {
-		visibility: visible;
-	}
-	/* Highlight the symbol when hovering on it */
-	.extend:hover {
-		color: #2c2c2c !important; /* I don't know why !important is needed here... */
-	}
-=======
->>>>>>> 12555b38
 	.bool {
 		font-family: "Lucida Console", ui-monospace, monospace;
 		font-size: 1.6rem;
@@ -245,15 +153,6 @@
 		font-size: 1.2rem;
 		color: #650000;
 	}
-<<<<<<< HEAD
-	.cid, .kernelId, .blob, .commitment {
-		font-family: "Lucida Console", ui-monospace, monospace;
-		font-size: 1.2rem;
-		color: #525252;
-		white-space: nowrap;
-		display: inline;
-		vertical-align: middle;
-=======
 	.metadata {
 		font-family: "Lucida Console", ui-monospace, monospace;
 		display: table; /* We use table-like display to ensure that text and symbol stay inline */
@@ -302,16 +201,11 @@
 		white-space: nowrap;
 		display: inline;
 		vertical-align: middle; /* Needed to align text and symbol */
->>>>>>> 12555b38
 	}
 	.cid a {
 		font-family: "Lucida Console", ui-monospace, monospace;
 		font-size: 1.2rem;
-<<<<<<< HEAD
-		color: #525252; /* Keep links black */
-=======
 		color: #525252; /* Keep links grey */
->>>>>>> 12555b38
 		text-decoration-line: underline;
 		text-decoration-color: grey; /* Use a light underline color */
 	}
@@ -319,34 +213,6 @@
 		font-family: "Lucida Console", ui-monospace, monospace;
 		font-weight: normal;
 	}
-<<<<<<< HEAD
-	/* Display truncated texts */
-	.truncated {
-		display: inline-block; /* Needed to allow setting a max-width */
-		max-width: 25ch; /* Show only the 25 first characters */
-		overflow: hidden;
-		text-overflow: ellipsis;
-		font-family: inherit;
-	}
-	.expanded {
-		font-family: inherit;
-	}
-	/* The extend symbols are hidden by default in the HTML. We show them only if right after a truncated element */
-	.truncated + .expand {
-		display: inline; /* Superseed the HTML 'hidden' attribute */
-		visibility: hidden; /* Hide the symbols but maintain their space */
-		cursor: pointer;
-		font-size: 1.8rem;
-		color: grey;
-		position: relative;
-	}
-	/* Display the expand symbols when hovering over the cell or the list item containing a truncated text */
-	td:hover .truncated + .expand, li:hover > span .truncated + .expand {
-		visibility: visible;
-	}
-	/* Hide the expand symbol in the special case of a text with link (just to avoid confusion about the effect of clicking) */
-	.truncated.withLink:hover + .expand {
-=======
 	/* Display truncated hashes */
 	.truncated {
 		font-family: inherit;
@@ -376,16 +242,11 @@
 	}
 	/* Hide the expand symbol in the special case of a text with link (just to avoid confusion about the effect of clicking) */
 	span.withLink:hover + .expand {
->>>>>>> 12555b38
 		visibility: hidden;
 	}
 	/* Highlight the symbol when hovering on it */
 	.expand:hover {
-<<<<<<< HEAD
-		color: #2c2c2c;
-=======
 		fill: grey;
->>>>>>> 12555b38
 	}
 	.amount {
 		font-family: "Lucida Console", ui-monospace, monospace;
@@ -467,10 +328,6 @@
 	}
 
 	/* TITLE BANNER AND FOOTER */
-<<<<<<< HEAD
-	#Banner {
-		width: 97vw;
-=======
 	#Page-container {
  		position: relative;
 		min-height: 96vh; /* Always use the whole screen space, so that the footer stays at the bottom */
@@ -482,7 +339,6 @@
 	}
 	#Banner {
 		width: 100%;
->>>>>>> 12555b38
 		display: table;
 		background-color: #a7acd9;
 		border-radius: 0.5em; /* Slightly round corners */
@@ -493,11 +349,6 @@
 		display: table-cell;
 		vertical-align: middle;
 		text-align: left;
-<<<<<<< HEAD
-		min-height: 50px;
-		min-width: 50px;
-=======
->>>>>>> 12555b38
 	}
 	#BannerCenter{
 		display: table-cell;
@@ -510,11 +361,7 @@
 	#BeamTitle {
 		font-size: 2.4rem;
 		color: #17204e;
-<<<<<<< HEAD
-		margin: 0px 0px 5px 0px;
-=======
 		margin: 0 0 5px 0;
->>>>>>> 12555b38
 	}
 	#Version {
 		font-size: 1rem;
@@ -529,11 +376,7 @@
 	}
 	.menuSeparator {
 		color: #17204e;
-<<<<<<< HEAD
-		padding: 0px 5px 0px 5px;
-=======
 		padding: 0 5px 0 5px;
->>>>>>> 12555b38
 	}
 	#Navigation {
 		display: table-cell;
@@ -541,33 +384,18 @@
 		text-align: center;
 		font-size: 2rem;
 		color: #525252;
-<<<<<<< HEAD
-		padding: 0px 10px 0px 10px;
-=======
 		padding: 0 10px 0 10px;
->>>>>>> 12555b38
 		line-height: 1; /* Without units it's a number of lines */
 	}
 	#Navigation a {
 		color: #525252;
 		text-decoration-line: none;
 	}
-<<<<<<< HEAD
-	#Reload {
-		font-weight: bold;
-	}
-	#Back, #ExpandAll {
-		/* Nothing special */
-	}
-	#Reload:hover, #Back:hover, #ExpandAll:hover {
-		color: #2c2c2c;
-=======
 	#Back *, #Reload *, #ExpandAll * {
 		fill: #636785; /* Color all SVG elements */
 	}
 	#Back:hover *, #Reload:hover *, #ExpandAll:hover * {
 		fill: #505050; /* Color all SVG elements */
->>>>>>> 12555b38
 	}
 	#TopButton, #BottomButton {
 		position: fixed; /* Fixed position */
@@ -611,12 +439,6 @@
 	#Footer a {
 		color: #17204e;
 		text-decoration: none;
-<<<<<<< HEAD
-		font-weight: bold;
-		white-space: nowrap; /* Don't wrap text */
-		padding: 20px 5px 0px 5px;
-=======
->>>>>>> 12555b38
 	}
 	#Footer a:hover {
 		text-decoration: underline;
@@ -741,11 +563,7 @@
 	.collapsible-content {
 		display: block;
 		width: 100%;
-<<<<<<< HEAD
-		height: 0px; /* Hide by collapsing its height only (thus maintaining its horizontal space) */
-=======
 		height: 0; /* Hide by collapsing its height only (thus maintaining its horizontal space) */
->>>>>>> 12555b38
 		overflow: hidden;
 		background-color: white;
 	}
@@ -770,21 +588,12 @@
 		text-align: center;
 		white-space: nowrap; /* Don't wrap header text */
 		font-weight: bold;
-<<<<<<< HEAD
 	}
 	/* Add placeholders for sorting indicators */
 	.filtersOff th::before {
 		content: '\21c5 \00a0';
 		visibility: hidden;
 	}
-=======
-	}
-	/* Add placeholders for sorting indicators */
-	.filtersOff th::before {
-		content: '\21c5 \00a0';
-		visibility: hidden;
-	}
->>>>>>> 12555b38
 	/* Force same min column width as when filters are on */
 	.filtersOff th {
 		min-width: 5ch;
@@ -870,53 +679,6 @@
 <body>
 <!-- ------------ SECTION 2 - STATIC HTML ------------ --> 
 
-<<<<<<< HEAD
-	<!-- Fixed banner on all pages -->
-	<div id="Banner">
-		<span id="BeamLogo">
-			<!-- Clicking on the logo sends back to the main page -->
-			<a href='?' title='Main page'>
-				<!-- An SVG version of the BEAM logo -->
-				<svg xmlns='http://www.w3.org/2000/svg' xmlns:xlink='http://www.w3.org/1999/xlink' height='50' width='50' viewBox='42 42 460 460'><defs><style>.cls-1 {fill: #0b1624;} .cls-2 {fill: #24c1ff;} .cls-3 {fill: #0b76ff;} .cls-4 {fill: #39fff2;} .cls-5 {fill: #00e2c2;} .cls-6 {fill: url(#Ray1_gradient);} .cls-7 {fill: url(#Ray2_gradient);} .cls-8 {fill: url(#Ray3_gradient);} .cls-9 {fill: url(#Ray4_gradient);} </style><linearGradient id='Ray1_gradient' x1='-24.6' y1='683.51' x2='-23.57' y2='683.51' gradientTransform='matrix(98, 0, 0, -47, 2497.75, 32364.11)' gradientUnits='userSpaceOnUse'><stop offset='0' stop-color='#fff' stop-opacity='0'/><stop offset='1' stop-color='#fff'/></linearGradient><linearGradient id='Ray2_gradient' x1='-28.7' y1='703.17' x2='-27.72' y2='703.17' gradientTransform='matrix(-98, 0, 0, 26, -2353.25, -18019.72)' gradientUnits='userSpaceOnUse'><stop offset='0' stop-color='#9d6eff' stop-opacity='0'/><stop offset='1' stop-color='#a18cff'/></linearGradient><linearGradient id='Ray3_gradient' x1='-28.69' y1='682.8' x2='-27.57' y2='682.8' gradientTransform='translate(-2353.25 29603.78) rotate(180) scale(98 43)' gradientUnits='userSpaceOnUse'><stop offset='0' stop-color='#ae60d6' stop-opacity='0'/><stop offset='1' stop-color='#ab38e6'/></linearGradient><linearGradient id='Ray4_gradient' x1='-28.68' y1='685.09' x2='-27.47' y2='685.09' gradientTransform='translate(-2353.25 41328.94) rotate(180) scale(98 60)' gradientUnits='userSpaceOnUse'><stop offset='0' stop-color='#fd76fd' stop-opacity='0'/><stop offset='1' stop-color='#ff51ff'/></linearGradient></defs><g id='logo_in_circle' data-name='logo in circle'><circle id='circle' class='cls-1' cx='272' cy='272' r='230'/><g id='logo'><path id='Triangle-left' class='cls-2' d='M272.25,327.21H194.72l77.5-135V110.45L120.31,370.64H272.25Z'/><path id='Triangle-right' class='cls-3' d='M272.25,327.21h77.53l-77.5-135V110.45L424.19,370.64H272.25Z'/><polygon id='Triangle-small-left' class='cls-4' points='272.25 226.3 272.25 313.57 224.77 313.67 272.25 226.3'/><polygon id='Triangle-small-right' class='cls-5' points='272.25 226.3 272.25 313.57 319.73 313.67 272.25 226.3'/><polygon id='Ray1-left' class='cls-6' points='86.13 191.81 272.25 277.83 272.25 286.83 86.13 246.1 86.13 191.81'/><polygon id='Ray2-right-low' class='cls-7' points='458.75 274.33 272.25 286.83 272.25 283.83 458.75 238.5 458.75 274.33'/><polygon id='Ray3-right-mid' class='cls-8' points='458.75 202.67 272.25 280.83 272.25 283.83 458.75 238.5 458.75 202.67'/><polygon id='Ray4-right-top' class='cls-9' points='458.75 166.83 272.25 277.83 272.25 280.83 458.75 202.67 458.75 166.83'/></g></g></svg>
-			</a>
-		</span>
-		<span id="BannerCenter">
-			<h1 id="BeamTitle">Beam Smart Explorer <span id='Version'>v0.4</span></h1>
-			<div id="Menu">
-				<!-- Main explorer menu -->
-				<span class="menuItem"><a href="javascript:window.location.href=window.location.pathname + '?type=hdrs';" title="List of recent Block Headers">Block Headers</a></span>
-				<span class="menuSeparator"> | </span>
-				<span class="menuItem"><a href="javascript:window.location.href=window.location.pathname + '?type=assets';" title="List of current Confidential Assets">Confidential Assets</a></span>
-				<span class="menuSeparator"> | </span>
-				<span class="menuItem"><a href="javascript:window.location.href=window.location.pathname + '?type=contracts';" title="List of currently deployed Smart Contracts">Smart Contracts</a></span>
-			</div>
-		</span>
-		<!-- Banner symbols for special functions -->
-		<span id="Navigation">
-			<a id="Reload" href="" title="Reload">&orarr;</a>
-			<br><a id="Back" href="javascript:history.back();" title="Back">&#11013;</a> <!-- &#129048; was better but is apparently not recognized by Safari... -->
-			<br><a id="ExpandAll" href="javascript:expandEverything();" title="Expand everything">&#128065;</a>
-		</span>
-	</div>
-
-	<!-- Floating buttons to scroll up and down -->
-	<div>
-		<button onclick='topFunction();' id='TopButton' title='Top'>&#9650;</button>
-		<button onclick='bottomFunction();' id='BottomButton' title='Bottom'>&#9660;</button>
-	</div>
-
-	<!-- Main content area (will be replaced through Javascript) -->
-	<p id="my_content">
-		<br><br>Loading...<br><br>
-	</p>
-
-	<!-- Fixed footer on all pages -->
-	<div class='footer'><a href='https://www.beam.mw'>www.beam.mw</a></div>
-
-	<!-- No JavaScript warning -->
-	<noscript>You need to enable JavaScript to run this app.</noscript>
-
-=======
 	<!-- Wrappers (added just to keep footer at the bottom) -->
 	<div id="Page-container">
 		<div id="Content-wrap">
@@ -981,18 +743,13 @@
 		<noscript>You need to enable JavaScript to run this app.</noscript>
 
 	</div>
->>>>>>> 12555b38
 
 <!-- ------------ SECTION 3 - CORE JS FUNCTIONS ------------ --> 
 <script>
 
 	function MakeRef(link, text, target="_self")
 	{
-<<<<<<< HEAD
-		return "<a href='" + link + "'>" + text + "</a>";
-=======
 		return "<a href='" + link + "' target='" + target + "'>" + text + "</a>";
->>>>>>> 12555b38
 	}
 
 	function UrlSelf(type, extra="")
@@ -1042,14 +799,11 @@
 		return "<span class='" + className + "' " + other + ">" + txt + "</span>";
 	}
 
-<<<<<<< HEAD
-=======
 	function AddClassDiv(txt,className,other="")
 	{
 		return "<div class='" + className + "' " + other + ">" + txt + "</div>";
 	}
 
->>>>>>> 12555b38
 	function UrlBlock(h)
 	{
 		return UrlSelfWithID("block", h, "");
@@ -1243,11 +997,6 @@
 		addFilterOption();
 	}
 	
-<<<<<<< HEAD
-	let g_CurrentID = "";
-
-=======
->>>>>>> 12555b38
 	function DisplayContracts()
 	{
 		let text = "\
@@ -1317,11 +1066,7 @@
 		
 		}
 		
-<<<<<<< HEAD
-		text += "</table>"    
-=======
 		text += "</table>"
->>>>>>> 12555b38
 		SetContent(text);
 	}
 
@@ -1489,30 +1234,18 @@
 		
 		text += "<h2 class='blockTitle'>";
 		if (g_CurrentID > 0) {
-<<<<<<< HEAD
-			text += "<span id='LinkToBlocksHeaders'><a href='" + UrlSelf("hdrs", "&hMax=" + g_CurrentID) + "' title='List of blocks below this one'>&#128463;</a></span> ";
-			text += AddClassEx(MakeRef(UrlBlock(g_CurrentID - 1), "&#10094;"),"olderBlocks","title='Previous block'");
-			text += " ";
-=======
 			text += AddClassEx(MakeRef(UrlSelf("hdrs", "&hMax=" + g_CurrentID), "<svg width='1em' height='1em'><use href='#list_icon'/></svg>"),"listOfBlockHeaders","title='List of blocks up to this one'");
 			text += "&nbsp;";
->>>>>>> 12555b38
 			text += "Block " + AddClass(g_CurrentID, "blockHeight");
 			text += "&nbsp;";
 			text += AddClassEx(MakeRef(UrlBlock(g_CurrentID - 1), "<svg width='1em' height='1em'><use href='#left_icon'/></svg>"),"previousBlock","title='Previous block'");
 		}
 		else {
 			text += "Treasury";
-<<<<<<< HEAD
-
-		text += " ";
-		text += AddClassEx(MakeRef(UrlBlock(g_CurrentID - 1 + 2), "&#10095;"),"newerBlocks","title='Next block'");
-=======
 			text += "&nbsp;";
 			text += AddClassEx("<svg width='1em' height='1em'><use href='#left_icon'/></svg>","previousBlock off","title=''");
 		}
 		text += AddClassEx(MakeRef(UrlBlock(g_CurrentID - 1 + 2), "<svg width='1em' height='1em'><use href='#right_icon'/></svg>"),"nextBlock","title='Next block'");
->>>>>>> 12555b38
 		text += "</h2>"
 
 		const jData = JSON.parse(this.responseText);
@@ -1799,17 +1532,10 @@
 		//const jTbl = jData["value"];
 
 		let text = "<h2>\n"
-<<<<<<< HEAD
-		// Arrows &#129092; and &#129094; were better but apparently not recognized by Safari... :-(
-		text += AddClassEx(MakeRef(MakeLinkToOlderBlocks(jData), "&#10094;&nbsp;"),"olderBlocks","title='Previous blocks'");
-		text += "Block headers";
-		text += AddClassEx(MakeRef(MakeLinkToNewerBlocks(jData), "&nbsp;&#10095;"),"newerBlocks","title='Newer blocks'");
-=======
 		text += "Block headers";
 		text += "&nbsp;";
 		text += AddClassEx(MakeRef(MakeLinkToOlderBlocks(jData), "<svg width='1em' height='1em'><use href='#double_left_icon'/></svg>"),"olderBlocks","title='Previous blocks'");
 		text += AddClassEx(MakeRef(MakeLinkToNewerBlocks(jData), "<svg width='1em' height='1em'><use href='#double_right_icon'/></svg>"),"newerBlocks","title='Newer blocks'");
->>>>>>> 12555b38
 		text += "</h2>\n"
 		text += "<div class='divTableBlocks'>";
 
@@ -1836,18 +1562,6 @@
 	{
 		const jData = JSON.parse(this.responseText);
 
-<<<<<<< HEAD
-		let text = "<h2>\n"
-		if (g_CurrentID) {
-			text += "Confidential Assets at block height ";
-			text += AddClassEx(MakeRef(UrlSelfWithID("assets", g_CurrentID - 1, ""), "&#10094;&nbsp;"),"olderBlocks","title='Previous Block'");
-			text += MakeBlock(g_CurrentID);
-			text += AddClassEx(MakeRef(UrlSelfWithID("assets", g_CurrentID - 1 + 2, ""), "&nbsp;&#10095;"),"newerBlocks","title='Next Block'");
-		} else {
-			text += "Current Confidential Assets";
-		}
-		text += "</h2>\n"
-=======
 		let text = "<h2>\n";
 		if (g_CurrentID) {
 			text += "Confidential Assets at block height " + MakeBlock(g_CurrentID);
@@ -1862,15 +1576,12 @@
 			text += "Current Confidential Assets";
 		}
 		text += "</h2>\n";
->>>>>>> 12555b38
 
 		text += MakeTblAssets(jData);
 
 		SetContent(text);
 	}
 
-<<<<<<< HEAD
-=======
 	function DisplayHistoricalBlocks()
 	{
 		let text = "<h2>Special historical blocks</h2>";
@@ -2066,7 +1777,6 @@
 	let g_CurrentID = "";
 
 	// URL and explorer node parameters
->>>>>>> 12555b38
 	const args = (new URL(document.location)).searchParams;
 	const type = args.get("type");
 	g_CurrentID = args.get("id");
@@ -2159,21 +1869,6 @@
 			xmlhttp.send();
 		}
 	}
-<<<<<<< HEAD
-	else if (type == "contract")
-	{
-		xmlhttp.onload = DisplayContractState;
-		xmlhttp.open("GET", urlPrefix +  "contract" + urlSuffix + "&id=" + g_CurrentID + "&nMaxTxs=" + nMax);
-		xmlhttp.send();
-	}
-	else if (type == "hdrs")
-	{
-		// Data that can be requested (relative or absolute):
-
-		xmlhttp.onload = DisplayHdrs;
-		xmlhttp.open("GET", urlPrefix +  "hdrs" + urlSuffix + "&cols=THdfkoizyp" + "&nMax=" + nMax);
-		xmlhttp.send();
-=======
 </script>
 
 <!-- ------------ SECTION 4 - EXTRA JS FUNCTIONS ------------ --> 
@@ -2229,7 +1924,6 @@
 				myItem.nextElementSibling.addEventListener("click", truncateHash);
 			}
 		}
->>>>>>> 12555b38
 	}
 
 	function truncateHash(e) {
@@ -2339,111 +2033,6 @@
 			}
 		}
 		// Switch action of the main clickable symbol
-		let icon = document.querySelector("#ExpandAll");
-		icon.setAttribute("href", "javascript:expandEverything();");
-		icon.setAttribute("title", "Expand everything");
-	}
-</script>
-
-<!-- ------------ SECTION 4 - EXTRA JS FUNCTIONS ------------ --> 
-<script>
-
-	// ADD EXPAND OPTIONS TO ALL TEXT OF TYPE HASH OR METADATA (CSS WILL DISPLAYED THEM TRUNCATED BY DEFAULT)
-	function addExpandOptions() {
-		// Text of type Hash (truncated/expanded)
-		for (let myHash of document.querySelectorAll(".cid, .kernelId, .blob, .commitment")) {
-			// Check if the text contains a link
-			let myClass = (myHash.querySelector("a")) ? "truncated withLink" : "truncated";
-			// Add a span to truncate the text, and another span to hold the clickable symbol
-			let myHTML = myHash.innerHTML;
-			myHash.innerHTML = "<span class='" + myClass + "'>" + myHTML + "</span><span class='expand' title='Expand' hidden>&#128065;</span>";
-			// Add event listener on the symbol
-			myHash.querySelector(".expand").addEventListener("click", expandHash);
-		}
-		// Text of type Metadata (reduced/full)
-		for (let myMetadata of document.querySelectorAll(".metadata")) {
-			// Add a span to truncate the text, and another span to hold the clickable symbol
-			let myHTML = myMetadata.innerHTML;
-			myMetadata.innerHTML = "<span class='reduced'>" + myHTML + "</span><span class='extend' title='Expand' hidden>&#128065;</span>";
-			// Add event listener on the symbol
-			myMetadata.querySelector(".extend").addEventListener("click", expandMetadata);
-		}
-	}
-
-	function expandHash(e) {
-		// Get element, table and column number of the event
-		let input = e.currentTarget;
-		// If item is in table, expand the whole column
-		if (input.closest('table')) {
-			let col = input.closest('th,td').cellIndex;
-			let table = input.closest('table');
-			// Loop on all cells in that column
-			for (let myRow of table.rows) {
-				// Remove all truncated classes in the cell
-				for (let myItem of myRow.cells[col].querySelectorAll(".truncated")) {
-					myItem.classList.remove("truncated");
-					myItem.classList.add("expanded");
-				}
-			}
-		} else {
-			// Expand only the item and its siblings
-			for (let myItem of input.parentNode.querySelectorAll(".truncated")) {
-				myItem.classList.remove("truncated");
-				myItem.classList.add("expanded");
-			}
-		}
-	}
-
-	function expandMetadata(e) {
-		// Expand selected metadata only
-		let input = e.currentTarget;
-		for (let myItem of input.parentNode.querySelectorAll(".reduced")) {
-			myItem.classList.remove("reduced");
-			myItem.classList.add("full");
-		}
-	}
-
-	function expandEverything() {
-		// Expand all truncated Hashes
-		for (let myItem of document.querySelectorAll(".truncated")) {
-			myItem.classList.remove("truncated");
-			myItem.classList.add("expanded");
-		}
-		// Expand all truncated Metadata
-		for (let myItem of document.querySelectorAll(".reduced")) {
-			myItem.classList.remove("reduced");
-			myItem.classList.add("full");
-		}
-		// Expand all small collapsible blocks
-		for (let myItem of document.querySelectorAll(".collapsible-checkbox")) {
-			if (myItem.nextElementSibling.classList.contains("small")) {
-				myItem.checked = true;
-			}
-		}
-		// Switch action of the clickable symbol
-		let icon = document.querySelector("#ExpandAll");
-		icon.setAttribute("href", "javascript:truncateEverything();");
-		icon.setAttribute("title", "Truncate everything");
-	}
-
-	function truncateEverything() {
-		// Truncate all Hashes
-		for (let myItem of document.querySelectorAll(".expanded")) {
-			myItem.classList.remove("expanded");
-			myItem.classList.add("truncated");
-		}
-		// Truncate all Metadata
-		for (let myItem of document.querySelectorAll(".full")) {
-			myItem.classList.remove("full");
-			myItem.classList.add("reduced");
-		}
-		// Collapse all small collapsible blocks
-		for (let myItem of document.querySelectorAll(".collapsible-checkbox")) {
-			if (myItem.nextElementSibling.classList.contains("small")) {
-				myItem.checked = false;
-			}
-		}
-		// Switch action of the clickable symbol
 		let icon = document.querySelector("#ExpandAll");
 		icon.setAttribute("href", "javascript:expandEverything();");
 		icon.setAttribute("title", "Expand everything");
