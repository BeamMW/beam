--- conflicted
+++ resolved
@@ -56,13 +56,9 @@
         Search,
         // atomic swap only roles
         IsBeamSideSwap,
-<<<<<<< HEAD
         IsLockTxProofReceived,
         IsRefundTxProofReceived,
-=======
-        IsProofReceived,
         AmountSendWithCurrency,
->>>>>>> 1515264a
         AmountSend,
         AmountSendSort,
         AmountReceiveWithCurrency,
