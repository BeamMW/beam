// Copyright 2019 The Beam Team
//
// Licensed under the Apache License, Version 2.0 (the "License");
// you may not use this file except in compliance with the License.
// You may obtain a copy of the License at
//
//    http://www.apache.org/licenses/LICENSE-2.0
//
// Unless required by applicable law or agreed to in writing, software
// distributed under the License is distributed on an "AS IS" BASIS,
// WITHOUT WARRANTIES OR CONDITIONS OF ANY KIND, either express or implied.
// See the License for the specific language governing permissions and
// limitations under the License.

#pragma once

#include "wallet/transactions/swaps/second_side.h"
#include "wallet/transactions/swaps/common.h"
#include "wallet/core/base_transaction.h"
#include "bridge.h"
#include "settings_provider.h"

#include <memory>

namespace beam::wallet
{
    class BitcoinSide : public SecondSide, public std::enable_shared_from_this<BitcoinSide>
    {
    public:
        BitcoinSide(BaseTransaction& tx, bitcoin::IBridge::Ptr bitcoinBridge, bitcoin::ISettingsProvider& settingsProvider, bool isBeamSide);
        virtual ~BitcoinSide();

        bool Initialize() override;
        bool InitLockTime() override;
        bool ValidateLockTime() override;
        void AddTxDetails(SetTxParameter& txParameters) override;
        bool ConfirmLockTx() override;
        bool ConfirmRefundTx() override;
        bool ConfirmRedeemTx() override;
        bool SendLockTx() override;
        bool SendRefund() override;
        bool SendRedeem() override;
        bool IsLockTimeExpired() override;
        bool HasEnoughTimeToProcessLockTx() override;
        bool IsQuickRefundAvailable() override;

        static bool CheckAmount(Amount amount, Amount feeRate);
        static Amount CalcTotalFee(Amount feeRate);

    protected:
        virtual uint32_t GetLockTxEstimatedTimeInBeamBlocks() const;
        virtual uint8_t GetAddressVersion() const;
<<<<<<< HEAD
        virtual bool IsSegwitSupported() const;
=======
        virtual uint8_t GetSighashAlgorithm() const;
        virtual bool NeedSignValue() const;
>>>>>>> 7ef70266

        Amount GetFeeRate() const;
        Amount GetFeeRate(SubTxID subTxID) const;
        uint16_t GetTxMinConfirmations() const;
        uint32_t GetLockTimeInBlocks() const;
        double GetBlocksPerHour() const;

    private:
        bool LoadSwapAddress();
        void InitSecret();
        void InitLocalKeys();
        bool RegisterTx(const std::string& rawTransaction, SubTxID subTxID);
        SwapTxState BuildLockTx();
        SwapTxState BuildWithdrawTx(SubTxID subTxID);
        void GetSwapLockTxConfirmations();
        void GetRefundTxConfirmations();
        void GetRedeemTxConfirmations();
        bool SendWithdrawTx(SubTxID subTxID);
        uint64_t GetBlockCount(bool notify = false);
        std::string GetWithdrawAddress() const;
        void SetTxError(const bitcoin::IBridge::Error& error, SubTxID subTxID);
        void FillWithdrawTx(SubTxID subTxID);
        bool CanUseSegwit() const;

        std::string FillWithdrawTxInput(SubTxID subTxID);
        std::string FillSegwitWithdrawTxInput(SubTxID subTxID);

        void OnGetRawChangeAddress(const bitcoin::IBridge::Error& error, const std::string& address);
        void OnFundRawTransaction(const bitcoin::IBridge::Error& error, const std::string& hexTx, int changePos);
        void OnSignLockTransaction(const bitcoin::IBridge::Error& error, const std::string& hexTx, bool complete);
        void OnCreateWithdrawTransaction(SubTxID subTxID, const bitcoin::IBridge::Error& error, const std::string& hexTx);
        void OnGetSwapLockTxConfirmations(const bitcoin::IBridge::Error& error, const std::string& hexScript, Amount amount, uint32_t confirmations);
        void OnGetBlockCount(const bitcoin::IBridge::Error& error, uint64_t blockCount, bool notify);

    private:
        BaseTransaction& m_tx;
        bitcoin::IBridge::Ptr m_bitcoinBridge;
        bitcoin::ISettingsProvider& m_settingsProvider;
        bool m_isBtcOwner;
        uint64_t m_blockCount = 0;

        uint32_t m_SwapLockTxConfirmations = 0;
        uint32_t m_RefundTxConfirmations = 0;
        uint32_t m_RedeemTxConfirmations = 0;
        uint32_t m_LockTxValuePosition = 0;
        boost::optional<std::string> m_SwapLockRawTx;
        boost::optional<std::string> m_SwapWithdrawRawTx;
    };
}<|MERGE_RESOLUTION|>--- conflicted
+++ resolved
@@ -1,107 +1,104 @@
-// Copyright 2019 The Beam Team
-//
-// Licensed under the Apache License, Version 2.0 (the "License");
-// you may not use this file except in compliance with the License.
-// You may obtain a copy of the License at
-//
-//    http://www.apache.org/licenses/LICENSE-2.0
-//
-// Unless required by applicable law or agreed to in writing, software
-// distributed under the License is distributed on an "AS IS" BASIS,
-// WITHOUT WARRANTIES OR CONDITIONS OF ANY KIND, either express or implied.
-// See the License for the specific language governing permissions and
-// limitations under the License.
-
-#pragma once
-
-#include "wallet/transactions/swaps/second_side.h"
-#include "wallet/transactions/swaps/common.h"
-#include "wallet/core/base_transaction.h"
-#include "bridge.h"
-#include "settings_provider.h"
-
-#include <memory>
-
-namespace beam::wallet
-{
-    class BitcoinSide : public SecondSide, public std::enable_shared_from_this<BitcoinSide>
-    {
-    public:
-        BitcoinSide(BaseTransaction& tx, bitcoin::IBridge::Ptr bitcoinBridge, bitcoin::ISettingsProvider& settingsProvider, bool isBeamSide);
-        virtual ~BitcoinSide();
-
-        bool Initialize() override;
-        bool InitLockTime() override;
-        bool ValidateLockTime() override;
-        void AddTxDetails(SetTxParameter& txParameters) override;
-        bool ConfirmLockTx() override;
-        bool ConfirmRefundTx() override;
-        bool ConfirmRedeemTx() override;
-        bool SendLockTx() override;
-        bool SendRefund() override;
-        bool SendRedeem() override;
-        bool IsLockTimeExpired() override;
-        bool HasEnoughTimeToProcessLockTx() override;
-        bool IsQuickRefundAvailable() override;
-
-        static bool CheckAmount(Amount amount, Amount feeRate);
-        static Amount CalcTotalFee(Amount feeRate);
-
-    protected:
-        virtual uint32_t GetLockTxEstimatedTimeInBeamBlocks() const;
-        virtual uint8_t GetAddressVersion() const;
-<<<<<<< HEAD
-        virtual bool IsSegwitSupported() const;
-=======
-        virtual uint8_t GetSighashAlgorithm() const;
-        virtual bool NeedSignValue() const;
->>>>>>> 7ef70266
-
-        Amount GetFeeRate() const;
-        Amount GetFeeRate(SubTxID subTxID) const;
-        uint16_t GetTxMinConfirmations() const;
-        uint32_t GetLockTimeInBlocks() const;
-        double GetBlocksPerHour() const;
-
-    private:
-        bool LoadSwapAddress();
-        void InitSecret();
-        void InitLocalKeys();
-        bool RegisterTx(const std::string& rawTransaction, SubTxID subTxID);
-        SwapTxState BuildLockTx();
-        SwapTxState BuildWithdrawTx(SubTxID subTxID);
-        void GetSwapLockTxConfirmations();
-        void GetRefundTxConfirmations();
-        void GetRedeemTxConfirmations();
-        bool SendWithdrawTx(SubTxID subTxID);
-        uint64_t GetBlockCount(bool notify = false);
-        std::string GetWithdrawAddress() const;
-        void SetTxError(const bitcoin::IBridge::Error& error, SubTxID subTxID);
-        void FillWithdrawTx(SubTxID subTxID);
-        bool CanUseSegwit() const;
-
-        std::string FillWithdrawTxInput(SubTxID subTxID);
-        std::string FillSegwitWithdrawTxInput(SubTxID subTxID);
-
-        void OnGetRawChangeAddress(const bitcoin::IBridge::Error& error, const std::string& address);
-        void OnFundRawTransaction(const bitcoin::IBridge::Error& error, const std::string& hexTx, int changePos);
-        void OnSignLockTransaction(const bitcoin::IBridge::Error& error, const std::string& hexTx, bool complete);
-        void OnCreateWithdrawTransaction(SubTxID subTxID, const bitcoin::IBridge::Error& error, const std::string& hexTx);
-        void OnGetSwapLockTxConfirmations(const bitcoin::IBridge::Error& error, const std::string& hexScript, Amount amount, uint32_t confirmations);
-        void OnGetBlockCount(const bitcoin::IBridge::Error& error, uint64_t blockCount, bool notify);
-
-    private:
-        BaseTransaction& m_tx;
-        bitcoin::IBridge::Ptr m_bitcoinBridge;
-        bitcoin::ISettingsProvider& m_settingsProvider;
-        bool m_isBtcOwner;
-        uint64_t m_blockCount = 0;
-
-        uint32_t m_SwapLockTxConfirmations = 0;
-        uint32_t m_RefundTxConfirmations = 0;
-        uint32_t m_RedeemTxConfirmations = 0;
-        uint32_t m_LockTxValuePosition = 0;
-        boost::optional<std::string> m_SwapLockRawTx;
-        boost::optional<std::string> m_SwapWithdrawRawTx;
-    };
+// Copyright 2019 The Beam Team
+//
+// Licensed under the Apache License, Version 2.0 (the "License");
+// you may not use this file except in compliance with the License.
+// You may obtain a copy of the License at
+//
+//    http://www.apache.org/licenses/LICENSE-2.0
+//
+// Unless required by applicable law or agreed to in writing, software
+// distributed under the License is distributed on an "AS IS" BASIS,
+// WITHOUT WARRANTIES OR CONDITIONS OF ANY KIND, either express or implied.
+// See the License for the specific language governing permissions and
+// limitations under the License.
+
+#pragma once
+
+#include "wallet/transactions/swaps/second_side.h"
+#include "wallet/transactions/swaps/common.h"
+#include "wallet/core/base_transaction.h"
+#include "bridge.h"
+#include "settings_provider.h"
+
+#include <memory>
+
+namespace beam::wallet
+{
+    class BitcoinSide : public SecondSide, public std::enable_shared_from_this<BitcoinSide>
+    {
+    public:
+        BitcoinSide(BaseTransaction& tx, bitcoin::IBridge::Ptr bitcoinBridge, bitcoin::ISettingsProvider& settingsProvider, bool isBeamSide);
+        virtual ~BitcoinSide();
+
+        bool Initialize() override;
+        bool InitLockTime() override;
+        bool ValidateLockTime() override;
+        void AddTxDetails(SetTxParameter& txParameters) override;
+        bool ConfirmLockTx() override;
+        bool ConfirmRefundTx() override;
+        bool ConfirmRedeemTx() override;
+        bool SendLockTx() override;
+        bool SendRefund() override;
+        bool SendRedeem() override;
+        bool IsLockTimeExpired() override;
+        bool HasEnoughTimeToProcessLockTx() override;
+        bool IsQuickRefundAvailable() override;
+
+        static bool CheckAmount(Amount amount, Amount feeRate);
+        static Amount CalcTotalFee(Amount feeRate);
+
+    protected:
+        virtual uint32_t GetLockTxEstimatedTimeInBeamBlocks() const;
+        virtual uint8_t GetAddressVersion() const;
+        virtual bool IsSegwitSupported() const;
+        virtual uint8_t GetSighashAlgorithm() const;
+        virtual bool NeedSignValue() const;
+
+        Amount GetFeeRate() const;
+        Amount GetFeeRate(SubTxID subTxID) const;
+        uint16_t GetTxMinConfirmations() const;
+        uint32_t GetLockTimeInBlocks() const;
+        double GetBlocksPerHour() const;
+
+    private:
+        bool LoadSwapAddress();
+        void InitSecret();
+        void InitLocalKeys();
+        bool RegisterTx(const std::string& rawTransaction, SubTxID subTxID);
+        SwapTxState BuildLockTx();
+        SwapTxState BuildWithdrawTx(SubTxID subTxID);
+        void GetSwapLockTxConfirmations();
+        void GetRefundTxConfirmations();
+        void GetRedeemTxConfirmations();
+        bool SendWithdrawTx(SubTxID subTxID);
+        uint64_t GetBlockCount(bool notify = false);
+        std::string GetWithdrawAddress() const;
+        void SetTxError(const bitcoin::IBridge::Error& error, SubTxID subTxID);
+        void FillWithdrawTx(SubTxID subTxID);
+        bool CanUseSegwit() const;
+
+        std::string FillWithdrawTxInput(SubTxID subTxID);
+        std::string FillSegwitWithdrawTxInput(SubTxID subTxID);
+
+        void OnGetRawChangeAddress(const bitcoin::IBridge::Error& error, const std::string& address);
+        void OnFundRawTransaction(const bitcoin::IBridge::Error& error, const std::string& hexTx, int changePos);
+        void OnSignLockTransaction(const bitcoin::IBridge::Error& error, const std::string& hexTx, bool complete);
+        void OnCreateWithdrawTransaction(SubTxID subTxID, const bitcoin::IBridge::Error& error, const std::string& hexTx);
+        void OnGetSwapLockTxConfirmations(const bitcoin::IBridge::Error& error, const std::string& hexScript, Amount amount, uint32_t confirmations);
+        void OnGetBlockCount(const bitcoin::IBridge::Error& error, uint64_t blockCount, bool notify);
+
+    private:
+        BaseTransaction& m_tx;
+        bitcoin::IBridge::Ptr m_bitcoinBridge;
+        bitcoin::ISettingsProvider& m_settingsProvider;
+        bool m_isBtcOwner;
+        uint64_t m_blockCount = 0;
+
+        uint32_t m_SwapLockTxConfirmations = 0;
+        uint32_t m_RefundTxConfirmations = 0;
+        uint32_t m_RedeemTxConfirmations = 0;
+        uint32_t m_LockTxValuePosition = 0;
+        boost::optional<std::string> m_SwapLockRawTx;
+        boost::optional<std::string> m_SwapWithdrawRawTx;
+    };
 }