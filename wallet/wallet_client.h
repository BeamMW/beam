// Copyright 2018 The Beam Team
//
// Licensed under the Apache License, Version 2.0 (the "License");
// you may not use this file except in compliance with the License.
// You may obtain a copy of the License at
//
//    http://www.apache.org/licenses/LICENSE-2.0
//
// Unless required by applicable law or agreed to in writing, software
// distributed under the License is distributed on an "AS IS" BASIS,
// WITHOUT WARRANTIES OR CONDITIONS OF ANY KIND, either express or implied.
// See the License for the specific language governing permissions and
// limitations under the License.

#pragma once

#include "common.h"
#include "wallet.h"
#include "wallet_db.h"
#include "wallet_network.h"
#include "wallet_model_async.h"

#include <thread>
#include <atomic>

namespace beam::wallet
{
    struct WalletStatus
    {
<<<<<<< HEAD
        beam::Timestamp lastTime;
        int done;
        int total;
    } update;

    beam::Block::SystemState::ID stateID;
};

class WalletClient
    : private beam::IWalletObserver
    , private IWalletModelAsync
{
public:
    WalletClient(beam::IWalletDB::Ptr walletDB, const std::string& nodeAddr, beam::io::Reactor::Ptr reactor);
    virtual ~WalletClient();

    void start();
    
    IWalletModelAsync::Ptr getAsync();
    std::string getNodeAddress() const;
    std::string exportOwnerKey(const beam::SecString& pass) const;
    bool isRunning() const;

protected:

    virtual void onStatus(const WalletStatus& status) = 0;
    virtual void onTxStatus(beam::ChangeAction, const std::vector<beam::TxDescription>& items) = 0;
    virtual void onSyncProgressUpdated(int done, int total) = 0;
    virtual void onChangeCalculated(beam::Amount change) = 0;
    virtual void onAllUtxoChanged(const std::vector<beam::Coin>& utxos) = 0;
    virtual void onAddresses(bool own, const std::vector<beam::WalletAddress>& addresses) = 0;
    virtual void onGeneratedNewAddress(const beam::WalletAddress& walletAddr) = 0;
    virtual void onNewAddressFailed() = 0;
    virtual void onChangeCurrentWalletIDs(beam::WalletID senderID, beam::WalletID receiverID) = 0;
    virtual void onNodeConnectionChanged(bool isNodeConnected) = 0;
    virtual void onWalletError(beam::wallet::ErrorType error) = 0;
    virtual void FailedToStartWallet() = 0;
    virtual void onSendMoneyVerified() = 0;
    virtual void onCantSendToExpired() = 0;
    virtual void onPaymentProofExported(const beam::TxID& txID, const beam::ByteBuffer& proof) = 0;
    virtual void onCoinsByTx(const std::vector<beam::Coin>& coins) = 0;
    virtual void onAddressChecked(const std::string& addr, bool isValid) = 0;

private:

    void onCoinsChanged() override;
    void onTransactionChanged(beam::ChangeAction action, std::vector<beam::TxDescription>&& items) override;
    void onSystemStateChanged() override;
    void onAddressChanged(beam::ChangeAction action, const std::vector<beam::WalletAddress>& items) override;
    void onSyncProgress(int done, int total) override;

    void sendMoney(const beam::WalletID& receiver, const std::string& comment, beam::Amount&& amount, beam::Amount&& fee) override;
    void sendMoney(const beam::WalletID& sender, const beam::WalletID& receiver, const std::string& comment, beam::Amount&& amount, beam::Amount&& fee) override;
    void syncWithNode() override;
    void calcChange(beam::Amount&& amount) override;
    void getWalletStatus() override;
    void getUtxosStatus() override;
    void getAddresses(bool own) override;
    void cancelTx(const beam::TxID& id) override;
    void deleteTx(const beam::TxID& id) override;
    void getCoinsByTx(const beam::TxID& txId) override;
    void saveAddress(const beam::WalletAddress& address, bool bOwn) override;
    void changeCurrentWalletIDs(const beam::WalletID& senderID, const beam::WalletID& receiverID) override;
    void generateNewAddress() override;
    void deleteAddress(const beam::WalletID& id) override;
    void saveAddressChanges(const beam::WalletID& id, const std::string& name, bool isNever, bool makeActive, bool makeExpired) override;
    void setNodeAddress(const std::string& addr) override;
    void changeWalletPassword(const beam::SecString& password) override;
    void getNetworkStatus() override;
    void refresh() override;
    void exportPaymentProof(const beam::TxID& id) override;
    void checkAddress(const std::string& addr) override;

    WalletStatus getStatus() const;
    std::vector<beam::Coin> getUtxos() const;

    void nodeConnectionFailed(const beam::proto::NodeConnection::DisconnectReason&);
    void nodeConnectedStatusChanged(bool isNodeConnected);

private:
    std::shared_ptr<std::thread> m_thread;
    beam::IWalletDB::Ptr m_walletDB;
    beam::io::Reactor::Ptr m_reactor;
    IWalletModelAsync::Ptr m_async;
    std::weak_ptr<beam::proto::FlyClient::INetwork> m_nodeNetwork;
    std::weak_ptr<beam::IWalletMessageEndpoint> m_walletNetwork;
    std::weak_ptr<beam::Wallet> m_wallet;
    bool m_isConnected;
    boost::optional<beam::wallet::ErrorType> m_walletError;

    std::string m_nodeAddrStr;

    std::atomic<bool> m_isRunning;
};
=======
        Amount available = 0;
        Amount receiving = 0;
        Amount sending = 0;
        Amount maturing = 0;

        struct
        {
            Timestamp lastTime;
            int done;
            int total;
        } update;

        Block::SystemState::ID stateID;
    };

    class WalletClient
        : private IWalletObserver
        , private IWalletModelAsync
    {
    public:
        WalletClient(IWalletDB::Ptr walletDB, const std::string& nodeAddr, io::Reactor::Ptr reactor);
        virtual ~WalletClient();

        void start();

        IWalletModelAsync::Ptr getAsync();
        std::string getNodeAddress() const;
        std::string exportOwnerKey(const beam::SecString& pass) const;
        bool isRunning() const;
        bool isFork1() const;

    protected:

        virtual void onStatus(const WalletStatus& status) = 0;
        virtual void onTxStatus(ChangeAction, const std::vector<TxDescription>& items) = 0;
        virtual void onSyncProgressUpdated(int done, int total) = 0;
        virtual void onChangeCalculated(Amount change) = 0;
        virtual void onAllUtxoChanged(const std::vector<Coin>& utxos) = 0;
        virtual void onAddresses(bool own, const std::vector<WalletAddress>& addresses) = 0;
        virtual void onGeneratedNewAddress(const WalletAddress& walletAddr) = 0;
        virtual void onNewAddressFailed() = 0;
        virtual void onChangeCurrentWalletIDs(WalletID senderID, WalletID receiverID) = 0;
        virtual void onNodeConnectionChanged(bool isNodeConnected) = 0;
        virtual void onWalletError(ErrorType error) = 0;
        virtual void FailedToStartWallet() = 0;
        virtual void onSendMoneyVerified() = 0;
        virtual void onCantSendToExpired() = 0;
        virtual void onPaymentProofExported(const TxID& txID, const ByteBuffer& proof) = 0;
        virtual void onCoinsByTx(const std::vector<Coin>& coins) = 0;
        virtual void onAddressChecked(const std::string& addr, bool isValid) = 0;

    private:

        void onCoinsChanged() override;
        void onTransactionChanged(ChangeAction action, std::vector<TxDescription>&& items) override;
        void onSystemStateChanged() override;
        void onAddressChanged(ChangeAction action, const std::vector<WalletAddress>& items) override;
        void onSyncProgress(int done, int total) override;

        void sendMoney(const WalletID& receiver, const std::string& comment, Amount&& amount, Amount&& fee) override;
        void sendMoney(const WalletID& sender, const WalletID& receiver, const std::string& comment, Amount&& amount, Amount&& fee) override;
        void syncWithNode() override;
        void calcChange(Amount&& amount) override;
        void getWalletStatus() override;
        void getUtxosStatus() override;
        void getAddresses(bool own) override;
        void cancelTx(const TxID& id) override;
        void deleteTx(const TxID& id) override;
        void getCoinsByTx(const TxID& txId) override;
        void saveAddress(const WalletAddress& address, bool bOwn) override;
        void changeCurrentWalletIDs(const WalletID& senderID, const WalletID& receiverID) override;
        void generateNewAddress() override;
        void deleteAddress(const WalletID& id) override;
        void saveAddressChanges(const WalletID& id, const std::string& name, bool isNever, bool makeActive, bool makeExpired) override;
        void setNodeAddress(const std::string& addr) override;
        void changeWalletPassword(const SecString& password) override;
        void getNetworkStatus() override;
        void refresh() override;
        void exportPaymentProof(const TxID& id) override;
        void checkAddress(const std::string& addr) override;

        WalletStatus getStatus() const;
        std::vector<Coin> getUtxos() const;

        void nodeConnectionFailed(const proto::NodeConnection::DisconnectReason&);
        void nodeConnectedStatusChanged(bool isNodeConnected);

    private:
        std::shared_ptr<std::thread> m_thread;
        IWalletDB::Ptr m_walletDB;
        io::Reactor::Ptr m_reactor;
        IWalletModelAsync::Ptr m_async;
        std::weak_ptr<proto::FlyClient::INetwork> m_nodeNetwork;
        std::weak_ptr<IWalletMessageEndpoint> m_walletNetwork;
        std::weak_ptr<Wallet> m_wallet;
        bool m_isConnected;
        boost::optional<ErrorType> m_walletError;
        std::string m_nodeAddrStr;
    };
}
>>>>>>> 64875275
<|MERGE_RESOLUTION|>--- conflicted
+++ resolved
@@ -27,102 +27,6 @@
 {
     struct WalletStatus
     {
-<<<<<<< HEAD
-        beam::Timestamp lastTime;
-        int done;
-        int total;
-    } update;
-
-    beam::Block::SystemState::ID stateID;
-};
-
-class WalletClient
-    : private beam::IWalletObserver
-    , private IWalletModelAsync
-{
-public:
-    WalletClient(beam::IWalletDB::Ptr walletDB, const std::string& nodeAddr, beam::io::Reactor::Ptr reactor);
-    virtual ~WalletClient();
-
-    void start();
-    
-    IWalletModelAsync::Ptr getAsync();
-    std::string getNodeAddress() const;
-    std::string exportOwnerKey(const beam::SecString& pass) const;
-    bool isRunning() const;
-
-protected:
-
-    virtual void onStatus(const WalletStatus& status) = 0;
-    virtual void onTxStatus(beam::ChangeAction, const std::vector<beam::TxDescription>& items) = 0;
-    virtual void onSyncProgressUpdated(int done, int total) = 0;
-    virtual void onChangeCalculated(beam::Amount change) = 0;
-    virtual void onAllUtxoChanged(const std::vector<beam::Coin>& utxos) = 0;
-    virtual void onAddresses(bool own, const std::vector<beam::WalletAddress>& addresses) = 0;
-    virtual void onGeneratedNewAddress(const beam::WalletAddress& walletAddr) = 0;
-    virtual void onNewAddressFailed() = 0;
-    virtual void onChangeCurrentWalletIDs(beam::WalletID senderID, beam::WalletID receiverID) = 0;
-    virtual void onNodeConnectionChanged(bool isNodeConnected) = 0;
-    virtual void onWalletError(beam::wallet::ErrorType error) = 0;
-    virtual void FailedToStartWallet() = 0;
-    virtual void onSendMoneyVerified() = 0;
-    virtual void onCantSendToExpired() = 0;
-    virtual void onPaymentProofExported(const beam::TxID& txID, const beam::ByteBuffer& proof) = 0;
-    virtual void onCoinsByTx(const std::vector<beam::Coin>& coins) = 0;
-    virtual void onAddressChecked(const std::string& addr, bool isValid) = 0;
-
-private:
-
-    void onCoinsChanged() override;
-    void onTransactionChanged(beam::ChangeAction action, std::vector<beam::TxDescription>&& items) override;
-    void onSystemStateChanged() override;
-    void onAddressChanged(beam::ChangeAction action, const std::vector<beam::WalletAddress>& items) override;
-    void onSyncProgress(int done, int total) override;
-
-    void sendMoney(const beam::WalletID& receiver, const std::string& comment, beam::Amount&& amount, beam::Amount&& fee) override;
-    void sendMoney(const beam::WalletID& sender, const beam::WalletID& receiver, const std::string& comment, beam::Amount&& amount, beam::Amount&& fee) override;
-    void syncWithNode() override;
-    void calcChange(beam::Amount&& amount) override;
-    void getWalletStatus() override;
-    void getUtxosStatus() override;
-    void getAddresses(bool own) override;
-    void cancelTx(const beam::TxID& id) override;
-    void deleteTx(const beam::TxID& id) override;
-    void getCoinsByTx(const beam::TxID& txId) override;
-    void saveAddress(const beam::WalletAddress& address, bool bOwn) override;
-    void changeCurrentWalletIDs(const beam::WalletID& senderID, const beam::WalletID& receiverID) override;
-    void generateNewAddress() override;
-    void deleteAddress(const beam::WalletID& id) override;
-    void saveAddressChanges(const beam::WalletID& id, const std::string& name, bool isNever, bool makeActive, bool makeExpired) override;
-    void setNodeAddress(const std::string& addr) override;
-    void changeWalletPassword(const beam::SecString& password) override;
-    void getNetworkStatus() override;
-    void refresh() override;
-    void exportPaymentProof(const beam::TxID& id) override;
-    void checkAddress(const std::string& addr) override;
-
-    WalletStatus getStatus() const;
-    std::vector<beam::Coin> getUtxos() const;
-
-    void nodeConnectionFailed(const beam::proto::NodeConnection::DisconnectReason&);
-    void nodeConnectedStatusChanged(bool isNodeConnected);
-
-private:
-    std::shared_ptr<std::thread> m_thread;
-    beam::IWalletDB::Ptr m_walletDB;
-    beam::io::Reactor::Ptr m_reactor;
-    IWalletModelAsync::Ptr m_async;
-    std::weak_ptr<beam::proto::FlyClient::INetwork> m_nodeNetwork;
-    std::weak_ptr<beam::IWalletMessageEndpoint> m_walletNetwork;
-    std::weak_ptr<beam::Wallet> m_wallet;
-    bool m_isConnected;
-    boost::optional<beam::wallet::ErrorType> m_walletError;
-
-    std::string m_nodeAddrStr;
-
-    std::atomic<bool> m_isRunning;
-};
-=======
         Amount available = 0;
         Amount receiving = 0;
         Amount sending = 0;
@@ -222,5 +126,4 @@
         boost::optional<ErrorType> m_walletError;
         std::string m_nodeAddrStr;
     };
-}
->>>>>>> 64875275
+}