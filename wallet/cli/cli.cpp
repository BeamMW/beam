// Copyright 2018 The Beam Team
//
// Licensed under the Apache License, Version 2.0 (the "License");
// you may not use this file except in compliance with the License.
// You may obtain a copy of the License at
//
//    http://www.apache.org/licenses/LICENSE-2.0
//
// Unless required by applicable law or agreed to in writing, software
// distributed under the License is distributed on an "AS IS" BASIS,
// WITHOUT WARRANTIES OR CONDITIONS OF ANY KIND, either express or implied.
// See the License for the specific language governing permissions and
// limitations under the License.

#include "wallet/core/common.h"
#include "wallet/core/wallet_network.h"
#include "core/common.h"
#include "wallet/core/common_utils.h"
#include "wallet/core/wallet.h"
#include "wallet/core/wallet_db.h"
#include "wallet/core/wallet_network.h"
#include "wallet/core/simple_transaction.h"
#include "wallet/core/secstring.h"
#include "wallet/core/strings_resources.h"
#include "wallet/transactions/swaps/bridges/bitcoin/bitcoin.h"
#include "wallet/transactions/swaps/bridges/litecoin/electrum.h"
#include "wallet/transactions/swaps/bridges/qtum/electrum.h"
#include "wallet/transactions/swaps/bridges/litecoin/litecoin.h"
#include "wallet/transactions/swaps/bridges/qtum/qtum.h"

#include "wallet/transactions/swaps/common.h"
#include "wallet/transactions/swaps/utils.h"
#include "wallet/transactions/assets/assets_reg_creators.h"
#include "keykeeper/local_private_key_keeper.h"
#include "core/ecc_native.h"
#include "core/serialization_adapters.h"
#include "core/treasury.h"
#include "core/block_rw.h"
//#include "unittests/util.h"
#include "mnemonic/mnemonic.h"
#include "utility/string_helpers.h"
#include "version.h"

#ifndef LOG_VERBOSE_ENABLED
    #define LOG_VERBOSE_ENABLED 0
#endif

#include "utility/cli/options.h"
#include "utility/log_rotation.h"
#include "utility/helpers.h"
#include "wallet/core/assets_utils.h"

#ifdef BEAM_LASER_SUPPORT
#include "laser.h"
#include "wallet/laser/mediator.h"
#endif  // BEAM_LASER_SUPPORT

#include <boost/assert.hpp> 
#include <boost/program_options.hpp>
#include <boost/filesystem.hpp>
#include <boost/format.hpp>
#include <boost/algorithm/string/trim.hpp>

#include <iomanip>
#include <iterator>
#include <future>
#include <core/block_crypt.h>

using namespace std;
using namespace beam;
using namespace beam::wallet;
using namespace ECC;

namespace beam
{
    const char kElectrumSeparateSymbol = ' ';

    string getCoinStatus(Coin::Status s)
    {
        stringstream ss;
        ss << "[";
        switch (s)
        {
        case Coin::Available: ss << kCoinStatusAvailable; break;
        case Coin::Unavailable: ss << kCoinStatusUnavailable; break;
        case Coin::Spent: ss << kCoinStatusSpent; break;
        case Coin::Maturing: ss << kCoinStatusMaturing; break;
        case Coin::Outgoing: ss << kCoinStatusOutgoing; break;
        case Coin::Incoming: ss << kCoinStatusIncoming; break;
        case Coin::Consumed: ss << kCoinStatusConsumed; break;
        default:
            BOOST_ASSERT_MSG(false, kErrorUnknownCoinStatus);
        }
        ss << "]";
        string str = ss.str();
        BOOST_ASSERT(str.length() <= 30);
        return str;
    }

    const char* getTxStatus(const TxDescription& tx)
    {
        switch (tx.m_status)
        {
        case TxStatus::Pending: return kTxStatusPending;
        case TxStatus::InProgress: return tx.m_sender ? kTxStatusWaitingForReceiver : kTxStatusWaitingForSender;
        case TxStatus::Registering: return tx.m_selfTx ? kTxStatusSendingToOwn : kTxStatusInProgress;
        case TxStatus::Canceled: return kTxStatusCancelled;
        case TxStatus::Completed:
        {
            switch (tx.m_txType)
            {
                case TxType::AssetIssue: return kTxStatusIssued;
                case TxType::AssetConsume: return kTxStatusConsumed;
                case TxType::AssetReg: return kTxStatusRegistered;
                case TxType::AssetUnreg: return kTxStatusUnregistered;
                case TxType::AssetInfo: return kTxStatusInfoProvided;
                default:
                {
                    if (tx.m_selfTx) return kTxStatusSentToOwn;
                    return tx.m_sender ? kTxStatusSent : kTxStatusReceived;
                }
            }
        }
        case TxStatus::Failed: return TxFailureReason::TransactionExpired == tx.m_failureReason
            ? kTxStatusExpired : kTxStatusFailed;
        default:
            BOOST_ASSERT_MSG(false, kErrorUnknowmTxStatus);
        }
        return "";
    }

    const char* getSwapTxStatus(const IWalletDB::Ptr& walletDB, const TxDescription& tx)
    {
        wallet::AtomicSwapTransaction::State state = wallet::AtomicSwapTransaction::State::Initial;
        storage::getTxParameter(*walletDB, tx.m_txId, wallet::TxParameterID::State, state);

        return wallet::getSwapTxStatus(state);
    }
}  // namespace beam
namespace
{
    SecString GetPassword(const po::variables_map& vm);

    void ResolveWID(PeerID& res, const std::string& s)
    {
        bool bValid = true;
        ByteBuffer bb = from_hex(s, &bValid);

        if ((bb.size() != res.nBytes) || !bValid)
            throw std::runtime_error(kErrorInvalidWID);

        memcpy(res.m_pData, &bb.front(), res.nBytes);
    }

    template <typename T>
    bool FLoad(T& x, const std::string& sPath, bool bStrict = true)
    {
        std::FStream f;
        if (!f.Open(sPath.c_str(), true, bStrict))
            return false;

        yas::binary_iarchive<std::FStream, SERIALIZE_OPTIONS> arc(f);
        arc & x;
        return true;
    }

    template <typename T>
    void FSave(const T& x, const std::string& sPath)
    {
        std::FStream f;
        f.Open(sPath.c_str(), false, true);

        yas::binary_oarchive<std::FStream, SERIALIZE_OPTIONS> arc(f);
        arc & x;
    }

    IWalletDB::Ptr OpenDataBase(const po::variables_map& vm, const SecString& pass)
    {
        BOOST_ASSERT(vm.count(cli::WALLET_STORAGE) > 0);
        auto walletPath = vm[cli::WALLET_STORAGE].as<string>();

        if (!WalletDB::isInitialized(walletPath))
        {
            throw std::runtime_error(kErrorWalletNotInitialized);
        }

        auto walletDB = WalletDB::open(walletPath, pass);
        LOG_INFO() << kWalletOpenedMessage;
        return walletDB;
    }

    IWalletDB::Ptr OpenDataBase(const po::variables_map& vm)
    {
        return OpenDataBase(vm, GetPassword(vm));
    }

    int HandleTreasury(const po::variables_map& vm)
    {
        auto walletDB = OpenDataBase(vm);
        Key::IKdf::Ptr pMaster = walletDB->get_MasterKdf();
        if (!pMaster)
        {
            cout << "Can't handle treasury without master key" << endl;
            return -1;
        }
        Key::IKdf& kdf = *pMaster;
        PeerID wid;
        Scalar::Native sk;
        Treasury::get_ID(kdf, wid, sk);

        char szID[PeerID::nTxtLen + 1];
        wid.Print(szID);

        static const char* szPlans = "treasury_plans.bin";
        static const char* szRequest = "-plan.bin";
        static const char* szResponse = "-response.bin";
        static const char* szData = "treasury_data.bin";

        Treasury tres;
        FLoad(tres, szPlans, false);


        auto nCode = vm[cli::TR_OPCODE].as<uint32_t>();
        switch (nCode)
        {
        default:
            cout << boost::format(kTreasuryID) % szID << std::endl;
            break;

        case 1:
        {
            // generate plan
            std::string sID = vm[cli::TR_WID].as<std::string>();
            ResolveWID(wid, sID);

            auto perc = vm[cli::TR_PERC].as<double>();

            bool bConsumeRemaining = (perc <= 0.);
            if (bConsumeRemaining)
                perc = vm[cli::TR_PERC_TOTAL].as<double>();

            perc *= 0.01;

            Amount val = static_cast<Amount>(Rules::get().Emission.Value0 * perc); // rounded down

            Treasury::Parameters pars; // default

            uint32_t m = vm[cli::TR_M].as<uint32_t>();
            uint32_t n = vm[cli::TR_N].as<uint32_t>();

            if (m >= n)
                throw std::runtime_error(kErrorTreasuryBadM);

            BOOST_ASSERT(n);
            if (pars.m_Bursts % n)
                throw std::runtime_error(kErrorTreasuryBadN);

            pars.m_Bursts /= n;
            pars.m_Maturity0 = pars.m_MaturityStep * pars.m_Bursts * m;

            Treasury::Entry* pE = tres.CreatePlan(wid, val, pars);

            if (bConsumeRemaining)
            {
                // special case - consume the remaining
                for (size_t iG = 0; iG < pE->m_Request.m_vGroups.size(); iG++)
                {
                    Treasury::Request::Group& g = pE->m_Request.m_vGroups[iG];
                    Treasury::Request::Group::Coin& c = g.m_vCoins[0];

                    AmountBig::Type valInBurst = Zero;

                    for (Treasury::EntryMap::const_iterator it = tres.m_Entries.begin(); tres.m_Entries.end() != it; ++it)
                    {
                        if (&it->second == pE)
                            continue;

                        const Treasury::Request& r2 = it->second.m_Request;
                        for (size_t iG2 = 0; iG2 < r2.m_vGroups.size(); iG2++)
                        {
                            const Treasury::Request::Group& g2 = r2.m_vGroups[iG2];
                            if (g2.m_vCoins[0].m_Incubation != c.m_Incubation)
                                continue;

                            for (size_t i = 0; i < g2.m_vCoins.size(); i++)
                                valInBurst += uintBigFrom(g2.m_vCoins[i].m_Value);
                        }
                    }

                    Amount vL = AmountBig::get_Lo(valInBurst);
                    if (AmountBig::get_Hi(valInBurst) || (vL >= c.m_Value))
                        throw std::runtime_error(kErrorTreasuryNothingRemains);

                    cout << boost::format(kTreasuryConsumeRemaining) % c.m_Incubation % vL % c.m_Value << std::endl;
                    c.m_Value -= vL;
                }

            }

            FSave(pE->m_Request, sID + szRequest);
            FSave(tres, szPlans);
        }
        break;

        case 2:
        {
            // generate response
            Treasury::Request treq;
            FLoad(treq, std::string(szID) + szRequest);

            Treasury::Response tresp;
            uint64_t nIndex = 1;
            tresp.Create(treq, kdf, nIndex);

            FSave(tresp, std::string(szID) + szResponse);
        }
        break;

        case 3:
        {
            // verify & import reponse
            std::string sID = vm[cli::TR_WID].as<std::string>();
            ResolveWID(wid, sID);

            Treasury::EntryMap::iterator it = tres.m_Entries.find(wid);
            if (tres.m_Entries.end() == it)
                throw std::runtime_error(kErrorTreasuryPlanNotFound);

            Treasury::Entry& e = it->second;
            e.m_pResponse.reset(new Treasury::Response);
            FLoad(*e.m_pResponse, sID + szResponse);

            if (!e.m_pResponse->IsValid(e.m_Request))
                throw std::runtime_error(kErrorTreasuryInvalidResponse);

            FSave(tres, szPlans);
        }
        break;

        case 4:
        {
            // Finally generate treasury
            Treasury::Data data;
            data.m_sCustomMsg = vm[cli::TR_COMMENT].as<std::string>();
            tres.Build(data);

            FSave(data, szData);

            Serializer ser;
            ser & data;

            ByteBuffer bb;
            ser.swap_buf(bb);

            Hash::Value hv;
            Hash::Processor() << Blob(bb) >> hv;

            char szHash[Hash::Value::nTxtLen + 1];
            hv.Print(szHash);

            cout << boost::format(kTreasuryDataHash) % szHash << std::endl;

        }
        break;

        case 5:
        {
            // recover and print
            Treasury::Data data;
            FLoad(data, szData);

            std::vector<Treasury::Data::Coin> vCoins;
            data.Recover(kdf, vCoins);

            cout << boost::format(kTreasuryRecoveredCoinsTitle) % vCoins.size() << std::endl;

            for (size_t i = 0; i < vCoins.size(); i++)
            {
                const Treasury::Data::Coin& coin = vCoins[i];
                cout << boost::format(kTreasuryRecoveredCoin) % coin.m_Cid % coin.m_Incubation << std::endl;

            }
        }
        break;

        case 6:
        {
            // bursts
            Treasury::Data data;
            FLoad(data, szData);

            auto vBursts = data.get_Bursts();

            cout << boost::format(kTreasuryBurstsTitle) % vBursts.size() << std::endl;

            for (size_t i = 0; i < vBursts.size(); i++)
            {
                const Treasury::Data::Burst& b = vBursts[i];
                cout << boost::format(kTreasuryBurst) % b.m_Height % b.m_Value << std::endl;
            }
        }
        break;
        }

        return 0;
    }

    void printHelp(const po::options_description& options)
    {
        cout << options << std::endl;
    }

    int ChangeAddressExpiration(const po::variables_map& vm)
    {
        string address = vm[cli::WALLET_ADDR].as<string>();
        string expiration = vm[cli::EXPIRATION_TIME].as<string>();
        WalletID walletID(Zero);
        bool allAddresses = address == "*";

        if (!allAddresses)
        {
            walletID.FromHex(address);
        }

        WalletAddress::ExpirationStatus expirationStatus;
        if (expiration == cli::EXPIRATION_TIME_24H)
        {
            expirationStatus = WalletAddress::ExpirationStatus::OneDay;
        }
        else if (expiration == cli::EXPIRATION_TIME_NEVER)
        {
            expirationStatus = WalletAddress::ExpirationStatus::Never;
        }
        else if (expiration == cli::EXPIRATION_TIME_NOW)
        {
            expirationStatus = WalletAddress::ExpirationStatus::Expired;
        }
        else
        {
            LOG_ERROR() << boost::format(kErrorAddrExprTimeInvalid)
                        % cli::EXPIRATION_TIME
                        % expiration;
            return -1;
        }

        auto walletDB = OpenDataBase(vm);
        if (storage::changeAddressExpiration(*walletDB, walletID, expirationStatus))
        {
            if (allAddresses)
            {
                LOG_INFO() << boost::format(kAllAddrExprChanged) % expiration;
            }
            else
            {
                LOG_INFO() << boost::format(kAddrExprChanged) % to_string(walletID) % expiration;
            }
            return 0;
        }
        return -1;
    }

    bool CreateNewAddress(const po::variables_map& vm,
                         const IWalletDB::Ptr& walletDB,
                         const std::string& defaultComment = "")
    {
        auto comment = defaultComment.empty() 
            ? vm[cli::NEW_ADDRESS_COMMENT].as<string>()
            : defaultComment;
        auto expiration = vm[cli::EXPIRATION_TIME].as<string>();

        WalletAddress::ExpirationStatus expirationStatus;
        if (expiration == cli::EXPIRATION_TIME_24H)
        {
            expirationStatus = WalletAddress::ExpirationStatus::OneDay;
        }
        else if (expiration == cli::EXPIRATION_TIME_NEVER)
        {
            expirationStatus = WalletAddress::ExpirationStatus::Never;
        }
        else
        {
            LOG_ERROR() << boost::format(kErrorAddrExprTimeInvalid) 
                        % cli::EXPIRATION_TIME
                        % expiration;
            return false;
        }
        
        GenerateNewAddress(walletDB, comment, expirationStatus);
        return true;
    }

    bool LoadReceiverParams(const po::variables_map& , TxParameters& );
    bool ReadWalletSeed(NoLeak<uintBig>& walletSeed, const po::variables_map& vm, bool generateNew);

    SecString GetPassword(const po::variables_map& vm)
    {
        SecString pass;
        if (!beam::read_wallet_pass(pass, vm))
        {
            throw std::runtime_error(kErrorWalletPwdNotProvided);
        }
        return pass;
    }

    int InitDataBase(const po::variables_map& vm, bool generateNewSeed)
    {
        BOOST_ASSERT(vm.count(cli::WALLET_STORAGE) > 0);
        auto walletPath = vm[cli::WALLET_STORAGE].as<string>();

        if (WalletDB::isInitialized(walletPath))
        {
            bool isDirectory = false;
#ifdef WIN32
            isDirectory = boost::filesystem::is_directory(Utf8toUtf16(walletPath.c_str()));
#else
            isDirectory = boost::filesystem::is_directory(walletPath);
#endif

            if (isDirectory)
            {
                walletPath.append("/wallet.db");
            }
            else
            {
                LOG_ERROR() << kErrorWalletAlreadyInitialized;
                return -1;
            }
        }

        LOG_INFO() << kStartMessage;

        SecString pass = GetPassword(vm);

        if (vm.count(cli::PASS) == 0 && !beam::confirm_wallet_pass(pass))
        {
            LOG_ERROR() << kErrorWalletPwdNotMatch;
            return -1;
        }

        NoLeak<uintBig> walletSeed;
        walletSeed.V = Zero;
        if (!ReadWalletSeed(walletSeed, vm, generateNewSeed))
        {
            LOG_ERROR() << kErrorSeedPhraseFail;
            return -1;
        }
        
        auto walletDB = WalletDB::init(walletPath, pass, walletSeed);
        if (walletDB)
        {
            LOG_INFO() << kWalletCreatedMessage;
            CreateNewAddress(vm, walletDB, kDefaultAddrLabel);
            return 0;
        }
        LOG_ERROR() << kErrorWalletNotCreated;
        return -1;
    }

    int InitWallet(const po::variables_map& vm)
    {
        return InitDataBase(vm, true);
    }

    int RestoreWallet(const po::variables_map& vm)
    {
        return InitDataBase(vm, false);
    }

    int GetToken(const po::variables_map& vm)
    {
        TxParameters params;
        if (vm.find(cli::RECEIVER_ADDR) != vm.end())
        {
            auto receiver = vm[cli::RECEIVER_ADDR].as<string>();
            bool isValid = true;
            WalletID walletID;
            ByteBuffer buffer = from_hex(receiver, &isValid);
            if (!isValid || !walletID.FromBuf(buffer))
            {
                LOG_ERROR() << "Invalid address";
                return -1;
            }
            auto walletDB = OpenDataBase(vm);
            auto address = walletDB->getAddress(walletID);
            if (!address)
            {
                LOG_ERROR() << "Cannot generate token, there is no address";
                return -1;
            }
            if (address->isExpired())
            {
                LOG_ERROR() << "Cannot generate token, address is expired";
                return -1;
            }
            params.SetParameter(TxParameterID::PeerID, walletID);
            params.SetParameter(TxParameterID::PeerSecureWalletID, address->m_Identity);
        }
        else
        {
            auto walletDB = OpenDataBase(vm);
            WalletAddress address = GenerateNewAddress(walletDB, "");
            
            params.SetParameter(TxParameterID::PeerID, address.m_walletID);
            params.SetParameter(TxParameterID::PeerSecureWalletID, address.m_Identity);
        }

        params.SetParameter(beam::wallet::TxParameterID::TransactionType, beam::wallet::TxType::Simple);
        LOG_INFO() << "token: " << to_string(params);
        return 0;
    }

    WordList GeneratePhrase()
    {
        auto phrase = createMnemonic(getEntropy(), language::en);
        BOOST_ASSERT(phrase.size() == 12);
        cout << kSeedPhraseGeneratedTitle;
        for (const auto& word : phrase)
        {
            cout << word << ';';
        }
        cout << kSeedPhraseGeneratedMessage << endl;
        return phrase;
    }

    int GeneratePhrase(const po::variables_map& vm)
    {
        GeneratePhrase();
        return 0;
    }

    bool ReadWalletSeed(NoLeak<uintBig>& walletSeed, const po::variables_map& vm, bool generateNew)
    {
        SecString seed;
        WordList phrase;
        if (generateNew)
        {
            LOG_INFO() << kSeedPhraseReadTitle;
            phrase = GeneratePhrase();
        }
        else if (vm.count(cli::SEED_PHRASE))
        {
            auto tempPhrase = vm[cli::SEED_PHRASE].as<string>();
            boost::algorithm::trim_if(tempPhrase, [](char ch) { return ch == ';'; });
            phrase = string_helpers::split(tempPhrase, ';');

            if (phrase.size() != WORD_COUNT
                || (vm.count(cli::IGNORE_DICTIONARY) == 0 && !isValidMnemonic(phrase, language::en)))
            {
                LOG_ERROR() << boost::format(kErrorSeedPhraseInvalid) % tempPhrase;
                return false;
            }
        }
        else
        {
            LOG_ERROR() << kErrorSeedPhraseNotProvided;
            return false;
        }

        auto buf = decodeMnemonic(phrase);
        seed.assign(buf.data(), buf.size());

        walletSeed.V = seed.hash().V;
        return true;
    }

    int ShowAddressList(const po::variables_map& vm)
    {
        auto walletDB = OpenDataBase(vm);
        auto addresses = walletDB->getAddresses(true);
        array<uint8_t, 6> columnWidths{ { 20, 70, 70, 8, 20, 21 } };

        // Comment | Address | Identity | Active | Expiration date | Created |
        cout << boost::format(kAddrListTableHead)
             % boost::io::group(left, setw(columnWidths[0]), kAddrListColumnComment)
             % boost::io::group(left, setw(columnWidths[1]), kAddrListColumnAddress)
             % boost::io::group(left, setw(columnWidths[2]), kAddrListColumnIdentity)
             % boost::io::group(left, setw(columnWidths[3]), kAddrListColumnActive)
             % boost::io::group(left, setw(columnWidths[4]), kAddrListColumnExprDate)
             % boost::io::group(left, setw(columnWidths[5]), kAddrListColumnCreated)
             << std::endl;

        for (const auto& address : addresses)
        {
            auto comment = address.m_label;

            if (comment.length() > columnWidths[0])
            {
                comment = comment.substr(0, columnWidths[0] - 3) + "...";
            }

            auto expirationDateText = (address.m_duration == 0)
                ? cli::EXPIRATION_TIME_NEVER
                : format_timestamp(kTimeStampFormat3x3, address.getExpirationTime() * 1000, false);
            auto creationDateText = format_timestamp(kTimeStampFormat3x3, address.getCreateTime() * 1000, false);

            cout << boost::format(kAddrListTableBody)
             % boost::io::group(left, setw(columnWidths[0]), comment)
             % boost::io::group(left, setw(columnWidths[1]), std::to_string(address.m_walletID))
             % boost::io::group(left, setw(columnWidths[2]), std::to_string(address.m_Identity))
             % boost::io::group(left, boolalpha, setw(columnWidths[3]), !address.isExpired())
             % boost::io::group(left, setw(columnWidths[4]), expirationDateText)
             % boost::io::group(left, setw(columnWidths[5]), creationDateText)
             << std::endl;
        }

        return 0;
    }

    void ShowAssetInfo(IWalletDB::Ptr db, const storage::Totals::AssetTotals& totals)
    {
        const auto info = db->findAsset(totals.AssetId);
        const WalletAssetMeta& meta = info.is_initialized() ? WalletAssetMeta(*info) : WalletAssetMeta(Asset::Full());
        const bool isOwned  = info.is_initialized() ? info->m_isOwned : false;
        const auto unitName = meta.isStd() ? meta.GetUnitName() : kAmountASSET;
        const auto nthName  = meta.isStd() ? meta.GetNthUnitName() : kAmountAGROTH;

        const unsigned kWidth = 26;
        cout << boost::format(kWalletAssetSummaryFormat)
             % totals.AssetId
             % (meta.isStd() ? meta.GetName() + "(" + meta.GetShortName() + ")" : kNA)
             % (isOwned ? (boost::format(kWalletAssetOwnerFormat) % info->m_Owner).str() : "")
             % boost::io::group(left, setfill('.'), setw(kWidth), kWalletSummaryFieldAvailable) % to_string(PrintableAmount(totals.Avail, false, unitName, nthName))
             % boost::io::group(left, setfill('.'), setw(kWidth), kWalletSummaryFieldInProgress) % to_string(PrintableAmount(totals.Incoming, false, unitName, nthName))
             % boost::io::group(left, setfill('.'), setw(kWidth), kWalletSummaryFieldUnavailable) % to_string(PrintableAmount(totals.Unavail, false, unitName, nthName))
             % boost::io::group(left, setfill('.'), setw(kWidth), kWalletSummaryFieldTotalUnspent) % to_string(PrintableAmount(totals.Unspent, false, unitName, nthName));

        if (totals.MinCoinHeight && info->m_LockHeight > totals.MinCoinHeight)
        {
            cout << boost::format(kWalletUnreliableAsset) % info->m_LockHeight;
        }
    }

    std::pair<std::string, std::string> GetAssetNames(IWalletDB::Ptr walletDB, Asset::ID assetId)
    {
        std::string unitName = kBEAM;
        std::string nthName  = kGROTH;

        if (assetId != Asset::s_InvalidID)
        {
            const auto info = walletDB->findAsset(assetId);
            const WalletAssetMeta &meta = info.is_initialized() ? WalletAssetMeta(*info) : WalletAssetMeta(Asset::Full());
            unitName = meta.isStd() ? meta.GetUnitName() : kAmountASSET;
            nthName  = meta.isStd() ? meta.GetNthUnitName() : kAmountAGROTH;
        }

        return std::make_pair(unitName, nthName);
    }

    void ShowAssetCoins(const IWalletDB::Ptr& walletDB, Asset::ID assetId)
    {
        const auto [unitName, nthName] = GetAssetNames(walletDB, assetId);
        const uint8_t idWidth = assetId == Asset::s_InvalidID ? 49 : 57;

        const array<uint8_t, 6> columnWidths{{idWidth, 14, 14, 18, 20, 8}};
        cout << boost::format(kCoinsTableHeadFormat)
                 % boost::io::group(left, setw(columnWidths[0]), kCoinColumnId)
                 % boost::io::group(right, setw(columnWidths[1]), unitName)
                 % boost::io::group(right, setw(columnWidths[2]), nthName)
                 % boost::io::group(left, setw(columnWidths[3]), kCoinColumnMaturity)
                 % boost::io::group(left, setw(columnWidths[4]), kCoinColumnStatus)
                 % boost::io::group(left, setw(columnWidths[5]), kCoinColumnType)
                 << std::endl;

        walletDB->visitCoins([&columnWidths, &assetId](const Coin& c)->bool
        {
            if (c.m_ID.m_AssetID == assetId) {
                cout << boost::format(kCoinsTableFormat)
                        % boost::io::group(left, setw(columnWidths[0]), c.toStringID())
                        % boost::io::group(right, setw(columnWidths[1]), c.m_ID.m_Value / Rules::Coin)
                        % boost::io::group(right, setw(columnWidths[2]), c.m_ID.m_Value % Rules::Coin)
                        % boost::io::group(left, setw(columnWidths[3]),
                                           (c.IsMaturityValid() ? std::to_string(static_cast<int64_t>(c.m_maturity))
                                                                : "-"))
                        % boost::io::group(left, setw(columnWidths[4]), getCoinStatus(c.m_status))
                        % boost::io::group(left, setw(columnWidths[5]), c.m_ID.m_Type)
                     << std::endl;
            }
            return true;
        });

        cout << std::endl;
    }

    void ShowAssetTxs(const IWalletDB::Ptr& walletDB, Asset::ID assetId)
    {
        auto txHistory = walletDB->getTxHistory(TxType::AssetReg);
        auto txIssue   = walletDB->getTxHistory(TxType::AssetIssue);
        auto txConsume = walletDB->getTxHistory(TxType::AssetConsume);
        auto txSimple  = walletDB->getTxHistory(TxType::Simple);
        auto txUnreg   = walletDB->getTxHistory(TxType::AssetUnreg);
        txHistory.insert(txHistory.end(), txIssue.begin(), txIssue.end());
        txHistory.insert(txHistory.end(), txConsume.begin(), txConsume.end());
        txHistory.insert(txHistory.end(), txSimple.begin(), txSimple.end());
        txHistory.insert(txHistory.end(), txUnreg.begin(), txUnreg.end());

        txHistory.erase(std::remove_if(txHistory.begin(), txHistory.end(), [&assetId](const auto& tx) {
            return tx.m_assetId != assetId;
        }), txHistory.end());

        if (txHistory.empty())
        {
            cout << kTxHistoryEmpty << endl;
            return;
        }

        if (!txHistory.empty())
        {
            const auto [unitName, nthName] = GetAssetNames(walletDB, assetId);
            boost::ignore_unused(nthName);
            const auto amountHeader = boost::format(kAssetTxHistoryColumnAmount) % unitName;

            const array<uint8_t, 7> columnWidths{{20, 10, 17, 18, 16, 33, 65}};
                cout << boost::format(kAssetTxHistoryTableHead)
                        % boost::io::group(left,  setw(columnWidths[0]),  kTxHistoryColumnDatetTime)
                        % boost::io::group(left,  setw(columnWidths[1]),  kTxHistoryColumnHeight)
                        % boost::io::group(left,  setw(columnWidths[2]),  kTxHistoryColumnDirection)
                        % boost::io::group(right, setw(columnWidths[3]),  amountHeader)
                        % boost::io::group(left,  setw(columnWidths[4]),  kTxHistoryColumnStatus)
                        % boost::io::group(left,  setw(columnWidths[5]),  kTxHistoryColumnId)
                        % boost::io::group(left,  setw(columnWidths[6]),  kTxHistoryColumnKernelId)
                     << std::endl;

            for (auto& tx : txHistory) {
                auto direction = tx.m_selfTx || tx.m_txType == TxType::AssetIssue || tx.m_txType == TxType::AssetConsume ||
                                 tx.m_txType == TxType::AssetReg || tx.m_txType == beam::wallet::TxType::AssetUnreg ?
                                 kTxDirectionSelf : (tx.m_sender ? kTxDirectionOut : kTxDirectionIn);
                cout << boost::format(kTxHistoryTableFormat)
                        % boost::io::group(left,  setw(columnWidths[0]),  format_timestamp(kTimeStampFormat3x3, tx.m_createTime * 1000, false))
                        % boost::io::group(left,  setw(columnWidths[1]),  std::to_string(static_cast<int64_t>(tx.m_minHeight)))
                        % boost::io::group(left,  setw(columnWidths[2]),  direction)
                        % boost::io::group(right, setw(columnWidths[3]),  to_string(PrintableAmount(tx.m_amount, true)))
                        % boost::io::group(left,  setw(columnWidths[4]),  getTxStatus(tx))
                        % boost::io::group(left,  setw(columnWidths[5]),  to_hex(tx.m_txId.data(), tx.m_txId.size()))
                        % boost::io::group(left,  setw(columnWidths[6]),  to_string(tx.m_kernelID))
                     << std::endl;
            }
        }
    }

    int ShowWalletInfo(const po::variables_map& vm)
    {
        auto walletDB = OpenDataBase(vm);
        Block::SystemState::ID stateID = {};
        walletDB->getSystemStateID(stateID);
        storage::Totals totalsCalc(*walletDB);

        // Show info about BEAM
        const auto& totals = totalsCalc.GetTotals(Zero);
        const unsigned kWidth = 26; 
        cout << boost::format(kWalletSummaryFormat)
             % boost::io::group(left, setfill('.'), setw(kWidth), kWalletSummaryFieldCurHeight) % stateID.m_Height
             % boost::io::group(left, setfill('.'), setw(kWidth), kWalletSummaryFieldCurStateID) % stateID.m_Hash
             % boost::io::group(left, setfill('.'), setw(kWidth), kWalletSummaryFieldAvailable) % to_string(PrintableAmount(totals.Avail))
             % boost::io::group(left, setfill('.'), setw(kWidth), kWalletSummaryFieldMaturing) % to_string(PrintableAmount(totals.Maturing))
             % boost::io::group(left, setfill('.'), setw(kWidth), kWalletSummaryFieldInProgress) % to_string(PrintableAmount(totals.Incoming))
             % boost::io::group(left, setfill('.'), setw(kWidth), kWalletSummaryFieldUnavailable) % to_string(PrintableAmount(totals.Unavail))
             % boost::io::group(left, setfill('.'), setw(kWidth), kWalletSummaryFieldAvailableCoinbase) % to_string(PrintableAmount(totals.AvailCoinbase))
             % boost::io::group(left, setfill('.'), setw(kWidth), kWalletSummaryFieldTotalCoinbase) % to_string(PrintableAmount(totals.Coinbase))
             % boost::io::group(left, setfill('.'), setw(kWidth), kWalletSummaryFieldAvaliableFee) % to_string(PrintableAmount(totals.AvailFee))
             % boost::io::group(left, setfill('.'), setw(kWidth), kWalletSummaryFieldTotalFee) % to_string(PrintableAmount(totals.Fee))
             % boost::io::group(left, setfill('.'), setw(kWidth), kWalletSummaryFieldTotalUnspent) % to_string(PrintableAmount(totals.Unspent));
        ShowAssetCoins(walletDB, Zero);

        if (vm.count(cli::TX_HISTORY))
        {
            auto txHistory = walletDB->getTxHistory();
            txHistory.erase(std::remove_if(txHistory.begin(), txHistory.end(), [](const auto& tx) {
                return tx.m_assetId != 0;
            }), txHistory.end());

            if (txHistory.empty())
            {
                cout << kTxHistoryEmpty << endl;
            }
            else
            {
<<<<<<< HEAD
                const array<uint8_t, 6> columnWidths{ {20, 17, 26, 21, 33, 65} };
=======
                const array<uint8_t, 7> columnWidths{ {20, 17, 26, 21, 33, 65, 100} };
>>>>>>> a86787b1
                cout << boost::format(kTxHistoryTableHead)
                    % boost::io::group(left, setw(columnWidths[0]), kTxHistoryColumnDatetTime)
                    % boost::io::group(left, setw(columnWidths[1]), kTxHistoryColumnDirection)
                    % boost::io::group(right, setw(columnWidths[2]), kTxHistoryColumnAmount)
                    % boost::io::group(left, setw(columnWidths[3]), kTxHistoryColumnStatus)
                    % boost::io::group(left, setw(columnWidths[4]), kTxHistoryColumnId)
                    % boost::io::group(left, setw(columnWidths[5]), kTxHistoryColumnKernelId)
<<<<<<< HEAD
=======
                    % boost::io::group(left, setw(columnWidths[6]), kTxToken)
>>>>>>> a86787b1
                    << std::endl;

                for (auto& tx : txHistory) {
                    cout << boost::format(kTxHistoryTableFormat)
                        % boost::io::group(left, setw(columnWidths[0]),
                            format_timestamp(kTimeStampFormat3x3, tx.m_createTime * 1000, false))
                        % boost::io::group(left, setw(columnWidths[1]),
                        (tx.m_selfTx ? kTxDirectionSelf : (tx.m_sender ? kTxDirectionOut
                            : kTxDirectionIn)))
                        % boost::io::group(right, setw(columnWidths[2]),
                            to_string(PrintableAmount(tx.m_amount, true)))
                        % boost::io::group(left, setw(columnWidths[3]), getTxStatus(tx))
                        % boost::io::group(left, setw(columnWidths[4]), to_hex(tx.m_txId.data(), tx.m_txId.size()))
                        % boost::io::group(left, setw(columnWidths[5]), to_string(tx.m_kernelID))
<<<<<<< HEAD
=======
                        % boost::io::group(left, setw(columnWidths[6]), tx.getToken())
>>>>>>> a86787b1
                        << std::endl;
                }
            }
        }

        if (vm.count(cli::SWAP_TX_HISTORY))
        {
            auto txHistory = walletDB->getTxHistory(wallet::TxType::AtomicSwap);
            if (txHistory.empty())
            {
                cout << kSwapTxHistoryEmpty << endl;
            }
            else
            {
                const array<uint8_t, 6> columnWidths{ {20, 26, 18, 15, 23, 33} };
                cout << boost::format(kTxHistoryTableHead)
                    % boost::io::group(left, setw(columnWidths[0]), kTxHistoryColumnDatetTime)
                    % boost::io::group(right, setw(columnWidths[1]), kTxHistoryColumnAmount)
                    % boost::io::group(right, setw(columnWidths[2]), kTxHistoryColumnSwapAmount)
                    % boost::io::group(left, setw(columnWidths[3]), kTxHistoryColumnSwapType)
                    % boost::io::group(left, setw(columnWidths[4]), kTxHistoryColumnStatus)
                    % boost::io::group(left, setw(columnWidths[5]), kTxHistoryColumnId)
                    << std::endl;

                for (auto& tx : txHistory) {
                    Amount swapAmount = 0;
                    storage::getTxParameter(*walletDB, tx.m_txId, wallet::kDefaultSubTxID,
                        wallet::TxParameterID::AtomicSwapAmount, swapAmount);
                    bool isBeamSide = false;
                    storage::getTxParameter(*walletDB, tx.m_txId, wallet::kDefaultSubTxID,
                        wallet::TxParameterID::AtomicSwapIsBeamSide, isBeamSide);

                    AtomicSwapCoin swapCoin = AtomicSwapCoin::Unknown;
                    storage::getTxParameter(*walletDB, tx.m_txId, wallet::kDefaultSubTxID,
                        wallet::TxParameterID::AtomicSwapCoin, swapCoin);

                    stringstream ss;
                    ss << (isBeamSide ? kBEAM : to_string(swapCoin)) << " <--> "
                        << (!isBeamSide ? kBEAM : to_string(swapCoin));

                    cout << boost::format(kSwapTxHistoryTableFormat)
                        % boost::io::group(left, setw(columnWidths[0]),
                            format_timestamp(kTimeStampFormat3x3, tx.m_createTime * 1000, false))
                        % boost::io::group(right, setw(columnWidths[1]),
                            to_string(PrintableAmount(tx.m_amount, true)))
                        % boost::io::group(right, setw(columnWidths[2]), swapAmount)
                        % boost::io::group(right, setw(columnWidths[3]), ss.str())
                        % boost::io::group(left, setw(columnWidths[4]), getSwapTxStatus(walletDB, tx))
                        % boost::io::group(left, setw(columnWidths[5]), to_hex(tx.m_txId.data(), tx.m_txId.size()))
                        << std::endl;
                }
            }
        }

        //
        // Show info about assets
        //
        for (auto it : totalsCalc.allTotals) {
            const auto assetId = it.second.AssetId;
            if (assetId != 0) {
                cout << endl;

                ShowAssetInfo(walletDB, it.second);
                ShowAssetCoins(walletDB, it.second.AssetId);

                if (vm.count(cli::TX_HISTORY))
                {
                    ShowAssetTxs(walletDB, it.second.AssetId);
                }
            }
        }

        return 0;
    }

    boost::optional<TxID> GetTxID(const po::variables_map& vm)
    {
        boost::optional<TxID> res;
        auto txIdStr = vm[cli::TX_ID].as<string>();
        if (txIdStr.empty())
        {
            LOG_ERROR() << kErrorTxIdParamReqired;
            return res;
        }
        
        auto txIdVec = from_hex(txIdStr);
        
        if (txIdVec.size() >= 16)
        {
            res.emplace();
            std::copy_n(txIdVec.begin(), 16, res->begin());
        }
        else
        {
            LOG_ERROR() << boost::format(kErrorTxIdParamInvalid) % txIdStr;
        }
        return res;
    }

    int TxDetails(const po::variables_map& vm)
    {
        auto txId = GetTxID(vm);
        if (!txId)
        {
            return -1;
        }
        auto walletDB = OpenDataBase(vm);
        auto tx = walletDB->getTx(*txId);
        if (!tx)
        {
            LOG_ERROR() << boost::format(kErrorTxWithIdNotFound) % vm[cli::TX_ID].as<string>();
            return -1;
        }
        auto token = tx->getToken();
        LOG_INFO()
            << boost::format(kTxDetailsFormat)
                % storage::TxDetailsInfo(walletDB, *txId) % getTxStatus(*tx) 
            << (tx->m_status == TxStatus::Failed
                    ? boost::format(kTxDetailsFailReason) % GetFailureMessage(tx->m_failureReason)
                    : boost::format(""))
            << (!token.empty() ? "\nToken: " : "") << token;


        return 0;
    }

    int ExportPaymentProof(const po::variables_map& vm)
    {
        auto txId = GetTxID(vm);
        if (!txId)
        {
            return -1;
        }

        auto walletDB = OpenDataBase(vm);
        auto tx = walletDB->getTx(*txId);
        if (!tx)
        {
            LOG_ERROR() << kErrorPpExportFailed;
            return -1;
        }
        if (!tx->m_sender || tx->m_selfTx)
        {
            LOG_ERROR() << kErrorPpCannotExportForReceiver;
            return -1;
        }
        if (tx->m_status != TxStatus::Completed)
        {
            LOG_ERROR() << kErrorPpExportFailedTxNotCompleted;
            return -1;
        }

        auto res = storage::ExportPaymentProof(*walletDB, *txId);
        if (!res.empty())
        {
            std::string sTxt;
            sTxt.resize(res.size() * 2);

            beam::to_hex(&sTxt.front(), res.data(), res.size());
            LOG_INFO() << boost::format(kPpExportedFrom) % sTxt;
        }

        return 0;
    }

    int VerifyPaymentProof(const po::variables_map& vm)
    {
        const auto& pprofData = vm[cli::PAYMENT_PROOF_DATA];
        if (pprofData.empty())
        {
            throw std::runtime_error(kErrorPpNotProvided);
        }
        ByteBuffer buf = from_hex(pprofData.as<string>());

        bool isValid = false;

        try
        {
            isValid = storage::VerifyPaymentProof(buf);
        }
        catch (const std::runtime_error & e)
        {
            LOG_ERROR() << e.what();
            throw std::runtime_error(kErrorPpInvalid);
        }

        if (!isValid)
            throw std::runtime_error(kErrorPpInvalid);

        return 0;
    }

    int ExportMinerKey(const po::variables_map& vm)
    {
        auto pass = GetPassword(vm);
        auto walletDB = OpenDataBase(vm, pass);

        uint32_t subKey = vm[cli::KEY_SUBKEY].as<Nonnegative<uint32_t>>().value;
        if (subKey < 1)
        {
            cout << kErrorSubkeyNotSpecified << endl;
            return -1;
        }

        Key::IKdf::Ptr pMaster = walletDB->get_MasterKdf();
        if (!pMaster)
        {
            cout << "Miner key not accessible" << endl;
            return -1;
        }

		Key::IKdf::Ptr pKey = MasterKey::get_Child(*pMaster, subKey);

        KeyString ks;
        ks.SetPassword(Blob(pass.data(), static_cast<uint32_t>(pass.size())));
        ks.m_sMeta = std::to_string(subKey);

        ks.ExportS(*pKey);
        cout << boost::format(kSubKeyInfo) % subKey % ks.m_sRes << std::endl;

        return 0;
    }

    int ExportOwnerKey(const po::variables_map& vm)
    {
        auto pass = GetPassword(vm);
        auto walletDB = OpenDataBase(vm, pass);

        Key::IPKdf::Ptr pKey = walletDB->get_OwnerKdf();

        KeyString ks;
        ks.SetPassword(Blob(pass.data(), static_cast<uint32_t>(pass.size())));
        ks.m_sMeta = std::to_string(0);

        ks.ExportP(*pKey);
        cout << boost::format(kOwnerKeyInfo) % ks.m_sRes << std::endl;

        return 0;
    }

    bool LoadDataToImport(const std::string& path, ByteBuffer& data)
    {
        FStream f;
        if (f.Open(path.c_str(), true))
        {
            size_t size = static_cast<size_t>(f.get_Remaining());
            if (size > 0)
            {
                data.resize(size);
                return f.read(data.data(), data.size()) == size;
            }
        }
        return false;
    }

    bool SaveExportedData(const ByteBuffer& data, const std::string& path)
    {
        size_t dotPos = path.find_last_of('.');
        stringstream ss;
        ss << path.substr(0, dotPos);
        ss << getTimestamp();
        if (dotPos != string::npos)
        {
            ss << path.substr(dotPos);
        }
        string timestampedPath = ss.str();
        FStream f;
        if (f.Open(timestampedPath.c_str(), false) && f.write(data.data(), data.size()) == data.size())
        {
            LOG_INFO() << kDataExportedMessage;
            return true;
        }
        LOG_ERROR() << kErrorExportDataFail;
        return false;
    }

    int ExportWalletData(const po::variables_map& vm)
    {
        auto walletDB = OpenDataBase(vm);
        auto s = storage::ExportDataToJson(*walletDB);
        return SaveExportedData(ByteBuffer(s.begin(), s.end()), vm[cli::IMPORT_EXPORT_PATH].as<string>()) ? 0 : -1;
    }

    int ImportWalletData(const po::variables_map& vm)
    {
        ByteBuffer buffer;
        if (vm[cli::IMPORT_EXPORT_PATH].defaulted())
        {
            LOG_ERROR() << kErrorFileLocationParamReqired;
            return -1;
        }

        auto path = vm[cli::IMPORT_EXPORT_PATH].as<string>();
        if (path.empty() || !LoadDataToImport(path, buffer))
        {
            LOG_ERROR() << boost::format(kErrorImportPathInvalid)
                        % path;
            return -1;
        }

        auto walletDB = OpenDataBase(vm);
        const char* p = (char*)(&buffer[0]);
        return storage::ImportDataFromJson(*walletDB, p, buffer.size()) ? 0 : -1;
    }

    CoinIDList GetPreselectedCoinIDs(const po::variables_map& vm)
    {
        CoinIDList coinIDs;
        if (vm.count(cli::UTXO))
        {
            auto tempCoins = vm[cli::UTXO].as<vector<string>>();
            for (const auto& s : tempCoins)
            {
                auto csv = string_helpers::split(s, ',');
                for (const auto& v : csv)
                {
                    auto coinID = Coin::FromString(v);
                    if (coinID)
                    {
                        coinIDs.push_back(*coinID);
                    }
                }
            }
        }
        return coinIDs;
    }

    bool LoadReceiverParams(const po::variables_map& vm, TxParameters& params)
    {
        if (vm.find(cli::RECEIVER_ADDR) == vm.end())
        {
            LOG_ERROR() << kErrorReceiverAddrMissing;
            return false;
        }
        auto addressOrToken = vm[cli::RECEIVER_ADDR].as<string>();
        auto receiverParams = ParseParameters(addressOrToken);
        if (!receiverParams)
        {
            LOG_ERROR() << kErrorReceiverAddrMissing;
            return false;
        }
        if (!LoadReceiverParams(*receiverParams, params))
        {
            return false;
        }
        if (auto peerID = params.GetParameter<WalletID>(beam::wallet::TxParameterID::PeerID); peerID && std::to_string(*peerID) != addressOrToken)
        {
            params.SetParameter(beam::wallet::TxParameterID::OriginalToken, addressOrToken);
        }
        return true;
    }

    bool LoadBaseParamsForTX(const po::variables_map& vm, Asset::ID& assetId, Amount& amount, Amount& fee, WalletID& receiverWalletID, bool checkFee, bool skipReceiverWalletID=false)
    {
        if (!skipReceiverWalletID)
        {
            TxParameters params;
            if (!LoadReceiverParams(vm, params))
            {
                return false;
            }
            receiverWalletID = *params.GetParameter<WalletID>(TxParameterID::PeerID);
        }

        if (vm.count(cli::AMOUNT) == 0)
        {
            LOG_ERROR() << kErrorAmountMissing;
            return false;
        }

        auto signedAmount = vm[cli::AMOUNT].as<Positive<double>>().value;
        if (signedAmount < 0)
        {
            LOG_ERROR() << kErrorNegativeAmount;
            return false;
        }

        signedAmount *= Rules::Coin; // convert beams to groths

        amount = static_cast<ECC::Amount>(std::round(signedAmount));
        if (amount == 0)
        {
            LOG_ERROR() << kErrorZeroAmount;
            return false;
        }

        fee = vm[cli::FEE].as<Nonnegative<Amount>>().value;
        if (checkFee && fee < cli::kMinimumFee)
        {
            LOG_ERROR() << kErrorFeeToLow;
            return false;
        }

        if(vm.count(cli::ASSET_ID)) // asset id can be zero if beam only
        {
            assetId = vm[cli::ASSET_ID].as<Positive<uint32_t>>().value;
        }

        return true;
    }

    template<typename Settings>
    bool ParseElectrumSettings(const po::variables_map& vm, Settings& settings)
    {
        if (vm.count(cli::ELECTRUM_SEED) || vm.count(cli::ELECTRUM_ADDR) ||
            vm.count(cli::GENERATE_ELECTRUM_SEED) || vm.count(cli::SELECT_SERVER_AUTOMATICALLY))
        {
            auto electrumSettings = settings.GetElectrumConnectionOptions();

            if (!electrumSettings.IsInitialized())
            {
                if (!vm.count(cli::ELECTRUM_SEED) && !vm.count(cli::GENERATE_ELECTRUM_SEED))
                {
                    throw std::runtime_error("electrum seed should be specified");
                }

                if (!vm.count(cli::ELECTRUM_ADDR) && 
                    (!vm.count(cli::SELECT_SERVER_AUTOMATICALLY) || (vm.count(cli::SELECT_SERVER_AUTOMATICALLY) && !vm[cli::SELECT_SERVER_AUTOMATICALLY].as<bool>())))
                {
                    throw std::runtime_error("electrum address should be specified");
                }
            }

            if (vm.count(cli::ELECTRUM_ADDR))
            {
                electrumSettings.m_address = vm[cli::ELECTRUM_ADDR].as<string>();
                if (!io::Address().resolve(electrumSettings.m_address.c_str()))
                {
                    throw std::runtime_error("unable to resolve electrum address: " + electrumSettings.m_address);
                }
            }

            if (vm.count(cli::SELECT_SERVER_AUTOMATICALLY))
            {
                electrumSettings.m_automaticChooseAddress = vm[cli::SELECT_SERVER_AUTOMATICALLY].as<bool>();
                if (!electrumSettings.m_automaticChooseAddress && electrumSettings.m_address.empty())
                {
                    throw std::runtime_error("electrum address should be specified");
                }
            }

            if (vm.count(cli::ELECTRUM_SEED))
            {
                auto tempPhrase = vm[cli::ELECTRUM_SEED].as<string>();
                boost::algorithm::trim_if(tempPhrase, [](char ch) { return ch == kElectrumSeparateSymbol; });
                electrumSettings.m_secretWords = string_helpers::split(tempPhrase, kElectrumSeparateSymbol);

                if (!bitcoin::validateElectrumMnemonic(electrumSettings.m_secretWords))
                {
                    if (bitcoin::validateElectrumMnemonic(electrumSettings.m_secretWords, true))
                    {
                        throw std::runtime_error("Segwit seed phrase is not supported yet.");
                    }
                    throw std::runtime_error("seed is not valid");
                }
            }
            else if (vm.count(cli::GENERATE_ELECTRUM_SEED))
            {
                electrumSettings.m_secretWords = bitcoin::createElectrumMnemonic(getEntropy());

                auto strSeed = std::accumulate(
                    std::next(electrumSettings.m_secretWords.begin()), electrumSettings.m_secretWords.end(), *electrumSettings.m_secretWords.begin(),
                    [](std::string a, std::string b)
                {
                    return a + kElectrumSeparateSymbol + b;
                });

                LOG_INFO() << "seed = " << strSeed;
            }

            settings.SetElectrumConnectionOptions(electrumSettings);

            return true;
        }

        return false;
    }

    template<typename Settings>
    bool ParseSwapSettings(const po::variables_map& vm, Settings& settings)
    {
        if (vm.count(cli::SWAP_WALLET_ADDR) > 0 || vm.count(cli::SWAP_WALLET_USER) > 0 || vm.count(cli::SWAP_WALLET_PASS) > 0)
        {
            auto coreSettings = settings.GetConnectionOptions();
            if (!coreSettings.IsInitialized())
            {
                if (vm.count(cli::SWAP_WALLET_USER) == 0)
                {
                    throw std::runtime_error(kErrorSwapWalletUserNameUnspecified);
                }

                if (vm.count(cli::SWAP_WALLET_ADDR) == 0)
                {
                    throw std::runtime_error(kErrorSwapWalletAddrUnspecified);
                }

                if (vm.count(cli::SWAP_WALLET_PASS) == 0)
                {
                    throw std::runtime_error(kErrorSwapWalletPwdNotProvided);
                }
            }

            if (vm.count(cli::SWAP_WALLET_USER))
            {
                coreSettings.m_userName = vm[cli::SWAP_WALLET_USER].as<string>();
            }

            if (vm.count(cli::SWAP_WALLET_ADDR))
            {
                string nodeUri = vm[cli::SWAP_WALLET_ADDR].as<string>();
                if (!coreSettings.m_address.resolve(nodeUri.c_str()))
                {
                    throw std::runtime_error((boost::format(kErrorSwapWalletAddrNotResolved) % nodeUri).str());
                }
            }

            // TODO roman.strilets: use SecString instead of std::string
            if (vm.count(cli::SWAP_WALLET_PASS))
            {
                coreSettings.m_pass = vm[cli::SWAP_WALLET_PASS].as<string>();
            }

            settings.SetConnectionOptions(coreSettings);

            return true;
        }

        return false;
    }

    template<typename SettingsProvider, typename Settings, typename CoreSettings, typename ElectrumSettings>
    int HandleSwapCoin(const po::variables_map& vm, const IWalletDB::Ptr& walletDB)
    {
        SettingsProvider settingsProvider{ walletDB };
        settingsProvider.Initialize();

        if (vm.count(cli::ALTCOIN_SETTINGS_RESET))
        {
            auto connectionType = bitcoin::from_string(vm[cli::ALTCOIN_SETTINGS_RESET].as<string>());

            if (connectionType)
            {
                if (*connectionType == bitcoin::ISettings::ConnectionType::Core)
                {
                    auto settings = settingsProvider.GetSettings();

                    if (!settings.GetElectrumConnectionOptions().IsInitialized())
                    {
                        settings = Settings{};
                    }
                    else
                    {
                        settings.SetConnectionOptions(CoreSettings{});

                        if (settings.GetCurrentConnectionType() == bitcoin::ISettings::ConnectionType::Core)
                        {
                            settings.ChangeConnectionType(bitcoin::ISettings::ConnectionType::Electrum);
                        }
                    }

                    settingsProvider.SetSettings(settings);
                    return 0;
                }

                if (*connectionType == bitcoin::ISettings::ConnectionType::Electrum)
                {
                    auto settings = settingsProvider.GetSettings();

                    if (!settings.GetConnectionOptions().IsInitialized())
                    {
                        settings = Settings{};
                    }
                    else
                    {
                        settings.SetElectrumConnectionOptions(ElectrumSettings{});

                        if (settings.GetCurrentConnectionType() == bitcoin::ISettings::ConnectionType::Electrum)
                        {
                            settings.ChangeConnectionType(bitcoin::ISettings::ConnectionType::Core);
                        }
                    }

                    settingsProvider.SetSettings(settings);
                    return 0;
                }
            }

            LOG_ERROR() << "unknown parameter";
            return -1;
        }

        auto settings = settingsProvider.GetSettings();
        bool isChanged = false;

        isChanged |= ParseSwapSettings(vm, settings);
        isChanged |= ParseElectrumSettings(vm, settings);

        if (!isChanged && !settings.IsInitialized())
        {
            LOG_INFO() << "settings should be specified.";
            return -1;
        }

        if (vm.count(cli::SWAP_FEERATE) == 0 && settings.GetFeeRate() == 0)
        {
            throw std::runtime_error(kErrorSwapFeeRateMissing);
        }

        if (vm.count(cli::SWAP_FEERATE))
        {
            settings.SetFeeRate(vm[cli::SWAP_FEERATE].as<Positive<Amount>>().value);
            isChanged = true;
        }

        if (vm.count(cli::ACTIVE_CONNECTION))
        {
            auto typeConnection = bitcoin::from_string(vm[cli::ACTIVE_CONNECTION].as<string>());
            if (!typeConnection)
            {
                throw std::runtime_error("active_connection is wrong");
            }

            if ((*typeConnection == bitcoin::ISettings::ConnectionType::Core && !settings.GetConnectionOptions().IsInitialized())
                || (*typeConnection == bitcoin::ISettings::ConnectionType::Electrum && !settings.GetElectrumConnectionOptions().IsInitialized()))
            {
                throw std::runtime_error(vm[cli::ACTIVE_CONNECTION].as<string>() + " is not initialized");
            }

            settings.ChangeConnectionType(*typeConnection);
            isChanged = true;
        }

        if (isChanged)
        {
            settingsProvider.SetSettings(settings);
        }
        return 0;
    }

    template<typename SettingsProvider>
    void ShowSwapSettings(const IWalletDB::Ptr& walletDB, const char* coinName)
    {
        SettingsProvider settingsProvider{ walletDB };
        
        settingsProvider.Initialize();
        auto settings = settingsProvider.GetSettings();

        if (settings.IsInitialized())
        {
            ostringstream stream;
            stream << "\n" << coinName << " settings" << '\n';
            if (settings.GetConnectionOptions().IsInitialized())
            {
                stream << "RPC user: " << settings.GetConnectionOptions().m_userName << '\n'
                    << "RPC node: " << settings.GetConnectionOptions().m_address.str() << '\n';
            }

            if (settings.GetElectrumConnectionOptions().IsInitialized())
            {
                if (settings.GetElectrumConnectionOptions().m_automaticChooseAddress)
                {
                    stream << "Automatic node selection mode is turned ON.\n";
                }
                else
                {
                    stream << "Electrum node: " << settings.GetElectrumConnectionOptions().m_address << '\n';
                }
            }
            stream << "Fee rate: " << settings.GetFeeRate() << '\n';
            stream << "Active connection: " << bitcoin::to_string(settings.GetCurrentConnectionType()) << '\n';

            LOG_INFO() << stream.str();
            return;
        }

        LOG_INFO() << coinName << " settings are not initialized.";
    }

    bool HasActiveSwapTx(const IWalletDB::Ptr& walletDB, AtomicSwapCoin swapCoin)
    {
        auto txHistory = walletDB->getTxHistory(wallet::TxType::AtomicSwap);

        for (const auto& tx : txHistory)
        {
            if (tx.m_status != TxStatus::Canceled && tx.m_status != TxStatus::Completed && tx.m_status != TxStatus::Failed)
            {
                AtomicSwapCoin txSwapCoin = AtomicSwapCoin::Unknown;
                storage::getTxParameter(*walletDB, tx.m_txId, wallet::kDefaultSubTxID, wallet::TxParameterID::AtomicSwapCoin, txSwapCoin);
                if (txSwapCoin == swapCoin) return true;
            }
        }

        return false;
    }

    int SetSwapSettings(const po::variables_map& vm)
    {
        if (vm.count(cli::SWAP_COIN) > 0)
        {
            auto swapCoin = wallet::from_string(vm[cli::SWAP_COIN].as<string>());
            auto walletDB = OpenDataBase(vm);
            if (HasActiveSwapTx(walletDB, swapCoin))
            {
                LOG_ERROR() << "You cannot change settings while you have transactions in progress. Please wait untill transactions are completed and try again.";
                return -1;
            }

            switch (swapCoin)
            {
            case beam::wallet::AtomicSwapCoin::Bitcoin:
            {
                return HandleSwapCoin<bitcoin::SettingsProvider, bitcoin::Settings, bitcoin::BitcoinCoreSettings, bitcoin::ElectrumSettings>(vm, walletDB);
            }
            case beam::wallet::AtomicSwapCoin::Litecoin:
            {
                return HandleSwapCoin<litecoin::SettingsProvider, litecoin::Settings, litecoin::LitecoinCoreSettings, litecoin::ElectrumSettings>(vm, walletDB);
            }
            case beam::wallet::AtomicSwapCoin::Qtum:
            {
                return HandleSwapCoin<qtum::SettingsProvider, qtum::Settings, qtum::QtumCoreSettings, qtum::ElectrumSettings>(vm, walletDB);
            }
            default:
            {
                throw std::runtime_error("Unsupported coin for swap");
                break;
            }
            }
            return 0;
        }

        LOG_ERROR() << "swap_coin should be specified";
        return -1;
    }

    int ShowSwapSettings(const po::variables_map& vm)
    {
        if (vm.count(cli::SWAP_COIN) > 0)
        {
            auto walletDB = OpenDataBase(vm);
            auto swapCoin = wallet::from_string(vm[cli::SWAP_COIN].as<string>());
            switch (swapCoin)
            {
            case beam::wallet::AtomicSwapCoin::Bitcoin:
            {
                ShowSwapSettings<bitcoin::SettingsProvider>(walletDB, "bitcoin");
                break;
            }
            case beam::wallet::AtomicSwapCoin::Litecoin:
            {
                ShowSwapSettings<litecoin::SettingsProvider>(walletDB, "litecoin");
                break;
            }
            case beam::wallet::AtomicSwapCoin::Qtum:
            {
                ShowSwapSettings<qtum::SettingsProvider>(walletDB, "qtum");
                break;
            }
            default:
            {
                throw std::runtime_error("Unsupported coin for swap");
                break;
            }
            }
            return 0;
        }

        LOG_ERROR() << "swap_coin should be specified";
        return -1;
    }

    boost::optional<TxID> InitSwap(const po::variables_map& vm, const IWalletDB::Ptr& walletDB, Wallet& wallet, bool checkFee)
    {
        if (vm.count(cli::SWAP_AMOUNT) == 0)
        {
            throw std::runtime_error(kErrorSwapAmountMissing);
        }

        Amount swapAmount = vm[cli::SWAP_AMOUNT].as<Positive<Amount>>().value;
        wallet::AtomicSwapCoin swapCoin = wallet::AtomicSwapCoin::Bitcoin;

        if (vm.count(cli::SWAP_COIN) > 0)
        {
            swapCoin = wallet::from_string(vm[cli::SWAP_COIN].as<string>());
        }

        Amount swapFeeRate = GetSwapFeeRate(walletDB, swapCoin);
        bool isSwapAmountValid =
            IsSwapAmountValid(swapCoin, swapAmount, swapFeeRate);
        if (!isSwapAmountValid)
            throw std::runtime_error("The swap amount must be greater than the redemption fee.");

        bool isBeamSide = (vm.count(cli::SWAP_BEAM_SIDE) != 0);

        Asset::ID assetId = Asset::s_InvalidID;
        Amount amount = 0;
        Amount fee = 0;
        WalletID receiverWalletID(Zero);

        if (!LoadBaseParamsForTX(vm, assetId, amount, fee, receiverWalletID, checkFee, true))
        {
            return boost::none;
        }

        if (assetId)
        {
            throw std::runtime_error(kErrorCantSwapAsset);
        }

        if (vm.count(cli::SWAP_AMOUNT) == 0)
        {
            throw std::runtime_error(kErrorSwapAmountMissing);
        }

        if (amount <= kMinFeeInGroth)
        {
            throw std::runtime_error(kErrorSwapAmountTooLow);
        }

        WalletAddress senderAddress = GenerateNewAddress(walletDB, "");

        // TODO:SWAP use async callbacks or IWalletObserver?

        Height minHeight = walletDB->getCurrentHeight();
        auto swapTxParameters = CreateSwapTransactionParameters();
        FillSwapTxParams(&swapTxParameters,
                         senderAddress.m_walletID,
                         minHeight,
                         amount,
                         fee,
                         swapCoin,
                         swapAmount,
                         swapFeeRate,
                         isBeamSide);

        boost::optional<TxID> currentTxID = wallet.StartTransaction(swapTxParameters);

        // print swap tx token
        {
            const auto& mirroredTxParams = MirrorSwapTxParams(swapTxParameters);
            const auto& readyForTokenizeTxParams =
                PrepareSwapTxParamsForTokenization(mirroredTxParams);
            auto swapTxToken = std::to_string(readyForTokenizeTxParams);
            LOG_INFO() << "Swap token: " << swapTxToken;
        }
        return currentTxID;
    }

    boost::optional<TxID> AcceptSwap(const po::variables_map& vm, const IWalletDB::Ptr& walletDB, Wallet& wallet, bool checkFee)
    {
        if (vm.count(cli::SWAP_TOKEN) == 0)
        {
            throw std::runtime_error("swap transaction token should be specified");
        }

        auto swapTxToken = vm[cli::SWAP_TOKEN].as<std::string>();
        auto swapTxParameters = beam::wallet::ParseParameters(swapTxToken);

        // validate TxType and parameters
        auto transactionType = swapTxParameters->GetParameter<TxType>(TxParameterID::TransactionType);
        auto isBeamSide = swapTxParameters->GetParameter<bool>(TxParameterID::AtomicSwapIsBeamSide);
        auto swapCoin = swapTxParameters->GetParameter<AtomicSwapCoin>(TxParameterID::AtomicSwapCoin);
        auto beamAmount = swapTxParameters->GetParameter<Amount>(TxParameterID::Amount);
        auto swapAmount = swapTxParameters->GetParameter<Amount>(TxParameterID::AtomicSwapAmount);
        auto peerID = swapTxParameters->GetParameter<WalletID>(TxParameterID::PeerID);
        auto peerResponseTime = swapTxParameters->GetParameter<Height>(TxParameterID::PeerResponseTime);
        auto createTime = swapTxParameters->GetParameter<Height>(TxParameterID::CreateTime);
        auto minHeight = swapTxParameters->GetParameter<Height>(TxParameterID::MinHeight);

        bool isValidToken = isBeamSide && swapCoin && beamAmount && swapAmount && peerID && peerResponseTime && createTime && minHeight;

        if (!transactionType || *transactionType != TxType::AtomicSwap || !isValidToken)
        {
            throw std::runtime_error("swap transaction token is invalid.");
        }

        Amount swapFeeRate = 0;

        if (swapCoin == wallet::AtomicSwapCoin::Bitcoin)
        {
            auto btcSettingsProvider = std::make_shared<bitcoin::SettingsProvider>(walletDB);
            btcSettingsProvider->Initialize();
            auto btcSettings = btcSettingsProvider->GetSettings();
            if (!btcSettings.IsInitialized())
            {
                throw std::runtime_error("BTC settings should be initialized.");
            }

            if (!BitcoinSide::CheckAmount(*swapAmount, btcSettings.GetFeeRate()))
            {
                throw std::runtime_error("The swap amount must be greater than the redemption fee.");
            }
            swapFeeRate = btcSettings.GetFeeRate();
        }
        else if (swapCoin == wallet::AtomicSwapCoin::Litecoin)
        {
            auto ltcSettingsProvider = std::make_shared<litecoin::SettingsProvider>(walletDB);
            ltcSettingsProvider->Initialize();
            auto ltcSettings = ltcSettingsProvider->GetSettings();
            if (!ltcSettings.IsInitialized())
            {
                throw std::runtime_error("LTC settings should be initialized.");
            }

            if (!LitecoinSide::CheckAmount(*swapAmount, ltcSettings.GetFeeRate()))
            {
                throw std::runtime_error("The swap amount must be greater than the redemption fee.");
            }
            swapFeeRate = ltcSettings.GetFeeRate();
        }
        else if (swapCoin == wallet::AtomicSwapCoin::Qtum)
        {
            auto qtumSettingsProvider = std::make_shared<qtum::SettingsProvider>(walletDB);
            qtumSettingsProvider->Initialize();
            auto qtumSettings = qtumSettingsProvider->GetSettings();
            if (!qtumSettings.IsInitialized())
            {
                throw std::runtime_error("Qtum settings should be initialized.");
            }

            if (!QtumSide::CheckAmount(*swapAmount, qtumSettings.GetFeeRate()))
            {
                throw std::runtime_error("The swap amount must be greater than the redemption fee.");
            }
            swapFeeRate = qtumSettings.GetFeeRate();
        }
        else
        {
            throw std::runtime_error("Unsupported swap coin.");
        }

        // display swap details to user
        cout << " Swap conditions: " << "\n"
            << " Beam side:    " << *isBeamSide << "\n"
            << " Swap coin:    " << to_string(*swapCoin) << "\n"
            << " Beam amount:  " << PrintableAmount(*beamAmount) << "\n"
            << " Swap amount:  " << *swapAmount << "\n"
            << " Peer ID:      " << to_string(*peerID) << "\n";

        // get accepting
        // TODO: Refactor
        bool isAccepted = false;
        while (true)
        {
            std::string result;
            cout << "Do you agree to these conditions? (y/n): ";
            cin >> result;

            if (result == "y" || result == "n")
            {
                isAccepted = (result == "y");
                break;
            }
        }

        if (!isAccepted)
        {
            LOG_INFO() << "Swap rejected!";
            return boost::none;
        }

        // on accepting
        WalletAddress senderAddress = GenerateNewAddress(walletDB, "");

        Amount fee = cli::kMinimumFee;
        swapTxParameters->SetParameter(TxParameterID::MyID, senderAddress.m_walletID);
        FillSwapFee(&(*swapTxParameters), fee, swapFeeRate, *isBeamSide);

        return wallet.StartTransaction(*swapTxParameters);
    }

    struct CliNodeConnection final : public proto::FlyClient::NetworkStd
    {
    public:
        CliNodeConnection(proto::FlyClient& fc) : proto::FlyClient::NetworkStd(fc) {};
        void OnConnectionFailed(const proto::NodeConnection::DisconnectReason& reason) override
        {
            LOG_ERROR() << kErrorConnectionFailed;
        };
    };

    proto::FlyClient::NetworkStd::Ptr CreateNetwork(
        proto::FlyClient& fc, const po::variables_map& vm)
    {
        if (vm.count(cli::NODE_ADDR) == 0)
        {
            LOG_ERROR() << kErrorNodeAddrNotSpecified;
            return nullptr;
        }

        string nodeURI = vm[cli::NODE_ADDR].as<string>();
        io::Address nodeAddress;
        if (!nodeAddress.resolve(nodeURI.c_str()))
        {
            LOG_ERROR() << boost::format(kErrorNodeAddrUnresolved) % nodeURI;
            return nullptr;
        }

        auto nnet = make_shared<CliNodeConnection>(fc);
        nnet->m_Cfg.m_PollPeriod_ms =
            vm[cli::NODE_POLL_PERIOD].as<Nonnegative<uint32_t>>().value;
        if (nnet->m_Cfg.m_PollPeriod_ms)
        {
            LOG_INFO() << boost::format(kNodePoolPeriod)
                       % nnet->m_Cfg.m_PollPeriod_ms;
            uint32_t timeout_ms =
                std::max(Rules::get().DA.Target_s * 1000,
                         nnet->m_Cfg.m_PollPeriod_ms);
            if (timeout_ms != nnet->m_Cfg.m_PollPeriod_ms)
            {
                LOG_INFO() << boost::format(kNodePoolPeriodRounded)
                           % timeout_ms;
            }
        }
        uint32_t responceTime_s =
            Rules::get().DA.Target_s * wallet::kDefaultTxResponseTime;
        if (nnet->m_Cfg.m_PollPeriod_ms >= responceTime_s * 1000)
        {
            LOG_WARNING() << boost::format(kErrorNodePoolPeriodTooMuch)
                          % uint32_t(responceTime_s / 3600);
        }
        nnet->m_Cfg.m_vNodes.push_back(nodeAddress);
        nnet->m_Cfg.m_UseProxy = vm[cli::PROXY_USE].as<bool>();
        if (nnet->m_Cfg.m_UseProxy)
        {
            string proxyURI = vm[cli::PROXY_ADDRESS].as<string>();
            io::Address proxyAddr;
            if (!proxyAddr.resolve(proxyURI.c_str()))
            {
                LOG_ERROR() << boost::format(kErrorNodeAddrUnresolved) % proxyURI;
                return nullptr;
            }
            nnet->m_Cfg.m_ProxyAddr = proxyAddr;
        }
        nnet->Connect();

        return nnet;
    }

    std::string ReadAssetMeta(const po::variables_map& vm)
    {
        if(!vm.count(cli::ASSET_METADATA))
        {
            throw std::runtime_error(kErrorAssetMetadataRequired);
        }

        std::string strMeta = vm[cli::ASSET_METADATA].as<std::string>();
        if (strMeta.empty())
        {
            throw std::runtime_error(kErrorAssetMetadataRequired);
        }

        WalletAssetMeta meta(strMeta);
        if (!meta.isStd())
        {
            throw std::runtime_error(kErrorAssetNonSTDMeta);
        }

        return strMeta;
    }

    std::string AssetID2Meta(const po::variables_map& vm, IWalletDB::Ptr walletDB)
    {
        if(!vm.count(cli::ASSET_ID))
        {
            throw std::runtime_error(kErrorAssetIDRequired);
        }

        const Asset::ID assetID = vm[cli::ASSET_ID].as<Positive<uint32_t>>().value;
        const auto info = walletDB->findAsset(assetID);
        if(!info.is_initialized())
        {
             throw std::runtime_error(kErrorAssetNotFound);
        }

        if(!info->m_isOwned)
        {
            throw std::runtime_error(kErrorAssetNotOwned);
        }

        std::string meta;
        if(!fromByteBuffer(info->m_Metadata.m_Value, meta))
        {
            throw std::runtime_error(kErrorAssetLoadMeta);
        }

        return meta;
    }

    TxID IssueConsumeAsset(bool issue, const po::variables_map& vm, Wallet& wallet, IWalletDB::Ptr walletDB)
    {
        std::string meta;

        if(vm.count(cli::ASSET_ID))
        {
            meta = AssetID2Meta(vm, walletDB);
        }
        else if (vm.count(cli::ASSET_METADATA))
        {
            meta = ReadAssetMeta(vm);
        }
        else
        {
            throw std::runtime_error(kErrorAssetIdOrMetaRequired);
        }

        if (!vm.count(cli::AMOUNT))
        {
            throw std::runtime_error(kErrorAmountMissing);
        }

        const auto cliAmount = vm[cli::AMOUNT].as<Positive<double>>().value;
        const auto amountGroth = static_cast<ECC::Amount>(std::round(cliAmount * Rules::Coin));
        if (amountGroth == 0)
        {
            throw std::runtime_error(kErrorZeroAmount);
        }

        auto fee = vm[cli::FEE].as<Nonnegative<Amount>>().value;
        if (fee < cli::kMinimumFee)
        {
            throw std::runtime_error(kErrorFeeToLow);
        }

        auto params = CreateTransactionParameters(issue ? TxType::AssetIssue : TxType::AssetConsume)
                        .SetParameter(TxParameterID::Amount, amountGroth)
                        .SetParameter(TxParameterID::Fee, fee)
                        .SetParameter(TxParameterID::PreselectedCoins, GetPreselectedCoinIDs(vm))
                        .SetParameter(TxParameterID::AssetMetadata, meta);

        return wallet.StartTransaction(params);
    }

    TxID RegisterAsset(const po::variables_map& vm, Wallet& wallet)
    {
        const auto strMeta = ReadAssetMeta(vm);
        const auto fee = vm[cli::FEE].as<Nonnegative<Amount>>().value;

        if (fee < cli::kMinimumFee)
        {
            throw std::runtime_error(kErrorFeeToLow);
        }

        auto params = CreateTransactionParameters(TxType::AssetReg)
                        .SetParameter(TxParameterID::Amount, Rules::get().CA.DepositForList)
                        .SetParameter(TxParameterID::Fee, fee)
                        .SetParameter(TxParameterID::PreselectedCoins, GetPreselectedCoinIDs(vm))
                        .SetParameter(TxParameterID::AssetMetadata, strMeta);

        return wallet.StartTransaction(params);
    }

    TxID UnregisterAsset(const po::variables_map& vm, Wallet& wallet, IWalletDB::Ptr walletDB)
    {
        std::string meta;

        if(vm.count(cli::ASSET_ID))
        {
            meta = AssetID2Meta(vm, walletDB);
        }
        else if (vm.count(cli::ASSET_METADATA))
        {
            meta = ReadAssetMeta(vm);
        }
        else
        {
            throw std::runtime_error(kErrorAssetIdOrMetaRequired);
        }

        auto fee = vm[cli::FEE].as<Nonnegative<Amount>>().value;
        if (fee < cli::kMinimumFee)
        {
            LOG_ERROR() << "Test: " << kErrorFeeToLow;
            throw std::runtime_error(kErrorFeeToLow);
        }

        auto params = CreateTransactionParameters(TxType::AssetUnreg)
                        .SetParameter(TxParameterID::Amount, Rules::get().CA.DepositForList)
                        .SetParameter(TxParameterID::Fee, fee)
                        .SetParameter(TxParameterID::PreselectedCoins, GetPreselectedCoinIDs(vm))
                        .SetParameter(TxParameterID::AssetMetadata, meta);

        return wallet.StartTransaction(params);
    }

    TxID GetAssetInfo(const po::variables_map& vm, Wallet& wallet)
    {
        if (vm.count(cli::ASSET_ID))
        {
            Asset::ID aid = vm[cli::ASSET_ID].as<Positive<uint32_t>>().value;
            auto params = CreateTransactionParameters(TxType::AssetInfo)
                          .SetParameter(TxParameterID::AssetID, aid);
            return wallet.StartTransaction(params);
        }

        if (vm.count(cli::ASSET_METADATA))
        {
            const auto assetMeta = ReadAssetMeta(vm);
            auto params = CreateTransactionParameters(TxType::AssetInfo)
                          .SetParameter(TxParameterID::AssetMetadata, assetMeta);
            return wallet.StartTransaction(params);
        }

        throw std::runtime_error(kErrorAssetIdOrMetaRequired);
    }

#ifdef BEAM_LASER_SUPPORT

    int HandleLaser(const po::variables_map& vm)
    {
        auto walletDB = OpenDataBase(vm);
        auto laser =
            std::make_unique<laser::Mediator>(walletDB);

        if (vm.count(cli::LASER_LIST))
        {
            LaserShow(walletDB);
            return 0;
        }

        if (vm.count(cli::LASER_DELETE))
        {
            if (LaserDelete(laser, vm))
            {
                LaserShow(walletDB);
                return 0;
            }
            return -1;
        }

        auto nnet = CreateNetwork(*laser, vm);
        if (!nnet)
        {
            return -1;
        }
        laser->SetNetwork(nnet);
        laser->ListenClosedChannelsWithPossibleRollback();

        LaserObserver laserObserver(walletDB, vm);
        laser->AddObserver(&laserObserver);

        if (ProcessLaser(laser, walletDB, vm))
        {
            io::Reactor::get_Current().run();
            return 0;
        }

        return -1;
    }

#endif  // BEAM_LASER_SUPPORT

    int DoWalletFunc(const po::variables_map& vm, std::function<int (const po::variables_map&, Wallet&, IWalletDB::Ptr, boost::optional<TxID>&, bool)> func)
    {
        LOG_INFO() << kStartMessage;
        auto walletDB = OpenDataBase(vm);

        const auto& currHeight = walletDB->getCurrentHeight();
        const auto& fork1Height = Rules::get().pForks[1].m_Height;
        const bool isFork1 = currHeight >= fork1Height;

        bool isServer = vm[cli::COMMAND].as<string>() == cli::LISTEN || vm.count(cli::LISTEN);

        boost::optional<TxID> currentTxID;
        auto onTxCompleteAction = [&currentTxID](const TxID& txID)
        {
            if (currentTxID.is_initialized() &&
                currentTxID.get() != txID)
            {
                return;
            }
            io::Reactor::get_Current().stop();
        };

        auto txCompletedAction = isServer
            ? Wallet::TxCompletedAction()
            : onTxCompleteAction;

        Wallet wallet{ walletDB,
                       std::move(txCompletedAction),
                       Wallet::UpdateCompletedAction() };
        {
            wallet::AsyncContextHolder holder(wallet);

#ifdef BEAM_ATOMIC_SWAP_SUPPORT
            RegisterSwapTxCreators(wallet, walletDB);
#endif  // BEAM_ATOMIC_SWAP_SUPPORT
#ifdef BEAM_CONFIDENTIAL_ASSETS_SUPPORT
            RegisterAssetCreators(wallet);
#endif  // BEAM_CONFIDENTIAL_ASSETS_SUPPORT
            wallet.ResumeAllTransactions();

            auto nnet = CreateNetwork(wallet, vm);
            if (!nnet)
            {
                return -1;
            }
            wallet.AddMessageEndpoint(make_shared<WalletNetworkViaBbs>(wallet, nnet, walletDB));
            wallet.SetNodeEndpoint(nnet);

            int res = func(vm, wallet, walletDB, currentTxID, isFork1);
            if (res != 0)
            {
                return res;
            }
        }
        io::Reactor::get_Current().run();
        return 0;
    }

    int Send(const po::variables_map& vm)
    {
        return DoWalletFunc(vm, [](auto&& vm, auto&& wallet, auto&& walletDB, auto& currentTxID, bool isFork1)
            {
                io::Address receiverAddr;
                Asset::ID assetId = Asset::s_InvalidID;
                Amount amount = 0;
                Amount fee = 0;
                WalletID receiverWalletID(Zero);

                if (!LoadBaseParamsForTX(vm, assetId, amount, fee, receiverWalletID, isFork1))
                {
                    return -1;
                }
                WalletAddress senderAddress = GenerateNewAddress(walletDB, "");
                auto params = CreateSimpleTransactionParameters();
                LoadReceiverParams(vm, params);
                params.SetParameter(TxParameterID::MyID, senderAddress.m_walletID)
                    .SetParameter(TxParameterID::Amount, amount)
                    .SetParameter(TxParameterID::Fee, fee)
                    .SetParameter(TxParameterID::AssetID, assetId)
                    .SetParameter(TxParameterID::PreselectedCoins, GetPreselectedCoinIDs(vm));
                currentTxID = wallet.StartTransaction(params);

                return 0;
            });
    }

    int Listen(const po::variables_map& vm)
    {
        return DoWalletFunc(vm, [](auto&& vm, auto&& wallet, auto&& walletDB, auto& currentTxID, bool isFork1)
            {
                return 0;
            });
    }
    
    int Rescan(const po::variables_map& vm)
    {
        return DoWalletFunc(vm, [](auto&& vm, auto&& wallet, auto&& walletDB, auto& currentTxID, bool isFork1)
            {
                wallet.Rescan();
                return 0;
            });
    }

    int CreateNewAddress(const po::variables_map& vm)
    {
        auto walletDB = OpenDataBase(vm);
        if (!CreateNewAddress(vm, walletDB))
        {
            return -1;
        }

        if (!vm.count(cli::LISTEN))
        {
            return 0;
        }

        return Listen(vm);
    }

    int DeleteTransaction(const po::variables_map& vm)
    {
        auto txId = GetTxID(vm);
        if (!txId)
        {
            return -1;
        }

        auto walletDB = OpenDataBase(vm);
        auto tx = walletDB->getTx(*txId);
        if (tx)
        {
            LOG_INFO() << "deleting tx " << *txId;
            if (tx->canDelete())
            {
                walletDB->deleteTx(*txId);
                return 0;
            }
            LOG_ERROR() << kErrorTxStatusInvalid;
            return -1;
        }

        LOG_ERROR() << kErrorTxIdUnknown;
        return -1;
    }

    int CancelTransaction(const po::variables_map& vm)
    {
        auto txId = GetTxID(vm);
        if (!txId)
        {
            return -1;
        }

        return DoWalletFunc(vm, [&txId](auto&& vm, auto&& wallet, auto&& walletDB, auto& currentTxID, bool isFork1)
            {
                auto tx = walletDB->getTx(*txId);
                if (tx)
                {
                    if (wallet.CanCancelTransaction(*txId))
                    {
                        currentTxID = *txId;
                        wallet.CancelTransaction(*txId);
                        return 0;
                    }
                    
                    LOG_ERROR() << kErrorCancelTxInInvalidStatus << (tx->m_txType == wallet::TxType::AtomicSwap ? beam::getSwapTxStatus(walletDB, *tx) : beam::getTxStatus(*tx));
                    return -1;
                }
                LOG_ERROR() << kErrorTxIdUnknown;
                return -1;
            });
    }

    int InitSwap(const po::variables_map& vm)
    {
        return DoWalletFunc(vm, [](auto&& vm, auto&& wallet, auto&& walletDB, auto& currentTxID, bool isFork1)
            {
                if (!wallet.IsWalletInSync())
                {
                    return -1;
                }

                currentTxID = InitSwap(vm, walletDB, wallet, isFork1);
                if (!currentTxID)
                {
                    return -1;
                }

                return 0;
            });
    }

    int AcceptSwap(const po::variables_map& vm)
    {
        return DoWalletFunc(vm, [](auto&& vm, auto&& wallet, auto&& walletDB, auto& currentTxID, bool isFork1)
            {
                currentTxID = AcceptSwap(vm, walletDB, wallet, isFork1);
                if (!currentTxID)
                {
                    return -1;
                }
                return 0;
            });
    }

    int IssueAsset(const po::variables_map& vm)
    {
        return DoWalletFunc(vm, [](auto&& vm, auto&& wallet, auto&& walletDB, auto& currentTxID, bool isFork1)
            {
                currentTxID = IssueConsumeAsset(true, vm, wallet, walletDB);
                return 0;
            });
    }

    int ConsumeAsset(const po::variables_map& vm)
    {
        return DoWalletFunc(vm, [](auto&& vm, auto&& wallet, auto&& walletDB, auto& currentTxID, bool isFork1)
            {
                currentTxID = IssueConsumeAsset(false, vm, wallet, walletDB);
                return 0;
            });
    }

    int RegisterAsset(const po::variables_map& vm)
    {
        return DoWalletFunc(vm, [](auto&& vm, auto&& wallet, auto&& walletDB, auto& currentTxID, bool isFork1)
            {
                currentTxID = RegisterAsset(vm, wallet);
                return 0;
            });
    }

    int UnregisterAsset(const po::variables_map& vm)
    {
        return DoWalletFunc(vm, [](auto&& vm, auto&& wallet, auto&& walletDB, auto& currentTxID, bool isFork1)
            {
                currentTxID = UnregisterAsset(vm, wallet, walletDB);
                return 0;
            });
    }

    int GetAssetInfo(const po::variables_map& vm)
    {
        return DoWalletFunc(vm, [](auto&& vm, auto&& wallet, auto&& walletDB, auto& currentTxID, bool isFork1)
            {
                currentTxID = GetAssetInfo(vm, wallet);
                return 0;
            });
    }
}  // namespace

io::Reactor::Ptr reactor;

static const unsigned LOG_ROTATION_PERIOD_SEC = 3*60*60; // 3 hours

int main_impl(int argc, char* argv[])
{
    beam::Crash::InstallHandler(NULL);

    try
    {
        auto [options, visibleOptions] = createOptionsDescription(GENERAL_OPTIONS | WALLET_OPTIONS);

        po::variables_map vm;
        try
        {
            vm = getOptions(argc, argv, kDefaultConfigFile, options, true);
        }
        catch (const po::invalid_option_value& e)
        {
            cout << e.what() << std::endl;
            return 0;
        }
        catch (const NonnegativeOptionException& e)
        {
            cout << e.what() << std::endl;
            return 0;
        }
        catch (const PositiveOptionException& e)
        {
            cout << e.what() << std::endl;
            return 0;
        }
        catch (const po::error& e)
        {
            cout << e.what() << std::endl;
            printHelp(visibleOptions);

            return 0;
        }

        if (vm.count(cli::HELP))
        {
            printHelp(visibleOptions);

            return 0;
        }

        if (vm.count(cli::VERSION))
        {
            cout << PROJECT_VERSION << endl;
            return 0;
        }

        if (vm.count(cli::GIT_COMMIT_HASH))
        {
            cout << GIT_COMMIT_HASH << endl;
            return 0;
        }

        int logLevel = getLogLevel(cli::LOG_LEVEL, vm, LOG_LEVEL_DEBUG);
        int fileLogLevel = getLogLevel(cli::FILE_LOG_LEVEL, vm, LOG_LEVEL_DEBUG);

#define LOG_FILES_DIR "logs"
#define LOG_FILES_PREFIX "wallet_"

        const auto path = boost::filesystem::system_complete(LOG_FILES_DIR);
        auto logger = beam::Logger::create(logLevel, logLevel, fileLogLevel, LOG_FILES_PREFIX, path.string());

        try
        {
            po::notify(vm);

            unsigned logCleanupPeriod = vm[cli::LOG_CLEANUP_DAYS].as<uint32_t>() * 24 * 3600;

            clean_old_logfiles(LOG_FILES_DIR, LOG_FILES_PREFIX, logCleanupPeriod);

            Rules::get().UpdateChecksum();

            {
                reactor = io::Reactor::create();
                io::Reactor::Scope scope(*reactor);

                io::Reactor::GracefulIntHandler gih(*reactor);

                LogRotation logRotation(*reactor, LOG_ROTATION_PERIOD_SEC, logCleanupPeriod);

                if (vm.count(cli::COMMAND) == 0)
                {
                    LOG_ERROR() << kErrorCommandNotSpecified;
                    printHelp(visibleOptions);
                    return 0;
                }

                auto command = vm[cli::COMMAND].as<string>();

                using CommandFunc = int (*)(const po::variables_map&);
                const std::pair<string, CommandFunc> commands[] =
                {
                    {cli::INIT,               InitWallet},
                    {cli::RESTORE,            RestoreWallet},
                    {cli::SEND,               Send},
                    {cli::LISTEN,             Listen},
                    {cli::TREASURY,           HandleTreasury},
                    {cli::INFO,               ShowWalletInfo},
                    {cli::EXPORT_MINER_KEY,   ExportMinerKey},
                    {cli::EXPORT_OWNER_KEY,   ExportOwnerKey},
                    {cli::NEW_ADDRESS,        CreateNewAddress},
                    {cli::CANCEL_TX,          CancelTransaction},
                    {cli::DELETE_TX,          DeleteTransaction},
                    {cli::CHANGE_ADDRESS_EXPIRATION, ChangeAddressExpiration},
                    {cli::TX_DETAILS,         TxDetails},
                    {cli::PAYMENT_PROOF_EXPORT, ExportPaymentProof},
                    {cli::PAYMENT_PROOF_VERIFY, VerifyPaymentProof},
                    {cli::GENERATE_PHRASE,      GeneratePhrase},
                    {cli::WALLET_ADDRESS_LIST,  ShowAddressList},
                    {cli::WALLET_RESCAN,        Rescan},
                    {cli::IMPORT_DATA,          ImportWalletData},
                    {cli::EXPORT_DATA,          ExportWalletData},
                    {cli::SWAP_INIT,            InitSwap},
                    {cli::SWAP_ACCEPT,          AcceptSwap},
                    {cli::SET_SWAP_SETTINGS,    SetSwapSettings},
                    {cli::SHOW_SWAP_SETTINGS,   ShowSwapSettings},
                    {cli::GET_TOKEN,            GetToken},
#ifdef BEAM_LASER_SUPPORT   
                    {cli::LASER,                HandleLaser},
#endif  // BEAM_LASER_SUPPORT
                    {cli::ASSET_ISSUE,          IssueAsset},
                    {cli::ASSET_CONSUME,        ConsumeAsset},
                    {cli::ASSET_REGISTER,       RegisterAsset},
                    {cli::ASSET_UNREGISTER,     UnregisterAsset},
                    {cli::ASSET_INFO,           GetAssetInfo},
                };

                auto cit = find_if(begin(commands), end(commands), [&command](auto& p) {return p.first == command; });
                if (cit == end(commands))
                {
                    LOG_ERROR() << boost::format(kErrorCommandUnknown) % command;
                    return -1;
                }

                LOG_INFO() << boost::format(kVersionInfo) % PROJECT_VERSION % BRANCH_NAME;
                LOG_INFO() << boost::format(kRulesSignatureInfo) % Rules::get().get_SignatureStr();
                        
                return cit->second(vm);
            }
        }
        catch (const AddressExpiredException&)
        {
        }
        catch (const FailToStartSwapException&)
        {
        }
        catch (const FileIsNotDatabaseException&)
        {
            LOG_ERROR() << kErrorCantOpenWallet;
            return -1;
        }
        catch (const DatabaseException & ex)
        {
            LOG_ERROR() << ex.what();
            return -1;
        }
        catch (const po::invalid_option_value& e)
        {
            cout << e.what() << std::endl;
            return 0;
        }
        catch (const NonnegativeOptionException& e)
        {
            cout << e.what() << std::endl;
            return 0;
        }
        catch (const PositiveOptionException& e)
        {
            cout << e.what() << std::endl;
            return 0;
        }
        catch (const po::error& e)
        {
            LOG_ERROR() << e.what();
            printHelp(visibleOptions);
        }
        catch (const std::runtime_error& e)
        {
            LOG_ERROR() << e.what();
        }
    }
    catch (const std::exception& e)
    {
        std::cout << e.what() << std::endl;
    }

    return 0;
}

int main(int argc, char* argv[]) {
#ifdef _WIN32
    return main_impl(argc, argv);
#else
    block_sigpipe();
    auto f = std::async(
        std::launch::async,
        [argc, argv]() -> int {
            // TODO: this hungs app on OSX
            //lock_signals_in_this_thread();
            int ret = main_impl(argc, argv);
            kill(0, SIGINT);
            return ret;
        }
    );

    wait_for_termination(0);

    if (reactor) reactor->stop();

    return f.get();
#endif
}<|MERGE_RESOLUTION|>--- conflicted
+++ resolved
@@ -741,7 +741,7 @@
             const WalletAssetMeta &meta = info.is_initialized() ? WalletAssetMeta(*info) : WalletAssetMeta(Asset::Full());
             unitName = meta.isStd() ? meta.GetUnitName() : kAmountASSET;
             nthName  = meta.isStd() ? meta.GetNthUnitName() : kAmountAGROTH;
-        }
+    }
 
         return std::make_pair(unitName, nthName);
     }
@@ -811,7 +811,7 @@
 
             const array<uint8_t, 7> columnWidths{{20, 10, 17, 18, 16, 33, 65}};
                 cout << boost::format(kAssetTxHistoryTableHead)
-                        % boost::io::group(left,  setw(columnWidths[0]),  kTxHistoryColumnDatetTime)
+                        % boost::io::group(left, setw(columnWidths[0]),  kTxHistoryColumnDatetTime)
                         % boost::io::group(left,  setw(columnWidths[1]),  kTxHistoryColumnHeight)
                         % boost::io::group(left,  setw(columnWidths[2]),  kTxHistoryColumnDirection)
                         % boost::io::group(right, setw(columnWidths[3]),  amountHeader)
@@ -825,7 +825,7 @@
                                  tx.m_txType == TxType::AssetReg || tx.m_txType == beam::wallet::TxType::AssetUnreg ?
                                  kTxDirectionSelf : (tx.m_sender ? kTxDirectionOut : kTxDirectionIn);
                 cout << boost::format(kTxHistoryTableFormat)
-                        % boost::io::group(left,  setw(columnWidths[0]),  format_timestamp(kTimeStampFormat3x3, tx.m_createTime * 1000, false))
+                        % boost::io::group(left, setw(columnWidths[0]),  format_timestamp(kTimeStampFormat3x3, tx.m_createTime * 1000, false))
                         % boost::io::group(left,  setw(columnWidths[1]),  std::to_string(static_cast<int64_t>(tx.m_minHeight)))
                         % boost::io::group(left,  setw(columnWidths[2]),  direction)
                         % boost::io::group(right, setw(columnWidths[3]),  to_string(PrintableAmount(tx.m_amount, true)))
@@ -870,46 +870,36 @@
 
             if (txHistory.empty())
             {
-                cout << kTxHistoryEmpty << endl;
+            cout << kTxHistoryEmpty << endl;
             }
             else
             {
-<<<<<<< HEAD
-                const array<uint8_t, 6> columnWidths{ {20, 17, 26, 21, 33, 65} };
-=======
                 const array<uint8_t, 7> columnWidths{ {20, 17, 26, 21, 33, 65, 100} };
->>>>>>> a86787b1
-                cout << boost::format(kTxHistoryTableHead)
-                    % boost::io::group(left, setw(columnWidths[0]), kTxHistoryColumnDatetTime)
-                    % boost::io::group(left, setw(columnWidths[1]), kTxHistoryColumnDirection)
-                    % boost::io::group(right, setw(columnWidths[2]), kTxHistoryColumnAmount)
-                    % boost::io::group(left, setw(columnWidths[3]), kTxHistoryColumnStatus)
-                    % boost::io::group(left, setw(columnWidths[4]), kTxHistoryColumnId)
-                    % boost::io::group(left, setw(columnWidths[5]), kTxHistoryColumnKernelId)
-<<<<<<< HEAD
-=======
+            cout << boost::format(kTxHistoryTableHead)
+                % boost::io::group(left, setw(columnWidths[0]), kTxHistoryColumnDatetTime)
+                % boost::io::group(left, setw(columnWidths[1]), kTxHistoryColumnDirection)
+                % boost::io::group(right, setw(columnWidths[2]), kTxHistoryColumnAmount)
+                % boost::io::group(left, setw(columnWidths[3]), kTxHistoryColumnStatus)
+                % boost::io::group(left, setw(columnWidths[4]), kTxHistoryColumnId)
+                % boost::io::group(left, setw(columnWidths[5]), kTxHistoryColumnKernelId)
                     % boost::io::group(left, setw(columnWidths[6]), kTxToken)
->>>>>>> a86787b1
+                << std::endl;
+
+            for (auto& tx : txHistory) {
+                cout << boost::format(kTxHistoryTableFormat)
+                    % boost::io::group(left, setw(columnWidths[0]),
+                        format_timestamp(kTimeStampFormat3x3, tx.m_createTime * 1000, false))
+                    % boost::io::group(left, setw(columnWidths[1]),
+                    (tx.m_selfTx ? kTxDirectionSelf : (tx.m_sender ? kTxDirectionOut
+                        : kTxDirectionIn)))
+                    % boost::io::group(right, setw(columnWidths[2]),
+                        to_string(PrintableAmount(tx.m_amount, true)))
+                    % boost::io::group(left, setw(columnWidths[3]), getTxStatus(tx))
+                    % boost::io::group(left, setw(columnWidths[4]), to_hex(tx.m_txId.data(), tx.m_txId.size()))
+                    % boost::io::group(left, setw(columnWidths[5]), to_string(tx.m_kernelID))
+                        % boost::io::group(left, setw(columnWidths[6]), tx.getToken())
                     << std::endl;
-
-                for (auto& tx : txHistory) {
-                    cout << boost::format(kTxHistoryTableFormat)
-                        % boost::io::group(left, setw(columnWidths[0]),
-                            format_timestamp(kTimeStampFormat3x3, tx.m_createTime * 1000, false))
-                        % boost::io::group(left, setw(columnWidths[1]),
-                        (tx.m_selfTx ? kTxDirectionSelf : (tx.m_sender ? kTxDirectionOut
-                            : kTxDirectionIn)))
-                        % boost::io::group(right, setw(columnWidths[2]),
-                            to_string(PrintableAmount(tx.m_amount, true)))
-                        % boost::io::group(left, setw(columnWidths[3]), getTxStatus(tx))
-                        % boost::io::group(left, setw(columnWidths[4]), to_hex(tx.m_txId.data(), tx.m_txId.size()))
-                        % boost::io::group(left, setw(columnWidths[5]), to_string(tx.m_kernelID))
-<<<<<<< HEAD
-=======
-                        % boost::io::group(left, setw(columnWidths[6]), tx.getToken())
->>>>>>> a86787b1
-                        << std::endl;
-                }
+            }
             }
         }
 
@@ -1955,7 +1945,7 @@
 
         std::string strMeta = vm[cli::ASSET_METADATA].as<std::string>();
         if (strMeta.empty())
-        {
+    {
             throw std::runtime_error(kErrorAssetMetadataRequired);
         }
 
@@ -1966,7 +1956,7 @@
         }
 
         return strMeta;
-    }
+        }
 
     std::string AssetID2Meta(const po::variables_map& vm, IWalletDB::Ptr walletDB)
     {
@@ -2041,7 +2031,7 @@
     }
 
     TxID RegisterAsset(const po::variables_map& vm, Wallet& wallet)
-    {
+        {
         const auto strMeta = ReadAssetMeta(vm);
         const auto fee = vm[cli::FEE].as<Nonnegative<Amount>>().value;
 
@@ -2072,16 +2062,16 @@
             meta = ReadAssetMeta(vm);
         }
         else
-        {
+            {
             throw std::runtime_error(kErrorAssetIdOrMetaRequired);
-        }
+            }
 
         auto fee = vm[cli::FEE].as<Nonnegative<Amount>>().value;
         if (fee < cli::kMinimumFee)
-        {
+            {
             LOG_ERROR() << "Test: " << kErrorFeeToLow;
             throw std::runtime_error(kErrorFeeToLow);
-        }
+            }
 
         auto params = CreateTransactionParameters(TxType::AssetUnreg)
                         .SetParameter(TxParameterID::Amount, Rules::get().CA.DepositForList)
@@ -2096,9 +2086,9 @@
     {
         if (vm.count(cli::ASSET_ID))
         {
-            Asset::ID aid = vm[cli::ASSET_ID].as<Positive<uint32_t>>().value;
-            auto params = CreateTransactionParameters(TxType::AssetInfo)
-                          .SetParameter(TxParameterID::AssetID, aid);
+        Asset::ID aid = vm[cli::ASSET_ID].as<Positive<uint32_t>>().value;
+        auto params = CreateTransactionParameters(TxType::AssetInfo)
+                        .SetParameter(TxParameterID::AssetID, aid);
             return wallet.StartTransaction(params);
         }
 
@@ -2107,8 +2097,8 @@
             const auto assetMeta = ReadAssetMeta(vm);
             auto params = CreateTransactionParameters(TxType::AssetInfo)
                           .SetParameter(TxParameterID::AssetMetadata, assetMeta);
-            return wallet.StartTransaction(params);
-        }
+        return wallet.StartTransaction(params);
+    }
 
         throw std::runtime_error(kErrorAssetIdOrMetaRequired);
     }
