<!DOCTYPE html>
<html lang="en">
<head>
  <meta charset="UTF-8">

  <!-- WELCOME TO BEAM SMART EXPLORER!
  - This is an interactive web display of the data queried to a Beam explorer node.
  - The IP addresses of the authorized explorer nodes can be changed in variable 'explorerNodes'.
  - Current version of the file: v0.8

  General rules for developement:
  - Let's keep everything in one single standalone file, without external dependencies!
  - Vanilla HTML/JS/CSS compatible with Chrome 83 (to allow using it as a Beam Wallet DApp).
  - Graphics are embedded as SVG or are Unicode symbols.
  - Except for filtering and sorting, JS functions shall mainly modify classes while most display features are done by CSS.
  - That way, if we disable styling, the raw filtred data can directly be copy-pasted somewhere else.

  The file is organized in the following main sections:
  - SECTION 1 : Main global variables.
  - SECTION 2 : All the CSS styling.
  - SECTION 3 : Base static HTML (banner, content, footer, etc.).
  - SECTION 4 : Core JS functions to parse the data into HTML.
  - SECTION 5 : Main JS code for additional global variables, and to request the node explorer data.
  - SECTION 6 : Extra JS functions for adjustments, filtering, sorting, etc.

  Disclaimer:
  - This is an experimental work-in-progress.
  - It is provided AS-IS, with no warranties whatsoever.
  -->

  <meta http-equiv="X-UA-Compatible" content="IE=edge">
  <meta name="viewport" content="width=device-width, initial-scale=1.0, shrink-to-fit=no">
  <meta name="color-scheme" content="dark light">
  <meta name="theme-color" media="(prefers-color-scheme: dark)" content="#042548"> <!-- Is this useful?... -->
  <meta name="theme-color" media="(prefers-color-scheme: light)" content="#d0daff"> <!-- Is this useful?... -->
  <!-- Simplified Beam logo SVG favicon is URL-encoded (i.e. mainly replacing < > # and spaces) -->
  <!-- Remark: Such SVG favicon does not seem to be recognized by Safari -->
  <link rel="icon" href="data:image/svg+xml,%3Csvg%20viewBox='112%2085%20320%20320'%20xmlns='http://www.w3.org/2000/svg'%3E%3Ctitle%3EBeam%20favicon%3C/title%3E%3Cpath%20d='m424%20371h-304l152-260zm-229-44%2078-135%2078%20135z'%20fill='%230b76ff'%20fill-rule='evenodd'/%3E%3Cpolygon%20points='225%20314%20272%20226%20320%20314'%20fill='%2339fff2'/%3E%3Cpolygon%20points='120%20192%20272%20278%20272%20287%20120%20246'%20fill='%2324c1ff'/%3E%3Cpolygon%20points='424%20167%20272%20278%20272%20287%20424%20274'%20fill='%23fd76fd'/%3E%3C/svg%3E%0A">
  <title>Beam Smart Explorer</title>

  <!-- ************ SECTION 1 - MAIN GLOBAL VARIABLES ************ -->
<script>
  "use strict"; // Force safer JavaScript code (e.g. forbids using undeclared variables, etc.).

  // Check localStorage for light/dark mode status ("light" or "")
  let mode = localStorage.getItem('mode');
  if (mode) { document.querySelector(':root').classList.add(mode) }

<<<<<<< HEAD
=======
  // List of authorized explorer nodes (URLs must end with "/").
  // The first one for each network will be the default one.
  const explorerNodes = {
    "mainnet": [
      "https://explorer.0xmx.me/api/",
      "https://explorer-api.beamprivacy.community/",
      "https://BeamSmart.net:8000/",
      //"http://localhost:8888/",
    ],
    "dappnet2": [
      "https://explorer.0xmx.me/api/dappnet2/",
    ],
  };

>>>>>>> 25c686d4
</script>

<!-- ************ SECTION 2 - CSS STYLES ************ -->
<style>

  /* GENERAL ELEMENTS */
  * {
    box-sizing: border-box; /* Width and height will always include padding and border */
  }
  html {
    font-family: Arial, Helvetica, sans-serif; /* Default fonts */
    font-size: 62.5%; /* Since default browser font size is generally 16px, this sets an easy '1rem = 10px' */
    line-height: 1; /* From a CSS reset template */
    margin: 0; /* From a CSS reset template */
    height: 100%; /* Copied from the DEX dApp */
    scroll-behavior: smooth;
  }
  body:has(dialog:modal) { overflow: hidden; } /* Blocks scrolling when dialog is on (but doesn't work in Chrome 83) */
  :root {
    /* BEAM reference colors */
    --color-mauve: #9d6eff;
    --color-violet: #ab37e6;
    --color-pink: #fe52ff;
    --color-green: #00e2c2;
    --color-cyan: #39fff2;
    --color-light-blue: #25c1ff;
    --color-blue: #0b76ff;
    --color-white: #ffffff;
    --color-black: #000000;
    /* Color variables for dark mode (default) */
    color-scheme: dark; /* For browser elements without an explicit style */
    --color_background: #042548;
    --color_background_gradient_top: #035b8f;
    --color_background_gradient_main: #042548;
    --color_text: black;
    --color_sub_text: #ddd;
    --color_h1: #ddd;
    --color_h2: #ddd;
    --color_h2_sub: #ddd;
    --color_h3: #ddd;
    --color_h3_sub: #17204e;
    --color_link: #0066CC;
    --color_link_visited: #3e1a8b;
    --color_node_url: var(--color-green);
    --color_blockheight_title_link: #65a4e3;
    --color_blockheight_title_link_visited: #a17eec;
    --color_metadata: #505050;
    --color_metadata_assetname: #505050;
    --color_metadata_assetname_AMML: #707070;
    --color_hash: #505050;
    --color_hash_highlight: var(--color_hash);
    --color_hash_highlight_background: #ffffc0;
    --color_more: #ddd;
    --color_more_in_collapsible: #17204e;
    --color_icon: rgba(255,255,255,0.5);
    --color_icon_hover: #eee;
    --color_icon_off: #1e4c71;
    --color_eye_icons: #989898;
    --color_eye_icons_hover: grey;
    --color_collapsible: #1e4c71;
    --color_collapsible_hover: #2b618d;
    --color_collapsible_text: white;
    --color_collapsible_content_text: black;
    --color_collapsible_content_background: #ddd;
    --color_small_collapsible: #a2a6ca;
    --color_small_collapsible_hover: #8c94e0;
    --color_small_collapsible_text: black;
    --color_config_collapsible_title: #ddd;
    --color_config_collapsible_text: black;
    --color_config_collapsible_description: grey;
    --color_config_collapsible_drag-over: #2b618d;
    --color_config_collapsible_button: #1d3a5a;
    --color_config_collapsible_button_hover: #1e4c71;
    --color_config_collapsible_button_text: #ddd;
    --color_config_collapsible_button_border: #1e4c71;
    --color_popup_border: #ddd;
    --color_popup_background: #042548;
    --color_popup_text : #ddd;
    --color_popup_url : var(--color-green);
    --color_popup_input_placeholder: #aaa;
    --color_popup_input_text: #eee;
    --color_popup_input_text_invalid: #ff8686;
    --color_popup_input_background: #1d3a5a;
    --color_popup_input_border: #636785;
    --color_popup_input_background_filled: #1d3a5a;
    --color_popup_input_border_filled: #0bccf7;
    --color_popup_button_text: #ddd;
    --color_popup_button_background: #1d3a5a;
    --color_popup_button_border: #1e4c71;
    --color_popup_button_background_hover: #1e4c71;
    --color_yes: green;
    --color_no: blue;
    --color_amount: darkcyan;
    --color_pos: green;
    --color_neg: red;
    --color_scroll_button: #2b618d;
    --color_scroll_text: white;
    --color_time: #650000;
    --color_table_border: #afb3d8;
    --color_table_header: #1d3a5a;
    --color_table_header_text: #ddd;
    --color_table_header_hover: #1e4c71;
    --color_table_header_active: #1e4c71;
    --color_table_rows_wrapper: #444b90;
    --color_table_row_odd: #d2d2d2;
    --color_table_row_even: #c9c9c9;
    --color_table_row_hover: #c2c2cf;
    --color_logo_shadow: rgba(255, 255, 255, 0.3);
    --color_network_select_background: transparent;
    --color_network_select_background_active: var(--color_banner_search_background);
    --color_network_select_border: var(--color_banner_search_button_border);
    --color_network_select_shadow: var(--color_network_select_border);
    --color_network_select_text: #eee;
    --color_network_select_hover: #fff;
    --color_network_select_shadow: rgba(255, 255, 255, 0.3);
    --color_banner_background: rgba(30, 76, 113, 0.4);
    --color_banner_title: #0bccf7;
    --color_banner_version: #00f6d2;
    --color_banner_menu_text: #aaa;
    --color_banner_menu_link: #ddd;
    --color_banner_menu_link_hover: #fff;
    --color_banner_menu_link_shadow: rgba(255, 255, 255, 0.3);
    --color_banner_search_border: #636785;
    --color_banner_search_background: #1d3a5a;
    --color_banner_search_placeholder: #aaa;
    --color_banner_search_text: #eee;
    --color_banner_search_border_filled: #0bccf7;
    --color_banner_search_background_filled: #1d3a5a;
    --color_banner_search_text_invalid: #ff8686;
    --color_banner_search_button_border: #636785;
    --color_banner_search_button_background: rgba(255,255,255,0.3);
    --color_banner_search_button_text: #ddd;
    --color_banner_search_button_background_hover: rgba(255,255,255,0.4);
    --color_banner_search_button_text_hover: black;
    --color_banner_navigation_icon: rgba(255,255,255,0.3);
    --color_banner_navigation_icon_hover: rgba(255,255,255,0.5);
    --color_banner_navigation_icon_shadow: rgba(255,255,255,0.5);
    --color_footer_text: #0bccf7;
    --color_footer_link: #0bccf7;
    --color_about_text: #ddd;
    --color_about_link: #ddd;
    --color_historical_title: #17204e;
    --color_historical_notes: #656565;
    --color_sorting_indicator: #888;
    --color_sorting_indicator_hover: #0bccf7;
    --color_sorted_indicator: #0bccf7;
    --color_table_search_text: #eee;
    --color_table_search_border: #aaa;
    --color_table_search_background: #1d3a5a;
    --color_table_search_border_filled: #0bccf7;
    --color_table_search_background_filled: #1d3a5a;
  }
  :root.light {
    /* BEAM reference colors */
    --color-mauve: #9d6eff;
    --color-violet: #ab37e6;
    --color-pink: #fe52ff;
    --color-green: #00e2c2;
    --color-cyan: #39fff2;
    --color-light-blue: #25c1ff;
    --color-blue: #0b76ff;
    --color-white: #ffffff;
    --color-black: #000000;
    /* Color variables for light mode */
    color-scheme: light; /* For browser elements without an explicit style */
    --color_background: #d0daff;
    --color_background_gradient_top: #d0daff;
    --color_background_gradient_main: #d0daff;
    --color_text: black;
    --color_sub_text: black;
    --color_h1: black;
    --color_h2: black;
    --color_h2_sub: black;
    --color_h3: #17204e;
    --color_h3_sub: #17204e;
    --color_link: #0066CC;
    --color_link_visited: #3e1a8b;
    --color_node_url: #2d3799;
    --color_blockheight_title_link: #0066CC;
    --color_blockheight_title_link_visited: #3e1a8b;
    --color_metadata: #505050;
    --color_metadata_assetname: #505050;
    --color_metadata_assetname_AMML: #808080;
    --color_hash: #505050;
    --color_hash_highlight: var(--color_hash);
    --color_hash_highlight_background: #ffffa7;
    --color_more: #17204e;
    --color_more_in_collapsible: #17204e;
    --color_icon: #777ebc;
    --color_icon_hover: #555fb8;
    --color_icon_off: lightgrey;
    --color_eye_icons: #aaa;
    --color_eye_icons_hover: grey;
    --color_collapsible: #777ebc;
    --color_collapsible_hover: #555fb8;
    --color_collapsible_text: white;
    --color_collapsible_content_text: black;
    --color_collapsible_content_background: white;
    --color_small_collapsible: #b8bbd8;
    --color_small_collapsible_hover: #8c94e0;
    --color_small_collapsible_text: black;
    --color_config_collapsible_title: black;
    --color_config_collapsible_text: black;
    --color_config_collapsible_description: grey;
    --color_config_collapsible_drag-over: #555fb8;
    --color_config_collapsible_button: #b8bbd8;
    --color_config_collapsible_button_hover: #9ca2d2;
    --color_config_collapsible_button_text: black;
    --color_config_collapsible_button_border: #9ca2d2;
    --color_popup_border: #17204e;
    --color_popup_background: #d0daff;
    --color_popup_text : black;
    --color_popup_url : #2d3799;
    --color_popup_input_placeholder: #606060;
    --color_popup_input_text: #525252;
    --color_popup_input_text_invalid: #805353;
    --color_popup_input_background: #afb3d8;
    --color_popup_input_border: #9ca2d2;
    --color_popup_input_background_filled: #b8bbd8;
    --color_popup_input_border_filled: #17204e;
    --color_popup_button_text: black;
    --color_popup_button_background: #b8bbd8;
    --color_popup_button_border: #9ca2d2;
    --color_popup_button_background_hover: #9ca2d2;
    --color_yes: green;
    --color_no: blue;
    --color_amount: darkcyan;
    --color_pos: green;
    --color_neg: red;
    --color_scroll_button: black;
    --color_scroll_text: white;
    --color_time: #650000;
    --color_table_border: #ddd;
    --color_table_header: #b8bbd8;
    --color_table_header_text: black;
    --color_table_header_hover: #9ca2d2;
    --color_table_header_active: #9ca2d2;
    --color_table_rows_wrapper: #555fb8;
    --color_table_row_odd: #fff;
    --color_table_row_even: #eee;
    --color_table_row_hover: #e0e0f0;
    --color_logo_shadow: rgba(0, 0, 0, 0.5);
    --color_network_select_background: transparent;
    --color_network_select_background_active: var(--color_banner_search_background);
    --color_network_select_border: var(--color_banner_search_button_border);
    --color_network_select_shadow: var(--color_network_select_border);
    --color_network_select_text: #17204e;
    --color_network_select_hover: #1f276f;
    --color_network_select_shadow: rgba(62, 26, 139, 0.2);
    --color_banner_background: #a7acd9;
    --color_banner_title: #17204e;
    --color_banner_version: #525252;
    --color_banner_menu_text: #17204e;
    --color_banner_menu_link: #2d3799;
    --color_banner_menu_link_hover: #1f276f;
    --color_banner_menu_link_shadow: rgba(62, 26, 139, 0.2);
    --color_banner_search_border: #636785;
    --color_banner_search_background: #afb3d8;
    --color_banner_search_placeholder: #606060;
    --color_banner_search_text: #525252;
    --color_banner_search_border_filled: #ddd;
    --color_banner_search_background_filled: #b8bbd8;
    --color_banner_search_text_invalid: #805353;
    --color_banner_search_button_border: #636785;
    --color_banner_search_button_background: #636785;
    --color_banner_search_button_text: #ddd;
    --color_banner_search_button_background_hover: #525252;
    --color_banner_search_button_text_hover: #ddd;
    --color_banner_navigation_icon: #636785;
    --color_banner_navigation_icon_hover: #505050;
    --color_banner_navigation_icon_shadow: rgba(80, 80, 80, 0.3);
    --color_footer_text: #17204e;
    --color_footer_link: #17204e;
    --color_about_text: black;
    --color_about_link: black;
    --color_historical_title: #17204e;
    --color_historical_notes: grey;
    --color_sorting_indicator: #666;
    --color_sorting_indicator_hover: #e7e7e7;
    --color_sorted_indicator: #e7e7e7;
    --color_table_search_text: #525252;
    --color_table_search_border: #555;
    --color_table_search_background: #afb3d8;
    --color_table_search_border_filled: #ddd;
    --color_table_search_background_filled: #b8bbd8;
  }
  :root { /* Background compatible with Beam Wallet on dark mode (copied from the dao-core-app) */
    background: var(--color_background); /* Shouldn't be needed */
    background-image: linear-gradient(to bottom, var(--color_background_gradient_top) -174px, var(--color_background_gradient_main) 116px, var(--color_background_gradient_main));
    background-repeat: no-repeat;
    background-attachment: fixed;
  }
  body {
    margin: 0; /* Copied from the dao-core-app model */
  }
  :link { color: var(--color_link); } /* Default link colors */
  :visited { color: var(--color_link_visited); }
  :link:active, :visited:active { color: var(--color_link_visited); }
  p {
    font-size: 1.6rem;
    padding: 5px 0 5px 0;
  }
  summary > * { /* This will avoid new lines if tags are used within a summary */ 
    display: inline;
  }
  ul {
    font-size: 1.4rem;
    padding: 0 10px 0 15px;
    text-align: left;
  }
  div > ul {
    padding: 0 10px 0 35px;  /* Wide first bullet point level when not in table cells */
  }
  td ul {
    padding: 0 10px 0 15px; /* Tight bullet points when inside table cells */
  }
  ul li {
    padding: 2px 0 0 2px;
  }
  h1 {
    font-size: 3.2rem;
    text-align: center;
    margin: 10px 0 10px 0;
    color: var(--color_h1);
  }
  h2 {
    font-size: 2.4rem;
    text-align: left;
    margin: 15px 0 10px 0;
    color: var(--color_h2);
  }
  h2.errorMessage {
    font-style: italic;
  }
  h2.title {
    /* Nothing here */
  }
  h3, h3 a:link, h3 a:visited {
    font-size: 1.9rem;
    text-align: left;
    color: var(--color_h3);
    margin: 15px 0 10px 0;
  }
  h3.sub { /* For the h3 within collapsibles */
    color: var(--color_h3_sub);
  }
  h3::before {
    content: "\25b8 \00a0"; /* Nice useless decoration ;-) */
  }
  .blockHeight, .blockHeight a {
    font-family: "Lucida Console", ui-monospace, monospace;
    font-weight: normal;
  }
  .title .blockHeight { /* Special treatment when block heights appear in a title */
    font-weight: bold;
  }
  .title .blockHeight a {
    color: var(--color_blockheight_title_link);
  }
  .title .blockHeight a:visited {
    color: var(--color_blockheight_title_link_visited);
  }
  .listOfBlockHeaders {
    cursor: pointer;
    fill: var(--color_icon);
    display: inline-block;
    vertical-align: text-bottom; /* Needed to align text and symbol */
  }
  .listOfBlockHeaders a {
    fill: var(--color_icon);
  }
  .listOfBlockHeaders a:hover {
    fill: var(--color_icon_hover);
  }
  .nextBlock, .previousBlock, .newerBlocks, .olderBlocks {
    cursor: pointer;
    stroke: var(--color_icon);
    display: inline-block;
    vertical-align: middle; /* Needed to align text and symbol */
  }
  .nextBlock a, .previousBlock a, .newerBlocks a, .olderBlocks a { /* Needed for Chrome 83 */
    stroke: var(--color_icon);
  }
  .nextBlock a:hover, .previousBlock a:hover, .newerBlocks a:hover, .olderBlocks a:hover {
    stroke: var(--color_icon_hover);
  }
  .nextBlock.off, .previousBlock.off, .newerBlocks.off, .olderBlocks.off { /* Dim out when disabled */
    cursor: default;
    stroke: var(--color_icon_off);
  }
  .nextBlock.off:hover, .previousBlock.off:hover, .newerBlocks.off:hover, .olderBlocks.off:hover {
    stroke: var(--color_icon_off);
  }
  .assetName {
    color: var(--color_text);
    white-space: nowrap; /* Don't wrap text */
  }
  .assetName a {
    color: var(--color_text); /* Keep links in same color */
  }
  .bool {
    font-family: "Lucida Console", ui-monospace, monospace;
    font-size: 1.6rem;
    color: var(--color_text);
  }
  .bool.yes {
    color: var(--color_yes); /* Color for 'True' */
  }
  .bool.no {
    color: var(--color_no); /* Color for 'False' */
  }
  .time {
    white-space: nowrap; /* Don't wrap text */
    font-size: 1.2rem;
    color: var(--color_time);
  }
  .metadata {
    font-family: "Lucida Console", ui-monospace, monospace;
    display: table; /* We use table-like display to ensure that text and symbol stay inline */
    color: var(--color_metadata);
    font-size: 1.2rem;
    vertical-align: middle; /* Needed to align text and symbol */
  }
  .metadataAssetName {
    font-family: Arial, Helvetica, sans-serif;
    font-size: 1.3rem;
    font-weight: bold;
    color: var(--color_metadata_assetname);
    white-space: nowrap; /* Don't wrap text */
  }
  .metadataAssetName.AMML {
    color: var(--color_metadata_assetname_AMML);
  }
  /* Display full metadata */
  .metadata .full {
    font-family: inherit;
    display: table-cell;
    max-width: 80ch; /* Wrap long strings after 80 characters */
    white-space: pre-wrap; /* Wrap and preserve all space */
    overflow-wrap: break-word; /* Break words when needed (similar to the old word-wrap) */
  }
  /* Display reduced metadata */
  .metadata .reduced {
    font-family: inherit;
    display: table-cell;
    max-width: 45ch; /* Show only the 45 first characters (good enough for AMML tokens!) */
    white-space: nowrap; /* Don't wrap text */
    overflow: hidden; /* Hide text that overflows */
    text-overflow: ellipsis; /* Add '...' when overflowing */
  }
  /* Remark: The extend symbols are hidden by default in the HTML */
  .extend {
    vertical-align: middle; /* Needed to align text and symbol */
    visibility: hidden; /* Hide the symbols but maintain their space */
    display: table-cell;
    cursor: pointer;
    fill: var(--color_eye_icons);
    padding: 0 0 0 3px;
  }
  /* Display the extend symbols when hovering over the element containing the text */
  *:hover > .metadata .extend {
    visibility: visible;
  }
  /* Highlight the symbol when hovering on it */
  .extend:hover {
    fill: var(--color_eye_icons_hover);
  }
  .cid, .kernelId, .blob, .commitment {
    font-family: "Lucida Console", ui-monospace, monospace;
    font-size: 1.2rem;
    color: var(--color_hash);
    white-space: nowrap;
    display: inline;
    vertical-align: middle; /* Needed to align text and symbol */
  }
  .kernelId.highlight { /* Highlight queried kernel */
    background: var(--color_hash_highlight_background);
    color: var(--color_hash_highlight);
    font-weight: bold;
    padding: 5px 0 3px 2px;
    border-radius: 3px;
  }
  .cid a {
    font-family: "Lucida Console", ui-monospace, monospace;
    font-size: 1.2rem;
    color: var(--color_hash);
    text-decoration-line: underline;
    text-decoration-color: var(--color_hash); /* Use a light underline color */
  }
  .cidTitle {
    font-family: "Lucida Console", ui-monospace, monospace;
    font-weight: normal;
  }
  /* Display truncated hashes */
  .truncated {
    font-family: inherit;
    vertical-align: middle; /* Needed to align text and symbol */
    display: inline-block; /* Needed to allow setting a max-width */
    max-width: 25ch; /* Show only the 25 first characters */
    overflow: hidden;  /* Hide text that overflows */
    text-overflow: ellipsis;  /* Add '...' when overflowing */
  }
  /* Display extended hashes */
  .expanded {
    font-family: inherit;
    vertical-align: middle; /* Needed to align text and symbol */
  }
  /* The extend symbols are hidden by default in the HTML */
  .expand {
    vertical-align: middle; /* Needed to align text and symbol */
    display: inline; /* Superseed the HTML 'hidden' attribute */
    visibility: hidden; /* Hide the symbols but maintain their space */
    cursor: pointer;
    fill: var(--color_eye_icons);
    padding: 0 0 0 3px;
  }
  .expand svg {
    vertical-align: bottom; /* Needed to align text and symbol */
  }
  /* Display the expand symbols when hovering over the cell or the list item containing the text */
  *:hover > span > .expand {
    visibility: visible;
  }
  /* Hide the expand symbol in the special case of a text with link (just to avoid confusion about the effect of clicking) */
  span.withLink:hover + .expand {
    visibility: hidden;
  }
  /* Highlight the symbol when hovering on it */
  .expand:hover {
    fill: var(--color_eye_icons_hover);
  }
  .amount {
    font-family: "Lucida Console", ui-monospace, monospace;
    font-size: 1.4rem;
    color: var(--color_amount); /* Unsigned amounts */
  }
  .amount .dot { /* Decimal dot */
    font-size: 2rem;
  }
  .amount.pos { /* Positive amounts */
    color: var(--color_pos); 
  }
  .amount.neg { /* Negative amounts */
    color: var(--color_neg);
  }
  .th {
    /* This class is a "header" type from the node explorer data */
  }
  .more, .more a {
    font-weight: bold;
    color: var(--color_more);
  }
  .collapsible-content .more, .collapsible-content .more a {
    color: var(--color_more_in_collapsible);
  }
  .more::before {
    content: "\25b8 \00a0"; /* Nice useless decoration ;-) */
  }
  .noDataText { /* Text displayed when no data is available */
    display: block;
    font-size: 1.5rem;
    padding: 5px;
    font-style: italic;
  }

  /* FORMAT TABLES */
  table, td, th {
    color: var(--color_text); /* Default text color */
    font-size: 1.5rem; /* Default text size */
    border: 1px solid var(--color_table_border);
    border-collapse: collapse; /* Join table and cell borders as one single line */
    padding: 5px; /* Add a small padding */
  }
  table thead > tr th {
    color: var(--color_table_header_text);
    background-color: var(--color_table_header); /* Background color for table header cells declared as such ("thead" tag) */
  }
  th {
    white-space: nowrap; /* Don't wrap header text */
  }
  .tableGeneric {
    /* Nothing special */
  }
  .tableUTXO, .tableKernels {
    min-width: 50ch; /* Just to keep them visually balanced (inputs, outputs, kernels) */
    margin: 5px;
  }
  .tableSummary, .tableTotals {
    min-width: 70ch; /* Just to keep them visually balanced */
  }
  .tableOwned_compact, .tableOwned_full {
    width: 100%; /* Occupy full width of the column they appear in */
  }
  .tableFunds_compact, .tableFunds_full {
    width: 100%; /* Occupy full width of the column they appear in */
  }
  .tableContracts, .tableAssetHistory, .tableAssets, .tableCallHistory, .tableHistoricalBlocks {
    /* Nothing special */
  }
  .contractCall {
    border: 3px solid var(--color_table_rows_wrapper); /* Group multiple contract calls within a thick border */
  }
  .mainCall, .subCall {
    text-align: center;
  }
  .divTableStatus, .divTableBlocks {
    /* These div are just a dirty hack added to wrap and identify some special types of generic tables... */
  }
  /* Alternate row colors (...although the colors get mixed up when the table is filtered!) */
  table tbody > tr:nth-child(odd) { background-color: var(--color_table_row_odd); }
  table tbody > tr:nth-child(even) { background-color: var(--color_table_row_even); }
  /* Highlight when hover on main rows (for certain tables only) */
  .tableUTXO tbody > tr:hover, .tableKernels tbody > tr:hover,
  .tableOwned_full tbody > tr:hover, .tableFunds_full tbody > tr:hover,
  .tableAssets tbody > tr:hover, .tableAssetHistory tbody > tr:hover,
  .divTableBlocks .tableGeneric tbody > tr:hover, .tableContracts tbody > tr:hover {
    background-color: var(--color_table_row_hover);
  }
  .emptyTable { /* Hide empty tables */
    display: none;
  }

  /* TITLE BANNER AND FOOTER */
  #Page-container {
    position: relative;
    min-height: 96vh; /* Always use the whole screen space, so that the footer stays at the bottom */
    width: 96vw;
    padding: 8px;
  }
  #Content-wrap {
    padding-bottom: 1.8rem; /* Leave some space for the footer */
  }
  #Banner {
    display: table; /* Display as table to organize its content */
    width: 100%;
    background-color: var(--color_banner_background);
    border-radius: 10px; /* Slightly round corners */
    padding: 8px 10px 7px 10px;
    text-align: center;
  }
  #BannerLeft {
    display: table-cell;
    vertical-align: middle;
    text-align: left;
  }
  #BeamLogo {
    text-align: center;
  }
  #BeamLogo:hover svg {
    filter: saturate(1.5) drop-shadow(0 0 5px var(--color_logo_shadow));
  }
  #NetworkSelect {
    border: none;
    font-size: 1.2rem;
    text-align: center;
    color: var(--color_network_select_text);
    background-color: var(--color_network_select_background);
    border: 1px solid transparent; /* We define the border here, even transparent, to avoid changes in size when hover */
    border-radius: 0.5em; /* Slightly round corners */
    margin: 2px 0 0 0;
    padding: 2px 2px 4px 2px;
  }
  #NetworkSelect:hover, #NetworkSelect:focus {
    cursor: pointer;
    border-color: var(--color_network_select_border); /* Display the border */
    background-color: var(--color_network_select_background_active); /* Change background */
    filter: drop-shadow(0 0 3px var(--color_network_select_shadow)); /* Add a halo */
  }
  #nodeSelectionPopup { /* Dialog popup */
    border: solid 5px var(--color_popup_border);
    border-radius: 1rem;
    box-shadow: 15px 15px 15px -10px #000;
    background-color: var(--color_popup_background);
    color: var(--color_popup_text);
  }
  #nodeSelectionPopup::backdrop { /* A fun effect, just for backdrops! */
    background: rgba(0,0,0,30%);
    backdrop-filter: blur(1px);
  }
  #nodeSelectionForm {} /* Form */
  .nodeSelectionTitle { /* Popup title */
    font-size: 1.5rem;
    color: var(--color_popup_text);
    padding: 0px 2px 0px 2px;
    text-align: center;
    font-weight: bold;
  }
  .nodeSelectionText { /* Popup text */
    font-size: 1.3rem;
    color: var(--color_popup_text);
    padding: 15px 0 5px 0;
    text-align: left;
    font-weight: bold;
  }
  #NodeSelectionList { /* List of explorer nodes URLs */
    padding: 0px 5px 10px 5px;
  }
  .nodeSelectionRadio { /* Radio button */
    vertical-align: bottom;
    margin: 5px 10px 0px 0px;
  }
  .nodeSelectionURL {
    font-family: "Lucida Console", ui-monospace, monospace;
    font-size: 1.2rem;
    color: var(--color_popup_url);
    text-align: left;
    white-space: nowrap;
    cursor: pointer;
  }
  .nodeSelectionButtons { /* List of explore nodes URLs */
    padding: 5px 5px 5px 5px;
    text-align: center;
  }
  .popupButton { /* Buttons */
    cursor: pointer;
    margin: 2px 2px 2px 2px;
    padding: 5px 10px 5px 10px;
    font-weight: bold;
    color: var(--color_popup_button_text);
    background-color: var(--color_popup_button_background);
    border: solid 1px var(--color_popup_button_border);
    border-radius: 0.35em; /* Slightly round corners */
    vertical-align: middle;
  }
  .popupButton:hover, .popupButton:focus {
    outline: none; /* Avoid the browser default focus outline */
    background-color: var(--color_popup_button_background_hover);
    filter: drop-shadow(0 0 1px var(--color_popup_button_border));
  }
  #BannerCenter{
    display: table-cell;
    vertical-align: middle;
    text-align: center;
    width: 100%;
    white-space: nowrap; /* Never wrap text */
    padding: 0 10px 0 10px;
  }
  #BeamTitle {
    font-size: 2.4rem;
    color: var(--color_banner_title);
    margin: 0 0 5px 0;
  }
  #Version {
    font-size: 1rem;
    color: var(--color_banner_version);
  }
  #Menu {
    font-size: 1.5rem;
    color: var(--color_banner_menu_text);
    display: flex; /* Flex-container to organize menu items */
    flex-direction: row;
    flex-wrap: wrap;
    justify-content: center;
    align-items: stretch;
  }
  .menuItem a {
    color: var(--color_banner_menu_link);
    text-decoration: none;
  }
  .menuItem a:hover {
    color: var(--color_banner_menu_link_hover);
    filter: drop-shadow(0 0 5px var(--color_banner_menu_link_shadow));
  }
  .menuSeparator {
    color: var(--color_banner_menu_text);
    padding: 0 5px 0 5px;
  }
  #SearchArea {
    display: block;
    padding: 8px 2px 0 2px;
  }
  #SearchForm {
    /* Nothing special */
  }
  #SearchField {
    display: inline-block;
    border-radius: 0.25em; /* Slightly round corners */
    border: 1px solid var(--color_banner_search_border);
    background-color: var(--color_banner_search_background);
    padding: 1.5ch 1ch 1.2ch 1ch; /* Internal padding */
    font-family: "Lucida Console", ui-monospace, monospace; /* Switch to monospace font */
    font-size: 1.2rem;
    width: 90%;
    max-width: 67ch;
    min-width: 10ch;
    color: var(--color_banner_search_text);
    height: 2rem;
    text-decoration: none;
    vertical-align: middle;
  }
  #SearchField:focus {
    outline: none; /* Avoid the browser default focus outline */
    border: 1px solid var(--color_banner_search_border_filled);
  }
  #SearchField:not(:placeholder-shown) { /* Search field with content in it */
    background-color: var(--color_banner_search_background_filled);
  }
  #SearchField:invalid {
    color: var(--color_banner_search_text_invalid);
    text-decoration: line-through; /* Strikethrough if incorrect format */
  }
  #SearchField:placeholder-shown { /* Needed in Chrome to remove the line-through */
    text-decoration: none;
    color: var(--color_banner_search_text);
  }
  #SearchField::placeholder {
    font-family: Arial, Helvetica, sans-serif; /* Font for the placeholder text */
    font-size: 1.3rem;
    font-style: italic;
    color: var(--color_banner_search_placeholder);
    text-decoration: none;
  }
  #SearchButton {
    display: inline-block;
    border: none;
    border: 1px solid var(--color_banner_search_button_border);
    border-radius: 0.25em; /* Slightly round corners */
    background-color: var(--color_banner_search_button_background);
    color: var(--color_banner_search_button_text);
    height: 2rem;
    font-size: 1.2rem;
    text-align: center;
    vertical-align: middle;
    text-decoration: none;
    padding: 0.25ch 1ch 0.25ch 1ch;
  }
  #SearchButton:hover {
    background-color: var(--color_banner_search_button_background_hover);
    color: var(--color_banner_search_button_text_hover);
    cursor: pointer; /* Mouse pointer on hover */
    filter: drop-shadow(0 0 1px var(--color_banner_search_button_background_hover));
  }
  #Navigation {
    display: table-cell;
    vertical-align: middle;
    text-align: center;
    white-space: nowrap; /* Don't wrap text */
    font-size: 2rem;
    margin: 0 10px 0 10px;
    line-height: 1; /* Without units it's a number of lines */
  }
  .NavRow {
    display: table-row;
  }
  #Back, #Reload, #ExpandAll, #ColorMode {
    display: table-cell;
    vertical-align: middle;
    text-align: center;
    padding: 3px 5px 3px 5px;
  }
  #Back *, #Reload *, #ExpandAll *, #ColorMode * {
    fill: var(--color_banner_navigation_icon); /* Color all SVG elements */
  }
  #Back:hover *, #Reload:hover *, #ExpandAll:hover *, #ColorMode:hover * {
    fill: var(--color_banner_navigation_icon_hover); /* Color all SVG elements */
  }
  #Back:hover svg, #Reload:hover svg, #ExpandAll:hover svg, #ColorMode:hover svg {
    filter: drop-shadow(0 0 2px var(--color_banner_navigation_icon_shadow));
  }
  .about {
    padding-top: 10px;
  }
  .aboutText {
    font-size: 1.4rem;
    color: var(--color_about_text);
    line-height: 1.9rem;
    padding-bottom: 0;
  }
  .aboutText a {
    color: var(--color_about_link);
  }
  .aboutDisclaimer {
    font-size: 1.4rem;
    color: var(--color_about_text);
    line-height: 1.9rem;
    font-style: italic;
  }
  #TopButton, #BottomButton {
    position: fixed; /* Fixed position */
    z-index: 99; /* Make sure it does not overlap */
    cursor: pointer; /* Mouse pointer on hover */
    border: none; /* Remove borders */
    outline: none; /* Remove outline */
    border-radius: 50%; /* Round button */
    background-color: var(--color_scroll_button); /* Background color */
    opacity: 0.2; /* Very transparent */
    text-align: center;
    font-size: 1.5rem;
    color: var(--color_scroll_text); /* Text color */
    padding: 10px; /* Some padding */
  }
  #TopButton {
    display: none; /* Hidden by default */
    bottom: 50px; /* Bottom of the page */
    right: 10px; /* Right side of the page */
  }
  #BottomButton {
    display: block; /* Shown by default */
    bottom: 10px; /* Bottom of the page */
    right: 10px; /* Right side of the page */
  }
  #TopButton:hover, #BottomButton:hover {
    opacity: 0.4; /* Less transparent on hover */
  }
  #Footer {
    position: absolute;
    bottom: 0;
    width: 100%;
    text-align: center;
    color: var(--color_footer_text);
    font-weight: bold;
    white-space: nowrap; /* Don't wrap text */
    font-size: 1.2rem;
    height: 1.8rem; /* Footer height */
  }
  #Footer a {
    color: var(--color_footer_link);
    text-decoration: none;
  }
  #Footer a:hover {
    text-decoration: underline;
  }
  #Footer::before {
    content: "\25b8 \00a0"; /* Nice useless decoration ;-) */
  }
  #Footer::after {
    content: "\00a0 \25c2"; /* Nice useless decoration ;-) */
  }
  #Loading span { /* Animation for the three dots */
    position: relative;
    display: inline-block;
    animation: bounce 1s infinite;
    animation-delay: calc(.1s * var(--t));
  }
  @keyframes bounce {
    0%,40%,100% { transform: translateY(0) }
    20% { transform: translateY(-1rem) }
  }
  .querying {
    font-weight: normal;
    font-size: 1.2rem;
    color: var(--color_sub_text);
    vertical-align: middle;
  }
  .querying a {
    color: var(--color_sub_text);
  }
  .queried-network {
    font-weight: bold;
  }
  .queried-node {
    font-family: "Lucida Console", ui-monospace, monospace;
    font-size: 1.1rem;
    color: var(--color_node_url);
    white-space: nowrap;
  }

  /* GENERAL COLLAPSIBLE BLOCKS */
  .collapsible {
    display: block;
    width: fit-content; /* Will have the width of its full content */
  }
  /* Normal collapsible header */
  .collapsible-label {
    display: block; /* When display is not the default 'list-item', the default triangle disapears */
    width: fit-content; /* Uses only its own needed width */
    min-width: 20rem; /* Keeps most labels with similar width */
    white-space: nowrap; /* Never wrap text */
    cursor: pointer;
    font-size: 1.5rem;
    margin: 15px 0 0 0;
    color: var(--color_collapsible_text);
    background-color: var(--color_collapsible);
    padding: 10px;
    border: none;
    text-align: left;
    outline: none;
    border-radius: 0.4em; /* Slightly round corners */
  }
  .collapsible-label:hover {
    background-color: var(--color_collapsible_hover);
  }
  /* Smaller compact collapsible header */
  .collapsible-label.small {
    display: block;
    min-width: unset; /* no min width for small collapsible labels */
    font-size: 1.2rem;
    color: var(--color_small_collapsible_text);
    background-color: var(--color_small_collapsible);
    margin: 0;
    padding: 2px 5px 2px 5px;
    border-radius: 0.25em; /* Slightly round corners */
  }
  .collapsible-label.small:hover {
    background-color: var(--color_small_collapsible_hover);
  }
  .collapsible[open] > .collapsible-label {
    border-bottom-right-radius: 0; /* Remove bottom round corners when expanded... */
    border-bottom-left-radius: 0; /* ...just because it's nice! :-) */
  }
  /* Collapsible symbols */
  .collapsible-label::-webkit-details-marker { /* On Chrome 83, this is needed to hide the default triangle */
    display: none;
  }
  .collapsible-label::before {
    content: '\002b \00a0'; /* Add plus sign when collapsed */
    font-weight: bold;
  }
  .collapsible[open] > .collapsible-label::before {
    content: '\2212 \00a0'; /* Add minus sign when expanded */
  }
  /* Collapsible content */
  .collapsible-content {
    display: block;
    width: 100%;
    font-size: 1.5rem;
    color: var(--color_collapsible_content_text);
    background-color: var(--color_collapsible_content_background);
    border: 0.5px solid var(--color_collapsible); /* Add a thin border */
  }
  .collapsible-content.small {
    background-color: unset; /* No specific background color for small collapsibles */
    border: none; /* No border for small collapsibles */
  }

  /* SHARED STYLES FOR TABLE OPTIONS */
  /* Collapsible for table options */
  .collapsible.tableOptions {
    display: block;
    margin-bottom: 10px;
  }
  .collapsible .collapsible.tableOptions { /* If collapsible is inside another collapsible */
    margin-bottom: 5px;
  }
  .collapsible-label.tableOptions { /* Remove default behavior of the other collapsibles */
    min-width: unset;
    background-color: unset;
    color: var(--color_config_collapsible_title);
    font-size: 1.3rem;
    margin: 0;
    padding: 5px 5px 0 5px;
    font-weight: normal;
  }
  .collapsible .collapsible .collapsible-label.tableOptions { /* If collapsible is inside another collapsible */
    color: var(--color_config_collapsible_text);
  }
  .collapsible-label.tableOptions:hover { /* Remove default behavior of the other collapsibles */
    background-color: unset;
  }
  .collapsible-content.tableOptions {
    color: var(--color_config_collapsible_text);
    padding: 2px 2px 5px 2px;
    margin: 5px 0 10px 0;
    border-radius: 0.4em; /* Slightly round corners */
    border-style: none;
  }
  .collapsible .collapsible .collapsible-content.tableOptions { /* If collapsible is inside another collapsible */
    padding: 2px 2px 2px 2px;
    margin: 2px 0 0 0;
  }
  #tableOptionsForm { /* Form name */
    /* Nothing Special */
  }
  #selectionOptions { /* Row and Column selection options */
    display: flex; /* Flex-container to organize #rowSelectionOptions #columnSelectionOptions and #columnOptions (when defined)) */
    flex-direction: row;
    flex-wrap: wrap;
    justify-content: flex-start;
    align-items: stretch;
    color: var(--color_config_collapsible_text);
  }
  #rowSelectionOptions { /* Options for rows */
    flex-grow: 0; /* Flex-item: Uses only the horizontal space needded for its content */
    display: flex; /* Trick: We define it as flex itself to ensure a good vertical alignement of its content */
    align-items: center;
    flex-wrap: nowrap;
    font-size: 1.3rem;
    margin: 0 15px 0 0;
  }
  #columnSelectionOptions { /* Options for columns */
    flex-grow: 1; /* Flex-item: Occupies max available horizontal space */
    display: flex; /* Trick: We define it as flex itself to ensure a good vertical alignement of its content */
    align-items: center;
    font-size: 1.3rem;
    flex-wrap: wrap;
  }
  #applySelection { /* Apply button */
    cursor: pointer;
    margin: 2px 10px 2px 2px;
    padding: 5px 15px 5px 15px;
    font-weight: bold;
    color: var(--color_config_collapsible_button_text);
    background-color: var(--color_config_collapsible_button);
    border-style: solid;
    border-width: 1px;
    border-color: var(--color_config_collapsible_button_border);
    border-radius: 0.35em; /* Slightly round corners */
  }
  #applySelection:hover, #applySelection:focus {
    outline: none; /* Avoid the browser default focus outline */
    background-color: var(--color_config_collapsible_button_hover);
    filter: drop-shadow(0 0 1px var(--color_config_collapsible_button_border));
  }
  .selectRows, .selectStep, .selectHeight { /* div */
    display: inline-block;
    padding: 0 5px 0 5px;
  }
  .labelStep, .labelHeight { /* label */
    /* Nothing special */
  }
  .labelRows, .labelColumns { /* label */
    font-weight: bold;
    margin: 0 0 0 4px;
  }
  .nbrRows, .nbrStep, .inputBlockHeight { /* Input fields */
    height: 1.5em;
    background: var(--color_collapsible_content_background);
    color: var(--color_config_collapsible_text);
    border-style: solid;
    border-width: 1px;
    border-color: var(--color_config_collapsible_description);
    border-radius: 0.2em; /* Slightly round corners */
    -moz-appearance: textfield; /* Hide arrows on Firefox */
  }
  .nbrRows, .nbrStep { /* Input numbers */
    width: 6rem;
  }
  .inputBlockHeight { /* Input blockheight */
    width: 8rem;
  }
  .nbrRows::-webkit-outer-spin-button, .nbrRows::-webkit-inner-spin-button,
  .nbrStep::-webkit-outer-spin-button, .nbrStep::-webkit-inner-spin-button,
  .inputBlockHeight::-webkit-outer-spin-button, .inputBlockHeight::-webkit-inner-spin-button {
    -webkit-appearance: none; /* Hide arrows on Chrome */
    margin: 0; /* This is also said to be needed... */
  }
  .nbrRows:focus, .nbrStep:focus, .inputBlockHeight:focus {
    outline: none; /* Avoid the browser default focus outline */
    filter: drop-shadow(0 0 1px var(--color_config_collapsible_text));
  }
  .selectionOptionsGroup { /* Block of selection links */
    text-wrap: nowrap;
  }
  .selectionOption { /* Selection links */
    cursor: pointer;
    display: inline-block;
    padding: 0 5px 0 5px;
    text-decoration-line: none;
    color: var(--color_config_collapsible_text); /* We keep it here, to avoid default link color */
    text-wrap: nowrap;
  }
  .selectionOption:hover, .selectionOption:focus { /* Selection links */
    outline: none; /* Avoid the browser default focus outline */
    text-decoration-line: underline;
  }
  .itemSeparator {
    display: inline-block;
    font-size: 1rem;
    color: var(--color_config_collapsible_text);
  }
  .selectionText {
    display: inline-block;
    padding: 0 5px 0 5px;
    color: var(--color_config_collapsible_description);
    font-style: italic;
    text-wrap: nowrap;
  }

  /* SPECIAL OPTIONS FOR BLOCK HEADERS TABLE */
  /* (the Block Headers table has hidden description and drag and drop items) */
  #selectCurrentColumns, #selectDefaultColumns, #selectAllColumns, #pasteColumns, #reorderAllColumns {} /* Columns selection links */
  #pasteColumnsPopup { /* Dialog popup */
    border: solid 5px var(--color_popup_border);
    border-radius: 1rem;
    box-shadow: 15px 15px 15px -10px #000;
    background-color: var(--color_popup_background);
    color: var(--color_popup_text);
  }
  #pasteColumnsPopup::backdrop { /* A fun effect, just for backdrops! */
    background: rgba(0,0,0,30%);
    backdrop-filter: blur(1px);
  }
  #pasteColumnsForm {} /* Form */
  #pasteColumnsInput { /* Input text */
    border: 1px solid var(--color_popup_input_border);
    border-radius: 0.25em; /* Slightly round corners */
    background-color: var(--color_popup_input_background);
    font-family: "Lucida Console", ui-monospace, monospace; /* Switch to monospace font */
    font-size: 1.5rem;
    max-width: 30ch;
    min-width: 10ch;
    color: var(--color_popup_input_text);
    height: 3rem;
    text-decoration: none;
    vertical-align: middle;
    margin: 2px 2px 2px 0;
    padding: 0 1ch 0 1ch;
  }
  #pasteColumnsInput:focus {
    outline: none; /* Avoid the browser default focus outline */
    border: 1px solid var(--color_popup_input_border_filled);
  }
  #pasteColumnsInput:not(:placeholder-shown) { /* Input field with content in it */
    background-color: var(--color_popup_input_background_filled);
  }
  #pasteColumnsInput:invalid {
    color: var(--color_popup_input_text_invalid);
    text-decoration: line-through; /* Strikethrough if incorrect format */
  }
  #pasteColumnsInput:placeholder-shown { /* Needed in Chrome to remove the line-through */
    text-decoration: none;
    color: var(--color_popup_input_text);
  }
  #pasteColumnsInput::placeholder {
    font-family: Arial, Helvetica, sans-serif; /* Font for the placeholder text */
    font-size: 1.3rem;
    font-style: italic;
    color: var(--color_popup_input_placeholder);
    text-decoration: none;
  }
  .pasteColumnsText { /* Popup text */
    font-size: 1.5rem;
    color: var(--color_popup_text);
    padding: 5px 2px 10px 2px;
  }
  .pasteColumnsList { /* List of codes: Diplayed as auto-adjusting columns */
    display: block;
    column-width: 18rem; /* We set the width of the internal columns (and the number of columns will be automatic!) */
    column-gap: 5px;
    color: var(--color_popup_text);
    font-size: 1.3rem;
    padding: 10px 2px 5px 2px;
  }
  .pasteColumnsListItem {
    cursor: help; /* Just to remind there are tooltips... */
    padding: 3px 0 0 0;
  }
  .pasteColumnsListCode {
    font-family: "Lucida Console", ui-monospace, monospace; /* Switch to monospace font */
    font-weight: bold;
    font-size: 1.5rem;
  }
  .pasteColumnsListTitle {
    white-space: nowrap;
    vertical-align: bottom; /* To better align with the monospace code */
  }
  #toggleDescriptions { /* Container for the 'Show details' Icon */
    flex-grow: 1; /* So that it takes all the available width and the symbol can be right aligned */
    text-align: right;
  }
  #toggleDescriptionsLink {
    outline: none; /* Avoid the browser default focus outline */
    margin: 0 0 0 50px;
  }
  #toggleDescriptionsLink svg { /* 'Show details' icon */
    cursor: pointer;
    height: 2.5rem;
    width: 2.5rem;
    fill: var(--color_eye_icons);
    margin: 0 10px 0 10px;
  }
  #toggleDescriptionsLink svg:hover, #toggleDescriptionsLink:focus svg { /* Highlight icon when hovering on it */
    fill: var(--color_eye_icons_hover);
  }
  #columnOptions { /* Group of checkboxes: Displayed as auto-adjusting columns */
    display: block;
    column-width: 18rem; /* We set the width of the internal columns (and the number of columns will be automatic!) */
    column-gap: 5px;
    margin-top: 5px;
  }
  .columnOption { /* Checkboxes and labels are displayed as small invisble tables to keep all well aligned */
    display: table;
    font-size: 1.3rem;
    vertical-align: top;
    width: 100%;
    padding-bottom: 2px;
    border-color: transparent; /* Add an invisible bottom border (will be displayed during drag and drop) */
    border-style: dotted;
    border-width: 0 0 2px 0;
  }
  .columnOption.drag-over { /* Show bottom border when dragged-over */
    border-color: var(--color_config_collapsible_drag-over);
  }
  .columnOption.hidden { /* Hide element (when being dragged) */
    opacity: 0.2;
  }
  .columnOptionCheck { /* Checkboxes container */
    display: table-cell;
    width: min-content;
  }
  .columnOptionCheckbox { /* Normal checkboxes */
    cursor: pointer;
  }
  .columnOptionCheckboxDisabled { /* Disabled checkboxes */
    /* Nothing special */
  }
  .columnOptionText { /* Container for the text next to each checkbox */
    display: table-cell;
    width: 100%;
  }
  .columnOptionText:hover { /* To show the element accepts drag and drop */
    cursor: grab; 
  }
  .columnOptionText:active { /* During drag and drop */
    cursor: grabbing;
  }
  .columnOptionNumber { /* Option number (and dot) */
    color: var(--color_config_collapsible_description);
  }
  .columnOptionLabel { /* Option label */
    font-weight: bold;
    white-space: nowrap;
  }
  .columnOptionDescription { /* Option description */
    display: block;
    font-size: 1.2rem;
    color: var(--color_config_collapsible_description);
    padding-top: 2px;
    padding-bottom: 10px;
  }
  .columnOptionDescription.hidden { /* Hide option descriptions */
    display: none;
  }

  /* SPECIAL HISTORICAL BLOCKS */
  .collapsible-label.special {
    display: block;
    min-width: 45rem; /* Keeps most labels with similar width */
    font-size: 1.5rem;
    font-weight: bold;
    margin: 0;
    padding: 5px 10px 5px 2px;
    border-radius: 0.25em; /* Slightly round corners */
  }
  .specialBlock_Description {
    font-size: 1.3rem;
    line-height: 1.7rem;
    padding: 8px 2px 10px 2px;
  }
  .specialBlock_Description br { /* Dirty hack to add line spacing to 'br' tag... */
    display: block;
    content: " ";
    margin: 0.3rem 0 0.3rem 0;
  }
  .specialBlock_Description a {
    font-weight: bold;
  }
  .specialBlock_Link {
    font-size: 1.2rem;
    color: var(--color_historical_notes);
    line-height: 1.3rem;
    padding: 2px;
  }
  .specialBlock_Link:first-child {
    padding-top: 20rem;
  }
  .specialBlock_Link:last-child {
    padding-bottom: 1rem;
  }
  .specialBlock_Link a {
    color: var(--color_historical_notes);
  }
  .specialBlock_Link::before {
    content: "\25b8 \00a0"; /* Nice useless decoration ;-) */
  }

  /* SORT AND SEARCH HEADERS IN TABLES */
  /* General for all headers */
  .filtersOff th, .filtersOn th, .filtersNot th, .headerCell, .headerRow {
    text-align: center;
    white-space: nowrap; /* Don't wrap header text */
    font-weight: bold;
  }
  /* Add placeholders for sorting indicators */
  .filtersOff th::before {
    content: '\21c5 \00a0';
    visibility: hidden;
  }
  .filtersOff th::after { /* Hidden symbol, just to keep the text centered */
    content: '\00a0 \21c5';
    visibility: hidden;
  }
  /* Force same min column width as when filters are on */
  .filtersOff th {
    min-width: 5ch;
  }
  /* Headers when filters are off */
  .filtersOff th {
    background-color: var(--color_table_header);
  }
  .filtersOff:hover th {
    cursor: pointer; /* Change mouse to pointer to show it's clickable */
    background-color: var(--color_table_header_hover);
  }
  .filtersOff th:hover::before { /* Show sorting indicator on hover */
    content: '\21c5 \00a0';
    color: var(--color_sorting_indicator);
    visibility: visible;
  }
  /* Headers when filters are on */
  .filtersOn th {
    background-color: var(--color_table_header_active);
  }
  /* Make header rows sticky to the top of the window */
  /* Remark: On Chrome 83, sticky only works on 'th' (not on 'thead' or 'tr') */
  .filtersOff th, .filtersOn th {
    position: sticky;
    top: 0;
    z-index: 10;
  }

  /* SORT OPTIONS IN HEADERS */
  .sortable {
    cursor: pointer; /* Change mouse pointer to show it's clickable */
  }
  /* Add sorting indicators */
  .sortable::before {
    content: '\21c5 \00a0'; /* Symbol when not sorted */
    color: var(--color_sorting_indicator);
  }
  .sortable::after { /* Hidden symbol, just to keep the text centered */
    content: '\00a0 \21c5';
    visibility: hidden;
  }
  .sortable:hover::before { /* Highlight symbol on hover */
    color: var(--color_sorting_indicator_hover);
  }
  .sortable.asc::before {
    content: '\25b2 \00a0'; /* Symbol when sorted ascending */
    color: var(--color_sorted_indicator);
  }
  .sortable.desc::before {
    content: '\25bc \00a0'; /* Symbol when sorted descending */
    color: var(--color_sorted_indicator);
  }

  /* SEARCH OPTIONS IN HEADERS */
  .searchable {
    /* Nothing special */
  }
  .search {
    visibility: hidden; /* Search fields are hidden by default */
    display: inline-block;
    color: var(--color_table_search_text);
    width: 95%;
    max-width: 20ch;
    min-width: 5ch;
    border-radius: 0.25em; /* Slightly round corners */
    border: 1px solid var(--color_table_search_border); /* Search field border */
    background-color: var(--color_table_search_background);
    padding: 0.25ch 1ch 0.25ch 1ch ; /* Internal padding */
  }
  /* Search fields on hover */
  .headerCell:hover .search {
    visibility: visible; /* Make it appear when hover */
  }
  /* Search fields with content */
  .search:not(:placeholder-shown) {
    visibility: visible; /* Keep it visible */
    max-width: 95%; /* Extend to full width */
    background-color: var(--color_table_search_background_filled); /* Use a lighter background */
    border: 1px solid var(--color_table_search_border); /* Active border */
  }
  /* Search fields on focus */
  .search:focus {
    visibility: visible; /* Keep it visible */
    max-width: 95%; /* Extend to full width */
    outline: none; /* Avoid the browser default focus outline */
    border: 1px solid var(--color_table_search_border_filled); /* Active border */
  }

</style>

</head>
<body>
<!-- ************ SECTION 3 - STATIC HTML ************ -->

  <!-- SVG templates (= invisible 'symbols' that can be called elsewhere) -->
  <!-- Remark: No fixed size or color defined here. They will adapt to the SVG calling them. -->
  <!-- Remark: 'xmlns' is not needed in inline SVGs served as 'text/html'-->
  <svg style='display:none'><symbol id='eye_icon' viewBox='0 11 32 10'><path d='m0 16 .16.35q.1.22.48.93t.83 1.34 1.25 1.54 1.66 1.7 2.15 1.56 2.62 1.35 3.14.9 3.71.35 3.71-.36 3.17-.92 2.6-1.32 2.14-1.6 1.66-1.63 1.25-1.6.83-1.31.48-.93L32 16q-.03-.13-.16-.35t-.48-.9-.83-1.34-1.25-1.57-1.66-1.66-2.15-1.57-2.62-1.35-3.14-.9T16 6.03t-3.71.35-3.17.9-2.6 1.34-2.14 1.57-1.66 1.66-1.25 1.57-.83 1.34-.48.93zm10.02 0q0-2.46 1.72-4.22T16 10.02t4.26 1.76T22.02 16t-1.76 4.26T16 22.02t-4.26-1.76T10.02 16zM12 16q0 1.66 1.18 2.85T16 20t2.82-1.15T20 16t-1.18-2.82T16 12t-2.82 1.18L16 16h-4z'/></symbol></svg>
  <svg style='display:none'><symbol id='left_icon' fill='none' viewBox='0 0 24 24'><path stroke-width='2' d='M12 3a9 9 0 1 0 0 18 9 9 0 0 0 0-18Z'/><path stroke-linecap='round' stroke-linejoin='round' stroke-width='2' d='m13 9-3 3 3 3'/></symbol></svg>
  <svg style='display:none'><symbol id='right_icon' fill='none' viewBox='0 0 24 24'><path stroke-width='2' d='M12 21a9 9 0 1 0 0-18 9 9 0 0 0 0 18Z'/><path stroke-linecap='round' stroke-linejoin='round' stroke-width='2' d='m11 15 3-3-3-3'/></symbol></svg>
  <svg style='display:none'><symbol id='double_right_icon' fill='none' viewBox='0 0 24 24'><path stroke-width='2' d='M12 21a9 9 0 1 0 0-18 9 9 0 0 0 0 18Z'/><path stroke-linecap='round' stroke-linejoin='round' stroke-width='2' d='M 9 15 L 12 12 L 9 9'/><path stroke-linecap='round' stroke-linejoin='round' stroke-width='2' d='M 13 15 L 16 12 L 13 9'/></symbol></svg>
  <svg style='display:none'><symbol id='double_left_icon' fill='none' viewBox='0 0 24 24'><path stroke-width='2' stroke-linecap='round' d='M12 3a9 9 0 1 0 0 18 9 9 0 0 0 0-18Z'/><path stroke-linecap='round' stroke-linejoin='round' stroke-width='2' d='M 11 9 L 8 12 L 11 15'/><path stroke-linecap='round' stroke-linejoin='round' stroke-width='2' d='M 15 9 L 12 12 L 15 15'/></symbol></svg>
  <svg style='display:none'><symbol id='list_icon' viewBox='0 -3 10 14'><path d='M4 0h7a1 1 0 1 1 0 2H4a1 1 0 0 1 0-2zM1 0a1 1 0 1 1 0 2 1 1 0 0 1 0-2zm3 4h7a1 1 0 1 1 0 2H4a1 1 0 1 1 0-2zM1 4a1 1 0 1 1 0 2 1 1 0 0 1 0-2zm3 4h7a1 1 0 1 1 0 2H4a1 1 0 1 1 0-2zM1 8a1 1 0 1 1 0 2 1 1 0 0 1 0-2z'/></symbol></svg>
  <svg style='display:none'><symbol id='mode_icon' viewBox='0 0 512 512'><path d='M448 256c0-106-86-192-192-192V448c106 0 192-86 192-192zM0 256a256 256 0 1 1 512 0A256 256 0 1 1 0 256z'/></symbol></svg>

  <!-- Wrappers (added just to keep footer at the bottom) -->
  <div id="Page-container">
    <div id="Content-wrap">

      <!-- Fixed banner on all pages -->
      <div id="Banner">
<<<<<<< HEAD
        <span id="BeamLogo">
          <!-- Clicking on the logo sends back to the main page -->
          <a href='?network=$network' title='Main page'>
            <!-- A simplified SVG version of the BEAM logo -->
            <svg height='6em' width='6em' viewBox='42 42 460 460'><defs><linearGradient id='Gradient1' x1='-24.6' y1='683.51' x2='-23.57' y2='683.51' gradientTransform='matrix(98, 0, 0, -47, 2497.75, 32364.11)' gradientUnits='userSpaceOnUse'><stop offset='0' stop-color='#fff' stop-opacity='0'/><stop offset='1' stop-color='#fff'/></linearGradient><linearGradient id='Gradient2' x1='-28.7' y1='703.17' x2='-27.72' y2='703.17' gradientTransform='matrix(-98, 0, 0, 26, -2353.25, -18019.72)' gradientUnits='userSpaceOnUse'><stop offset='0' stop-color='#9d6eff' stop-opacity='0'/><stop offset='1' stop-color='#a18cff'/></linearGradient><linearGradient id='Gradient3' x1='-28.69' y1='682.8' x2='-27.57' y2='682.8' gradientTransform='translate(-2353.25 29603.78) rotate(180) scale(98 43)' gradientUnits='userSpaceOnUse'><stop offset='0' stop-color='#ae60d6' stop-opacity='0'/><stop offset='1' stop-color='#ab38e6'/></linearGradient><linearGradient id='Gradient4' x1='-28.68' y1='685.09' x2='-27.47' y2='685.09' gradientTransform='translate(-2353.25 41328.94) rotate(180) scale(98 60)' gradientUnits='userSpaceOnUse'><stop offset='0' stop-color='#fd76fd' stop-opacity='0'/><stop offset='1' stop-color='#ff51ff'/></linearGradient></defs><circle id='circle' fill='#0b1624' cx='272' cy='272' r='230'/><g id='logo'><path id='Triangle-left' fill='#24c1ff' d='M272.25,327.21H194.72l77.5-135V110.45L120.31,370.64H272.25Z'/><path id='Triangle-right' fill='#0b76ff' d='M272.25,327.21h77.53l-77.5-135V110.45L424.19,370.64H272.25Z'/><polygon id='Triangle-small-left' fill='#39fff2' points='272.25 226.3 272.25 313.57 224.77 313.67 272.25 226.3'/><polygon id='Triangle-small-right' fill='#00e2c2' points='272.25 226.3 272.25 313.57 319.73 313.67 272.25 226.3'/><polygon id='Ray1-left' fill='url(#Gradient1)' points='86.13 191.81 272.25 277.83 272.25 286.83 86.13 246.1 86.13 191.81'/><polygon id='Ray2-right-low' fill='url(#Gradient2)' points='458.75 274.33 272.25 286.83 272.25 283.83 458.75 238.5 458.75 274.33'/><polygon id='Ray3-right-mid' fill='url(#Gradient3)' points='458.75 202.67 272.25 280.83 272.25 283.83 458.75 238.5 458.75 202.67'/><polygon id='Ray4-right-top' fill='url(#Gradient4)' points='458.75 166.83 272.25 277.83 272.25 280.83 458.75 202.67 458.75 166.83'/></g></svg>
          </a>
            <select id="networkSelect" name="network">
                <option value="mainnet">mainnet</option>
                <option value="dappnet2">dappnet2</option>
            </select>

        </span>
=======
        <div id="BannerLeft">
          <div id="BeamLogo">
            <!-- Clicking on the logo sends back to the main page -->
            <a href='?network=$network' title='Main page'>
              <!-- A simplified SVG version of the BEAM logo -->
              <svg height='6em' width='6em' viewBox='42 42 460 460'><defs><linearGradient id='Gradient1' x1='-24.6' y1='683.51' x2='-23.57' y2='683.51' gradientTransform='matrix(98, 0, 0, -47, 2497.75, 32364.11)' gradientUnits='userSpaceOnUse'><stop offset='0' stop-color='#fff' stop-opacity='0'/><stop offset='1' stop-color='#fff'/></linearGradient><linearGradient id='Gradient2' x1='-28.7' y1='703.17' x2='-27.72' y2='703.17' gradientTransform='matrix(-98, 0, 0, 26, -2353.25, -18019.72)' gradientUnits='userSpaceOnUse'><stop offset='0' stop-color='#9d6eff' stop-opacity='0'/><stop offset='1' stop-color='#a18cff'/></linearGradient><linearGradient id='Gradient3' x1='-28.69' y1='682.8' x2='-27.57' y2='682.8' gradientTransform='translate(-2353.25 29603.78) rotate(180) scale(98 43)' gradientUnits='userSpaceOnUse'><stop offset='0' stop-color='#ae60d6' stop-opacity='0'/><stop offset='1' stop-color='#ab38e6'/></linearGradient><linearGradient id='Gradient4' x1='-28.68' y1='685.09' x2='-27.47' y2='685.09' gradientTransform='translate(-2353.25 41328.94) rotate(180) scale(98 60)' gradientUnits='userSpaceOnUse'><stop offset='0' stop-color='#fd76fd' stop-opacity='0'/><stop offset='1' stop-color='#ff51ff'/></linearGradient></defs><circle id='circle' fill='#0b1624' cx='272' cy='272' r='230'/><g id='logo'><path id='Triangle-left' fill='#24c1ff' d='M272.25,327.21H194.72l77.5-135V110.45L120.31,370.64H272.25Z'/><path id='Triangle-right' fill='#0b76ff' d='M272.25,327.21h77.53l-77.5-135V110.45L424.19,370.64H272.25Z'/><polygon id='Triangle-small-left' fill='#39fff2' points='272.25 226.3 272.25 313.57 224.77 313.67 272.25 226.3'/><polygon id='Triangle-small-right' fill='#00e2c2' points='272.25 226.3 272.25 313.57 319.73 313.67 272.25 226.3'/><polygon id='Ray1-left' fill='url(#Gradient1)' points='86.13 191.81 272.25 277.83 272.25 286.83 86.13 246.1 86.13 191.81'/><polygon id='Ray2-right-low' fill='url(#Gradient2)' points='458.75 274.33 272.25 286.83 272.25 283.83 458.75 238.5 458.75 274.33'/><polygon id='Ray3-right-mid' fill='url(#Gradient3)' points='458.75 202.67 272.25 280.83 272.25 283.83 458.75 238.5 458.75 202.67'/><polygon id='Ray4-right-top' fill='url(#Gradient4)' points='458.75 166.83 272.25 277.83 272.25 280.83 458.75 202.67 458.75 166.83'/></g></svg>
            </a>
          </div>
          <div id="Network">
            <!-- Network selection dropdown (the options will be added by JS) -->
            <select id="NetworkSelect" title="Change network" name="network"></select>
            <!-- Popup for selecting the network (will be activated by a link in the About section) -->
            <!-- Remark: We use 'dialog' because 'popover' does not work on Chrome 83. -->
            <dialog id="nodeSelectionPopup">
              <form id="nodeSelectionForm" name="nodeSelectionForm" method="dialog" onsubmit="applyNodeSelection();">
                <div class="nodeSelectionTitle">- Explorer nodes -</div>
                <!-- Display a list of explorer nodes URLs (the list will be added by JS) -->
                <div id="NodeSelectionList"></div>
                <div class="nodeSelectionButtons">
                  <button type="submit" class="popupButton" id="nodeSelectionApply" title="Save prefered explorer nodes">Apply</button>
                  <button type="button" class="popupButton" id="nodeSelectionDefault" title="Select default explorer nodes" onclick="defaultNodeSelection();">Default</button>
                  <button type="button" class="popupButton" id="nodeSelectionCancel" title="Cancel" onclick="closeNodeSelection();">Cancel</button>
                </div>
              </form>
            </dialog>
          </div>
        </div>
>>>>>>> 25c686d4
        <div id="BannerCenter">
          <h1 id="BeamTitle">Beam Smart Explorer <span id='Version'>v0.8</span></h1>
          <div id="Menu">
            <!-- Main explorer menu -->
            <span class="menuItem"><a href="?network=$network&type=hdrs" title="List of recent Block Headers">Block Headers</a></span>
            <span class="menuSeparator"> | </span>
            <span class="menuItem"><a href="?network=$network&type=assets" title="List of current Confidential Assets">Confidential Assets</a></span>
            <span class="menuSeparator"> | </span>
            <span class="menuItem"><a href="?network=$network&type=contracts" title="List of currently deployed Smart Contracts">Smart Contracts</a></span>
            <span class="menuSeparator"> | </span>
            <span class="menuItem"><a href="?network=$network&type=historical" title="List of special historical blocks">Historical blocks</a></span>
          </div>
          <div id="SearchArea">
            <!-- Search field -->
            <form id="SearchForm" name="SearchForm" action="javascript:submitSearch();">
              <input id="SearchField" type="text" required value="" size="20" pattern="[0-9a-fA-F]+" placeholder="Search kernel id or block height" title="Enter a kernel id or a block height" autofocus>
              <button id="SearchButton" type="submit" title="Search">&#x1F50E;&#xFE0E;</button>
            </form>
          </div>
        </div>
        <!-- Banner symbols for navigation and special functions -->
        <div id="Navigation">
          <div class="NavRow">
            <a id="Back" href="javascript:history.back();" title="Back"><svg width='1.2em' height='1.2em' viewBox='3 1 60 34'><path d='M3 18L19 2v10h42v12H19v10z'/></svg></a>
            <a id="Reload" href="" title="Reload"><svg width='1.2em' height='1.2em' viewBox='-5 -10 140 140'><path d='M60,95.5c-19.575,0-35.5-15.926-35.5-35.5c0-19.575,15.925-35.5,35.5-35.5c13.62,0,25.467,7.714,31.418,19h22.627 C106.984,20.347,85.462,3.5,60,3.5C28.796,3.5,3.5,28.796,3.5,60c0,31.203,25.296,56.5,56.5,56.5 c16.264,0,30.911-6.882,41.221-17.88L85.889,84.255C79.406,91.168,70.201,95.5,60,95.5z'/><polygon points='120,21.832 119.992,68.842 74.827,55.811'/></svg></a>
          </div>
          <div class="NavRow">
            <a id="ExpandAll" href="javascript:expandEverything();" title="Expand everything"><svg width='1.2em' height='1.2em'><use href='#eye_icon'/></svg></a>
            <a id="ColorMode" href="javascript:toggleDarkMode();" title="Toggle light/dark mode"><svg width='0.9em' height='0.9em'><use href='#mode_icon'/></svg></a>
          </div>
        </div>
      </div>

      <!-- Floating buttons to scroll up and down -->
      <div><button onclick='topFunction();' id='TopButton' title='Top'>&#9650;</button></div>
      <div><button onclick='bottomFunction();' id='BottomButton' title='Bottom'>&#9660;</button></div>

      <!-- Main content area (will be replaced through Javascript) -->
      <div id="MainContent">
        <!-- Dots are isolated, for CSS animation... -->
        <h2 id="Loading">Loading<span style="--t:1">.</span><span style="--t:2">.</span><span style="--t:3">.</span></h2>
        <p class="querying">Querying explorer node for <span class="queried-network"></span>: <span class="queried-node"></span></p>
        <p class="querying">&#9656; <a href='javascript:openNodeSelection();' title='Show list of explorer nodes'>List of available nodes.</a></p>
      </div>

    </div>

    <!-- Fixed footer on all pages -->
    <div id='Footer'><a href='https://www.beam.mw' target='_blank'>beam.mw</a></div>

    <!-- No JavaScript warning -->
    <noscript>You need to enable JavaScript to run this app.</noscript>

  </div>

<!-- ************ SECTION 4 - CORE JS FUNCTIONS ************ -->
<script>

  function MakeRef(link, text, target = '_self') {
    return "<a href='" + link + "' target='" + target + "'>" + text + '</a>';
  }

  function UrlSelf(type, extra = '') {
    return window.location.pathname + '?network=' + g_network + '&type=' + type + extra;
  }

  function MakeCell(text, styles = '') {
    return '<td' + styles + '>' + text + '</td>';
  }

  function MakeCellRA(text, styles = '') {
    return MakeCell(text, " align='right'" + styles);
  }

  function MakeAmountClr(amount) {
    let type = 'amount';

    if (amount[0] == '-') { type = 'amount neg' }
    if (amount[0] == '+') { type = 'amount pos' }

    // Add a span to the decimal dot (to allow speical formatting)
    amount = amount.replace('.', AddClass('.','dot'));

    return AddClass(amount, type);
  }

  function AddClass(txt, className, other = '') {
    return "<span class='" + className + "' " + other + '>' + txt + '</span>';
  }

  function AddClassDiv(txt, className, other = '') {
    return "<div class='" + className + "' " + other + '>' + txt + '</div>';
  }

  function UrlBlock(h) {
    return UrlSelf('block', '&height=' + h);
  }

  function MakeBlock(h) {
    return AddClass(MakeRef(UrlBlock(h), h), 'blockHeight');
  }

  function MakeCellAmount(amount, extra) {
    return MakeCellRA(MakeAmountClr(amount), extra);
  }

  function MakeAsset(aid) {
    if (aid == 0) return AddClass('Beam', 'assetName');
    return AddClass(MakeRef(UrlSelf('asset', '&id=' + aid), 'Asset-' + aid), 'assetName');
  }

  function MakeCid(cid) {
    return AddClass(MakeRef(UrlSelf('contract', '&id=' + cid), cid), 'cid', "title='" + cid + "'");
  }

  function MakeFundsTbl(jFunds) {
    if (!jFunds) return '';

    let text = '';

    // Make collapsible and add some headers if more than a few rows
    let maxRows = 5;
    if (jFunds.length < maxRows) {
      text += "<table class='tableFunds_compact'>";
    } else {
      text += MakeCollapsibleBegin(jFunds.length + '&nbsp;assets', 'small', 'close');
      text +="<table class='tableFunds_full'>\n\
                <thead><tr>\n\
                  <th>Asset</th>\n\
                  <th>Amount</th>\n\
                </tr></thead>\n";
    }

    for (let iF = 0; iF < jFunds.length; iF++) {
      const jFR = jFunds[iF];
      text += '<tr>';
      text += MakeCell(MakeAsset(jFR[0]['value']));
      text += MakeCellAmount(jFR[1]['value'], '');
      text += '</tr>';
    }
    text += '</table>';
    if (jFunds.length >= maxRows) {
      text += MakeCollapsibleEnd();
    }
    return text;
  }

  function Obj2Html_TableRows(jTbl) {
    let text = '';

    for (let iRow = 0; iRow < jTbl.length; iRow++) {
      const jRow = jTbl[iRow];

      if (jRow.type == 'group') {
        text += Obj2Html_TableRows(jRow.value);
      } else {
        text += '<tr>';

        for (let iCol = 0; iCol < jRow.length; iCol++) {
          text += "<td align='right'>";
          text += Obj2Html(jRow[iCol]);
          text += '</td>';
        }

        text += '</tr>';
      }
    }
    return text;
  }

  function Obj2HtmlSpecial(obj) {
    //console.log(JSON.stringify(obj))

    if (obj.type == 'cid') { return MakeCid(obj.value) }

    if (obj.type == 'th') { return AddClass(Obj2Html(obj.value), 'th') }

    if (obj.type == 'amount') { return MakeAmountClr(obj.value) }

    if (obj.type == 'table') {
      const jTbl = obj.value;
      let text = "<table class='tableGeneric'>";
      text += Obj2Html_TableRows(jTbl);
      text += '</table>';
      return text;
    }

    if (obj.type == 'aid') { return MakeAsset(obj.value) }

    if (obj.type == 'height') { return MakeBlock(obj.value) }

    if (obj.type == 'blob') { return AddClass(obj.value, 'blob', "title='" + obj.value + "'") }

    if (obj.type == 'bool') { return obj.value > 0 ? AddClass('yes', 'bool yes') : AddClass('no', 'bool no') }

    if (obj.type == 'time') {
      let d = new Date();
      let diff = d.getTimezoneOffset();
      d = new Date((obj.value - diff * 60) * 1000);
      let txt = d.toISOString().split('T');
      return AddClass(txt[0] + ' ' + txt[1].split('.')[0], 'time');
    }

    return '';
  }

  function Obj2Html(obj) {
    // Display empty span if data is empty
    if (obj == null) { return AddClass('', 'emptySpan'); }

    if (Array.isArray(obj)) {
      let txt = '<ul>';
      for (let i = 0; i < obj.length; i++) {
        txt += '<li>';
        txt += Obj2Html(obj[i]);
        txt += '</li>';
      }
      txt += '</ul>';
      return txt;
    }

    if (typeof obj == 'object') {
      let txt = Obj2HtmlSpecial(obj);
      if (txt != '') { return txt }

      txt = '<ul>';
      for (let key in obj) {
        txt += '<li>' + key + ': ';
        txt += Obj2Html(obj[key]);
        txt += '</li>';
      }

      txt += '</ul>';
      return txt;
    }

    if (typeof obj === 'string') {
      // If data is a text string starting with "STD:" (i.e. it's an asset description), then we type it as "metadata"
      if (obj.startsWith('STD:')) { return AddClass(obj, 'metadata') }
      // We also make here some changes to the default labels in table header, and also add descriptions in tooltips
      for (let n in columnHeaders) {
        let item = columnHeaders[n];
        if (obj == item.original) { return "<span title='" + item.description + "'>" + item.title + "</span>" }
      }
    }

    return obj;
  }

  function SetContent(text) {
    document.getElementById('MainContent').innerHTML = text;
    // Parse Metadata to add classes (Rem: we do this one first because its innerHTML destroys the even handlers!)
    addClassesToMetadata();
    // Add truncate/expand options to all text of type hash, cid, metadata, etc.
    addExpandOptions();
    // Include options for adding filters to the first row of long tables
    addFilterOption();
    // Replace empty tables with a text
    hideEmptyTables();
  }

  function DisplayContracts() {
    let text = "\
      <h2 class='title'>Deployed Smart Contracts</h2>\n\
      <table class='tableContracts'>\n\
        <thead><tr>\n\
          <th>Cid</th>\n\
          <th>Kind</th>\n\
          <th>Deploy Height</th>\n\
          <th>Locked Funds</th>\n\
          <th>Owned Assets</th>\n\
        </tr></thead>\n\
    ";

    const jData = JSON.parse(this.responseText);
    const jTbl = jData['value'];

    // skip 1st row
    for (let iRow = 1; iRow < jTbl.length; iRow++) {
      const jRow = jTbl[iRow];
      text += '<tr>';

      const cid = jRow[0]['value'];
      text += MakeCell(MakeCid(cid));
      text += MakeCell(Obj2Html(jRow[1]));
      text += MakeCellRA(MakeBlock(jRow[2]));
      text += MakeCell(MakeFundsTbl(jRow[3]['value']));

      text += '<td>';

      const jOwned = jRow[4]['value'];
      if (jOwned) {
        // Make collapsible and add some headers if more than a few rows
        let maxRows = 5;
        if (jOwned.length < maxRows) {
          text += "<table class='tableOwned_compact'>";
        } else {
          text += MakeCollapsibleBegin(jOwned.length + '&nbsp;owned', 'small', 'close');
          text += "\
            <table class='tableOwned_full'>\n\
              <thead><tr>\n\
                <th>Asset</th>\n\
                <th>Description</th>\n\
                <th>Amount</th>\n\
              </tr></thead>\n\
          ";
        }

        for (let iF = 0; iF < jOwned.length; iF++) {
          const jFR = jOwned[iF];
          text += '<tr>';
          text += MakeCell(MakeAsset(jFR[0]['value']), " style='width:10%'");
          text += MakeCell(AddClass(jFR[1], 'metadata'));
          text += MakeCellAmount(jFR[2]['value'], " style='width:40%'");
          text += '</tr>';
        }
        text += '</table>';
        if (jOwned.length >= maxRows) {
          text += MakeCollapsibleEnd();
        }
      }

      text += '</td>';
      text += '</tr>\n';
    }

    text += '</table>';
    SetContent(text);
  }

  function DisplayAssetHistory() {
    const jData = JSON.parse(this.responseText);
    const jTblObj = jData['Asset history'];
    const jTbl = jTblObj['value'];

    let text = "<h2 class='title'>Status of Asset " + g_id + '</h2>\n';

    text += MakeCollapsibleBegin('Asset History');

    // Display table options
    text += DisplayAssetOptions();

    // Display table
    text += "\
      <table class='tableAssetHistory'>\n\
        <thead><tr>\n\
          <th>Height</th>\n\
          <th>Event</th>\n\
          <th>Amount</th>\n\
          <th>Total Amount</th>\n\
          <th>Extra</th>\n\
        </tr></thead>\n\
    ";

    // Skip first row (the headers)
    for (let iRow = 1; iRow < jTbl.length; iRow++) {
      const jRow = jTbl[iRow];
      text += '<tr>';
      text += MakeCell(MakeBlock(jRow[0]));
      text += MakeCell(jRow[1]);
      text += MakeCellAmount(Obj2Html(jRow[2]), '');
      text += MakeCellAmount(Obj2Html(jRow[3]), '');
      text += MakeCell(Obj2Html(jRow[4]));
      text += '</tr>';
    }

    text += '</table>';
    text += '<p>' + AddClass(MakeRef(MakeLinkToOlderBlocks(jTblObj), 'Previous blocks...'), 'more', "title='Previous blocks'") + '</p>';

    text += MakeCollapsibleEnd();

    text += MakeCollapsibleBegin('Asset Distribution');
    const jTbl2Obj = jData['Asset distribution'];
    if (jTbl2Obj) {
      text += Obj2Html(jTbl2Obj);
    }
    text += MakeCollapsibleEnd();

    SetContent(text);
  }

  function MakeTableTxos(jTbl, isInp) {
    let text = "\
      <table class='tableUTXO'>\n\
        <thead><tr>\n\
          <th>Commitment</th>\n\
    ";

    if (isInp) { text += '<th>Height</th>\n' }
    else { text += '<th>Spent</th>\n' }

    text += "\
          <th>Maturity</th>\n\
          <th>Extra</th>\n\
        </tr></thead>\n\
    ";

    for (let i = 0; i < jTbl.length; i++) {
      let jRow = jTbl[i];
      text += '<tr>';

      text += MakeCell(AddClass(jRow['commitment'], 'commitment', " title='" + jRow['commitment'] + "'"));
      delete jRow.commitment;

      let j = jRow[isInp ? 'height' : 'spent'];

      if (j != null) {
        text += MakeCellRA(MakeBlock(j));
        delete jRow.height;
      } else {
        text += MakeCellRA('');
      }

      j = jRow['Maturity'];
      if (j) {
        text += MakeCellRA(Obj2Html(j));
        delete jRow.Maturity;
      } else {
        text += MakeCellRA('');
      }

      let txtExtra = '';

      j = jRow['Asset'];
      if (j) {
        txtExtra += ' CA [' + j['min'] + '-' + j['max'] + ']';
        delete jRow.Asset;
      }

      j = jRow['type'];
      if (j) {
        txtExtra += ' ' + Obj2Html(j);
        delete jRow.type;
      }

      j = jRow['Value'];
      if (j) {
        txtExtra += ' ' + Obj2Html(j);
        delete jRow.Value;
      }

      text += MakeCell(txtExtra);

      text += '</tr>';
    }
    text += '</table>';
    return text;
  }

  function MakeTblAssets(j) {
    let text = "\
    <table class='tableAssets'>\n\
      <thead><tr>\n\
        <th>Id</th>\n\
        <th>Owner</th>\n\
        <th>Deposit</th>\n\
        <th>Supply</th>\n\
        <th>Lock-Height</th>\n\
        <th>Metadata</th>\n\
      </tr></thead>\n\
    ";

    const jTbl = j['value'];

    // Skip first row (the headers)
    for (let iRow = 1; iRow < jTbl.length; iRow++) {
      const jRow = jTbl[iRow];
      text += '<tr>';
      text += MakeCell(MakeAsset(jRow[0]['value']));
      text += MakeCell(Obj2Html(jRow[1]));
      text += MakeCellAmount(jRow[2]['value']);
      text += MakeCellAmount(jRow[3]['value']);
      text += MakeCellRA(MakeBlock(jRow[4]));
      text += MakeCell(AddClass(jRow[5], 'metadata'));
      text += '</tr>';
    }

    text += '</table>';
    return text;
  }

  function MakeCAs(h) {
    return '<h3>' + MakeRef(UrlSelf('assets', '&height=' + h), 'Confidential Assets at this block height') + '</h3>';
  }

  function DisplayBlock() {
    let text = '';
    const jData = JSON.parse(this.responseText);

    // Display error message if no block was found
    // Remark: The explorer node often returns the treasury when no block is found. Here we display an error if height was not explicitely set to 0.
    if (jData['found']===false || (jData['info']===undefined && g_height!='0')) { // Remark: Only the Treasury lacks the 'info' field
      text += "<h2 class='title errorMessage'>Block not found.</h2>";
      SetContent(text);
      return;
    }

    // the returned height may be adjusted
    let jH = jData['h'];
    if (jH != null)
        g_height = jH;

    // Parse "info" section
    let j = jData['info'];

    // If the request included a kernel, get the resulting height
    // (if the requested kernel did no exist, but a height was also given, then the same height will be obtained here)
    if (j && g_kernel) { g_height = j['value'][0][1]['value'] }

    text += "<h2 class='title'>";
    if (g_height > 0) {
      text += AddClass(MakeRef(UrlSelf('hdrs', '&hMax=' + g_height), "<svg width='1em' height='1em'><use href='#list_icon'/></svg>"), 'listOfBlockHeaders', "title='List of blocks up to this one'");
      text += '&nbsp;';
      text += 'Block ' + AddClass(g_height, 'blockHeight');
      text += '&nbsp;';
      text += AddClass(MakeRef(UrlBlock(g_height - 1) + '&adj=-1', "<svg width='1em' height='1em'><use href='#left_icon'/></svg>"), 'previousBlock', "title='Previous block'");
    } else {
      text += 'Treasury';
      text += '&nbsp;';
      text += AddClass("<svg width='1em' height='1em'><use href='#left_icon'/></svg>", 'previousBlock off', "title=''");
    }
    text += AddClass(MakeRef(UrlBlock(g_height - 1 + 2) + '&adj=1', "<svg width='1em' height='1em'><use href='#right_icon'/></svg>"), 'nextBlock', "title='Next block'");
    text += '</h2>';

    if (j) {
      text += MakeCollapsibleBegin('Block Summary');
      text += "<table class='tableSummary'>";
      text += Obj2Html_TableRows(j['value']);
      text += '</table>';
      text += MakeCollapsibleEnd();
    }

    text += MakeCollapsibleBegin('Block content');

    j = jData['inputs'];
    if (j) {
      text += "<h3 class='sub'>Inputs (" + j.length + ")</h3>\n";
      text += MakeTableTxos(j, true);
    }

    j = jData['outputs'];
    if (j) {
      text += "<h3 class='sub'>Outputs (" + j.length + ")</h3>\n";
      text += MakeTableTxos(j, false);
    }

    let jTbl = jData['kernels'];
    if (jTbl) {
      text += "<h3 class='sub'>Kernels (" + jTbl.length + ")</h3>\n";
      text += "\
        <table class='tableKernels'>\n\
          <thead><tr>\n\
            <th>ID</th>\n\
            <th>Fee</th>\n\
            <th>Height</th>\n\
            <th>Extra</th>\n\
          </tr></thead>\n\
      ";

      for (let i = 0; i < jTbl.length; i++) {
        let jRow = jTbl[i];
        text += '<tr>';

        let idClass = 'kernelId';
        // Mark the kernel with a special class if it was the one queried
        if (g_kernel && jRow['id'] == g_kernel) { idClass += ' highlight' }
        text += MakeCell(AddClass(jRow['id'], idClass, " title='" + jRow['id'] + "'"));
        text += MakeCellRA(Obj2Html(jRow['fee']));

        let txtH = '';
        let jH = jRow['minHeight'];
        if (jH) {
          txtH = MakeBlock(jH);
          delete jRow.minHeight;
        } else {
          txtH = '*';
        }

        txtH += '-';

        jH = jRow['maxHeight'];
        if (jH) {
          txtH += MakeBlock(jH);
          delete jRow.maxHeight;
        } else {
          txtH += '*';
        }

        text += MakeCell(txtH);

        delete jRow.id;
        delete jRow.fee;
        text += MakeCell(Obj2Html(jRow));

        text += '</tr>';
      }
      text += '</table>';
    }

    text += MakeCollapsibleEnd();

    j = jData['totals'];
    if (j) {
      text += MakeCollapsibleBegin('Totals');
      text += "<table class='tableTotals'>";
      text += Obj2Html_TableRows(j['value']);
      text += '</table>';
      text += MakeCollapsibleEnd();
    }

    j = jData['assets']; // Is this actually ever returned by the explorer node?...
    if (j) {
      text += MakeCollapsibleBegin('Assets state');
      text += MakeTblAssets(j);
      text += MakeCollapsibleEnd();
    } else text += MakeCAs(g_height);

    SetContent(text);
  }

  function get_CallRows(jRow) {
    if (jRow['type'] != 'group') { return 1 }

    const jInner = jRow['value'];
    let retVal = 0;

    for (let i = 0; i < jInner.length; i++) {
      retVal += get_CallRows(jInner[i]);
    }

    return retVal;
  }

  function CallHistoryAddRow(jRow, depth, numRows) {
    let text = '';

    if (jRow['type'] == 'group') {
      const jInner = jRow['value'];
      for (let i = 0; i < jInner.length; i++) {
        text += CallHistoryAddRow(jInner[i], depth, numRows);
        if (!i) depth++;
      }
    } else {
      text += '<tr>';

      // We use empty cells for subsequent contract calls at same height
      // (all these rows are kept together within a dedicated tbody).
      if (depth == 0) {
        // Display block height for main contract call
        text += MakeCell(MakeBlock(jRow[0]), " class='mainCall'");
      } else {
        // Use an empty cell for subsequent contract calls
        text += MakeCell('', " class='subCall'");
      }

      text += MakeCell(Obj2Html(jRow[1]));
      text += MakeCell(Obj2Html(jRow[2]));
      text += MakeCell(Obj2Html(jRow[3]));
      text += MakeCell(Obj2Html(jRow[4]));
      text += MakeCell(MakeFundsTbl(jRow[5]['value']));
      text += MakeCell(MakeFundsTbl(jRow[6]['value']));
      text += MakeCell(Obj2Html(jRow[7]));

      text += '</tr>';
    }

    return text;
  }

  function MakeCollapsibleBegin(title, variant = '', status = 'open') { // Collapsible are open by default
    // Create a details/summary/content combo
    return "\
      <details class='collapsible " + variant + "' " + status + ">\n\
        <summary class='collapsible-label " + variant + "'>" + title + "</summary>\n\
        <div class='collapsible-content " + variant + "'>\n\
    ";
  }

  function MakeCollapsibleEnd() {
    // Close the opened tags
    return '</div></details>\n';
  }

  function MakeLinkToOlderBlocks(jTblObj) {
    // This function uses the information given by the node explorer to go backwards one page of older blocks
    const jMore = jTblObj['more'];
    if (!jMore) { return '' }

    let urlObj = new URL(document.location);
    let args = urlObj.searchParams;

    for (let key in jMore) {
      args.set(key, jMore[key])
    }

    return urlObj.pathname + '?' + args;
  }

  function MakeLinkToNewerBlocks(jTblObj) {
    // Link to go forward one page of newer blocks
    // Temporary hack:
    // The node explorer does not provide (yet?) parameters to move pages forward.
    // Until then, we use the parameter given to go backwards and simply add twice g_nMax to it.
    // This is imperfect, temporary, and -of course- only works for the Block Headers page...
    const jMore = jTblObj['more'];
    if (!jMore) { return '' }

    let urlObj = new URL(document.location);
    let args = urlObj.searchParams;

    for (let key in jMore) {
      if (key == 'hMax') {
        args.set(key, jMore[key] - 0 + g_nMax * 2);
      } else {
        args.set(key, jMore[key]);
      }
    }

    return urlObj.pathname + '?' + args;
  }

  function DisplayContractState() {
    const jData = JSON.parse(this.responseText);
    const jTblObj = jData['Calls history'];
    const jTbl = jTblObj['value'];

    let text = "<h2 class='title'>Contract " + AddClass(g_id, 'cidTitle') + '</h2>\n';

    text += MakeCollapsibleBegin('Call history')
    
    // Display table options
    text += DisplayContractOptions();

    // Display table
    text += "\
      <table class='tableCallHistory'>\n\
        <thead><tr>\n\
          <th>Height</th>\n\
          <th>Cid</th>\n\
          <th>Kind</th>\n\
          <th>Method</th>\n\
          <th>Arguments</th>\n\
          <th>Funds</th>\n\
          <th>Emisison</th>\n\
          <th>Keys</th>\n\
        </tr></thead>\n\
    ";

    // Skip first row (the headers)
    for (let iRow = 1; iRow < jTbl.length; iRow++) {
      // Multiple contract calls are grouped in dedicated tbodies (HTML tables can have multiple tbodies!)
      text += "<tbody class='contractCall'>";
      text += CallHistoryAddRow(jTbl[iRow], 0, get_CallRows(jTbl[iRow]));
      text += '</tbody>';
    }

    text += '</table>';
    text += '<p>' + AddClass(MakeRef(MakeLinkToOlderBlocks(jTblObj), 'Previous blocks...'), 'more', "title='Previous blocks'") + '</p>';

    text += MakeCollapsibleEnd();

    text += MakeCollapsibleBegin('State');
    text += Obj2Html(jData['State']);
    text += MakeCollapsibleEnd();

    text += MakeCollapsibleBegin('Locked Funds');
    text += Obj2Html(jData['Locked Funds']);
    text += MakeCollapsibleEnd();

    text += MakeCollapsibleBegin('Owned assets');
    text += Obj2Html(jData['Owned assets']);
    text += MakeCollapsibleEnd();

    text += MakeCollapsibleBegin('Version history');
    text += Obj2Html(jData['Version History']);
    text += MakeCollapsibleEnd();

    SetContent(text);
  }

  function DisplayHdrs() {
    const jData = JSON.parse(this.responseText);
    //const jTbl = jData["value"];

    let text = "<h2 class='title'>\n";
    text += 'Block headers';
    text += '&nbsp;';
    text += AddClass(MakeRef(MakeLinkToOlderBlocks(jData), "<svg width='1em' height='1em'><use href='#double_left_icon'/></svg>"), 'olderBlocks', "title='Previous blocks'");
    text += AddClass(MakeRef(MakeLinkToNewerBlocks(jData), "<svg width='1em' height='1em'><use href='#double_right_icon'/></svg>"), 'newerBlocks', "title='Newer blocks'");
    text += '</h2>\n';

    // Display table options
    text += DisplayHdrsOptions();

    // Main table
    text += "<div class='divTableBlocks'>";
    text += Obj2Html(jData);
    text += '</div>';
    text += '<p>' + AddClass(MakeRef(MakeLinkToOlderBlocks(jData), 'Previous blocks...'), 'more', "title='Previous blocks'") + '</p>';

    SetContent(text);

    // Initialize table options
    selectColumns('current'); // Mark checkboxes as per current column selection
    reorderColumns(); // Reorder checkboxes (from localStorage, or in default order)
    defineDraggableElements(); // Make checkboxes draggable
  }

  function AboutSection() { // Display an 'ABOUT' block
    let text = "<div class='about'>\n";
    text += "<h2 class='title'>About</h2>\n";
    text += "<p class='aboutText'>";
    text += "<b>Beam</b> (<a href='https://beam.mw' target='_blank'>beam.mw</a>) is a privacy-centric blockchain with native confidential assets and smart contracts.\
            It's powered by the innovative <b>MimbleWimble</b> and <b>Lelantus</b> protocols, allowing the creation of a private, yet flexible and scalable blockchain.\
            It's a proof-of-work blockchain, with one-minute blocks, a capped supply of coins and a Bitcoin-like emission schedule.";
    text += "</p>\n";
    text += "<p class='aboutText'>";
    text += "Although amounts are concealed and addresses are not stored onchain, \
            the blockchain explorer shows the <b>'commitments'</b> of all <b>inputs & outputs</b> (UTXOs) of each block. \
            They are dissociated of the individual transactions, whose <b>'kernels'</b> can also be seen within each block.";
    text += "</p>\n";
    text += "<p class='aboutText'>";
    text += "Beam's native <b>Confidential Assets</b> (or 'privacy tokens') are also listed, with their complete mint and burn history. \
            The <b>Smart Contracts</b> history is available too, with details of all their calls (although their users remain confidential).";
    text += "</p>\n";
    text += "<p class='aboutText'>";
    text += "This app is an interactive web display of the data queried to a Beam explorer node \
            (selected from a <a href='javascript:openNodeSelection();' title='Show list of explorer nodes'>predefined list</a>).\
            The whole thing is held in <b>one single HTML file</b>, written in vanilla HTML/JS/CSS and with no external dependencies. \
            You can see and save the <a href='view-source:" + window.location.href.split('?')[0] + "' target='_blank'>source HTML</a> file using CTRL-U or CMD-U, and then simply open it locally with any modern browser. The source code is also available on <a href='https://github.com/BeamMW/beam/blob/master/explorer/htm/BeamExplorer.htm' target='_blank'>Github</a>.";
    text += "</p>\n";
    text += "<p class='aboutDisclaimer'>";
    text += "Disclaimer: This is an experimental work-in-progress. It is provided AS-IS, with no warranties whatsoever.";
    text += "</p>\n";
    text += "</div>";

    return text;
  }

  function DisplayStatus() {
    const jData = JSON.parse(this.responseText);

    let text = "<h2 class='title'>Blockchain status</h2>";
    text += "<div class='divTableStatus'>"; // Class added to avoid adding filters to these specific tables...
    text += Obj2Html(jData);
    text += '</div>';

    // Add an "About" text below the Blockchain Status table
    text += AboutSection();

    SetContent(text);
  }

  function DisplayAssets() {
    const jData = JSON.parse(this.responseText);

    let text = "<h2 class='title'>\n";
    if (g_height) {
      text += 'Confidential Assets at block height ' + MakeBlock(g_height);
      text += '&nbsp;';
      if (g_height > 1) {
        text += AddClass(MakeRef(UrlSelf('assets', '&height=' + (g_height - 1)), "<svg width='1em' height='1em'><use href='#left_icon'/></svg>"), 'previousBlock', "title='Previous block'");
      } else {
        text += AddClass("<svg width='1em' height='1em'><use href='#left_icon'/></svg>", 'previousBlock off', "title=''");
      }
      text += AddClass(MakeRef(UrlSelf('assets', '&height=' + (g_height - 1 + 2)), "<svg width='1em' height='1em'><use href='#right_icon'/></svg>"), 'nextBlock', "title='Next block'");
    } else {
      text += 'Current Confidential Assets';
    }
    text += '</h2>\n';

    // Display table options
    text += DisplayAssetsOptions();

    // Display table
    text += MakeTblAssets(jData);

    SetContent(text);
  }

  function DisplayHistoricalBlocks() {
    let text = "<h2 class='title'>Special historical blocks in Beam's mainnet</h2>";
    text += "\
      <table class='tableHistoricalBlocks'>\n\
        <thead><tr>\n\
          <th>Height</th>\n\
          <th>Description</th>\n\
        </tr></thead>\n\
    ";

    for (let n in specialBlocks) {
      let obj = specialBlocks[n];

      text += '<tr>';

      let blocks = '';
      if ('block_list' in obj) {
        for (let i in obj.block_list) {
          blocks += MakeBlock(obj.block_list[i]) + '<br>';
        }
      }
      if ('block_range' in obj) {
        blocks += MakeBlock(obj.block_range[0]) + '<br>to ' + MakeBlock(obj.block_range[1]);
      }
      text += MakeCellRA(blocks);

      let desc = '';
      if (obj.title) { desc += MakeCollapsibleBegin(obj.title, 'special'); }
      if (obj.description) { desc += AddClassDiv(obj.description, 'specialBlock_Description') }
      if (obj.links) {
        for (let i in obj.links) { desc += AddClassDiv(obj.links[i][0] + '&nbsp;: ' + MakeRef(obj.links[i][1], obj.links[i][1], '_blank'), 'specialBlock_Link') }
      }
      if (obj.title) { desc += MakeCollapsibleEnd() }
      text += MakeCell(desc);

      text += '</tr>';
    }
    text += '</table>';

    SetContent(text);
  }
</script>

<!-- ************ SECTION 5 - MAIN JS CODE ************ -->
<script> // ADDITIONAL GLOBAL VARIABLES

  // Array of codes, names and descriptions for the Block Header columns
  const columnDefaultOrder = "NTHgGdDfFkKiIoOuUyYzZbBpPcCaA"; // Without "t" (which is redundant with "g")
  const columnDefaultDisplay = "THdfkioyzp";
  const columnHeaders = [
    { code: "h", original: "Height", title: "Height", description: "Block height" }, // Remark: The code here is useless as this is always the default first column
    { code: "H", original: "Hash", title: "Hash", description: "Block hash" },
<<<<<<< HEAD
    { code: "N", original: "Number", title: "Number", description: "Block number" },
=======
    { code: "N", original: "Number", title: "Number", description: "Block number (in pBFT chains)" }, // Only available for pBFT chains
>>>>>>> 25c686d4
    //{ code: "t", original: "d.Time", title: "Time", description: "Block duration (in seconds)" }, // Redundant with "g"
    { code: "T", original: "Timestamp", title: "Timestamp", description: "Block timestamp (UTC)" },
    { code: "g", original: "d.Age", title: "Duration", description: "Block duration (in seconds)" },
    { code: "G", original: "Age", title: "Age", description: "Block age since genesis (in seconds)" },
    { code: "d", original: "Difficulty", title: "Difficulty", description: "Block difficulty" },
    { code: "D", original: "Chainwork", title: "Chainwork", description: "Total difficulty since genesis" },
    { code: "f", original: "Fee", title: "Fees", description: "Block fees (in Beams)" },
    { code: "F", original: "T.Fee", title: "Total fees", description: "Total fees since genesis (in Beams)" },
    { code: "k", original: "Txs", title: "Txs", description: "Number of transactions (kernels) in the block" },
    { code: "K", original: "T.Txs", title: "Total txs", description: "Total number of transactions (kernels) since genesis" },
    { code: "i", original: "MW.Inputs", title: "MW in", description: "Number of MimbleWimble inputs in the block" },
    { code: "I", original: "T.MW.Inputs", title: "Total MW in", description: "Total number of MimbleWimble inputs since genesis" },
    { code: "o", original: "MW.Outputs", title: "MW out", description: "Number of MimbleWimble outputs in the block" },
    { code: "O", original: "T.MW.Outputs", title: "Total MW out", description: "Total number of MimbleWimble outputs since genesis" },
    { code: "u", original: "MW.Utxos", title: "MW UTXOs", description: "Change in the number of unspent MimbleWimble UTXOs (i.e. block outputs minus inputs)" },
    { code: "U", original: "T.MW.Utxos", title: "Total MW UTXOs", description: "Total number of unspent MimbleWimble UTXOs in the blockchain" },
    { code: "y", original: "SH.Inputs", title: "SH in", description: "Number of block inputs from the Lelantus Shielded Pool" },
    { code: "Y", original: "T.SH.Inputs", title: "Total SH inputs", description: "Total number of inputs from the Lelantus Shielded Pool since genesis" },
    { code: "z", original: "SH.Outputs", title: "SH out", description: "Number of block outputs sent to the Lelantus Shielded Pool" },
    { code: "Z", original: "T.SH.Outputs", title: "Total SH out", description: "Total number of outputs sent to the Lelantus Shielded Pool since genesis (i.e. total number of Shielded UTXOs)" },
    { code: "b", original: "Contracts", title: "New contracts", description: "Number of Smart Contracts deployed in the block" },
    { code: "B", original: "T.Contracts", title: "Total contracts", description: "Total number of Smart Contracts deployed since genesis" },
    { code: "p", original: "ContractCalls", title: "Contract calls", description: "Number of Smart Contract calls in the block" },
    { code: "P", original: "T.ContractCalls", title: "Total contract calls", description: "Total number of Smart Contract calls since genesis" },
    { code: "c", original: "D.Size.Compressed", title: "Size variation", description: "Blockchain size increase or decrease (in bytes)" },
    { code: "C", original: "Size.Compressed", title: "Total size", description: "Total blockchain size (in bytes)" },
    { code: "a", original: "D.Size.Archive", title: "Archive size", description: "Block size (in bytes) if its spent MimbleWimble UTXOs were kept" },
    { code: "A", original: "Size.Archive", title: "Total archive size", description: "Total blockchain size (in bytes) if all its spent MimbleWimble UTXOs were kept" }
  ];

  // Array of objects listing the special historical blocks.
  // Remarks:
  // - Description should contain links to interesting explorer pages.
  // - External links are provided afterwards.
  // - "block_list" is used for a one or several individual blocks, "block_range" for all blocks between two.
  // - The list can be completed with important tokens, first atomic swap, important smart contracts (Nephrite, DEX, Oracle, etc.).
  const specialBlocks = [
    {
      block_list: [0],
      title: 'Treasury',
      description: "Beam emission schedule is inspired by Bitcoin's, but with 10 times more blocks (1 block per minute). The first halving occured after 1 year, and the following ones every 4 years. The total supply is 262,800,000 Beam. <b>For the first 5 years, 20% of the block rewards were sent to a Treasury</b>, that the <b>Beam Foundation</b> used to repay investors and fund development.<br>This <a href='?network=mainnet&type=treasury' title='Treasury'>Treasury</a> is also represented in the explorer as a <a href='?network=mainnet&type=block&height=0' title='Treasury as block height 0'>pseudo-block at height 0</a>, that contains pre-allocated UTXOs. Each UTXO corresponds to a particular allocation, and has an appropriate 'maturity' (which is the block height after which it can be spent). As usual, UTXOs amounts and their owners are concealed. However those UTXOs are arranged in groups of identical validity, and the blockchain source code contains a proof that allows verifying the total value of the group. That way, it's possible to verify how much value was released at each height. Since the treasury plan lasted 5 years, with UTXOs maturing each month (i.e. every 43,800 blocks), we can see <a href='?network=mainnet&type=treasury' title='List Treasury UTXOs'>60 such groups</a>.",
      links: [
        ['Beam emission schedule', 'https://medium.com/beam-mw/mimblewimble-emission-schedule-215551948259'],
        ['Beam Foundation', 'https://www.beam-foundation.org'],
        ['Treasury checksum', 'https://github.com/BeamMW/beam/blob/master/core/block_crypt.cpp#L2120']
      ]
    },
    {
      block_list: [1],
      title: 'Genesis block',
      description: "The Beam project started in March 2018 and the first medium post introducing Beam to the world was published on July 19<sup>th</sup> 2018 (exactly two years after the original MimbleWimble paper was published!). After nine and a half months of development, <b>Beam launched the first ever MimbleWimble-based confidential cryptocurrency</b> on <a href='?network=mainnet&type=block&height=1' title='Genesis block'>January 3<sup>rd</sup> 2019</a> (which was also the 10-year anniversary of Bitcoin genesis block!). There was no pre-mine nor ICO, and the Beam mainnet launched with 0 coins in existence (to prove that there was no pre-mine, Beam's genesis block lists the hash of Bitcoin's block 556833, mined on 2019–01–03 12:46:37 GMT, as previous block hash).",
      links: [
        ['Original MimbleWimble paper', 'https://download.wpsoftware.net/bitcoin/wizardry/mimblewimble.txt'],
        ['First Beam Medium post', 'https://medium.com/beam-mw/introducing-beam-f35096a923ec'],
        ['Bitcointalk announcement', 'https://web.archive.org/web/20200506044733/https://bitcointalk.org/index.php?topic=5052151'],
        ['Mainnet launch', 'https://medium.com/beam-mw/mimblewimble-mainnet-release-notes-8766e49e241d'],
        ["Bitcoin's hash in Beam's genesis block", 'https://github.com/BeamMW/beam/blob/92bbc3137dfeb186a99935c3436c03871c188234/core/block_crypt.cpp#L2045']
    ]
    },
    {
      block_list: [159, 160],
      title: 'The fastest blocks on Earth',
      description: "On January 3<sup>rd</sup> 2019, about one hour and half after the genesis block, a rare event occured: the <a href='?network=mainnet&type=hdrs&cols=THkioyz&hMax=160&nMax=8'>two consecutive blocks 159 and 160</a> were mined <b>within the same second!</b> A similar event will occure again a few times after that (example with <a href='?network=mainnet&type=hdrs&cols=THkioyz&hMax=25709&nMax=8'>blocks 25708 and 25709</a>). Indeed, the event is possible, but quite unlikely. Neglecting all other factors (like the time needed to assemble a block, or the minimal cycle time for a single PoW solution search) and considering that the mining process has a Poisson distribution, then the probability to mine a block in 1 second is 1-e^(-1/60) = 0.016. However, this particular case could also be due to block times being inaccurate, or to different miners having deviations in their time settings. Because small deviations are effectively allowed. It is even explicitely allowed to have time stamps coming in reverse order...",
      links: [['Poisson distribution', 'https://en.wikipedia.org/wiki/Poisson_distribution']]
    },
    {
      block_range: [25709, 25820],
      title: 'Blockchain Stop Event',
      description: "On January 21<sup>st</sup> 2019, the Beam blockchain stopped producing blocks at <a href='?network=mainnet&type=hdrs&cols=THkioyz&hMax=25711&nMax=6'>block 25709</a>. Beam developers immediately looked into it and released a hot fix a few hours later. No blocks were produced <a href='?network=mainnet&type=hdrs&cols=THkioyz&hMax=25711&nMax=6'>for 2.5 hours</a>, and no transactions (except for the coinbase) were processed for <a href='?network=mainnet&type=hdrs&cols=THkioyz&hMax=25822&nMax=120' title='Block headers over the whole period'>112 blocks</a>, until blocks <a href='?network=mainnet&type=block&height=25820'>25820</a> and <a href='?network=mainnet&type=block&height=25822'>25822</a> processed all the pending ones. No funds were lost.",
      links: [['Postmortem analysis', 'https://medium.com/beam-mw/mimblewimble-blockchain-stop-event-postmortem-21012019-9a7ef38b2813']]
    },
    {
      block_list: [321321],
      title: 'First Hard-Fork',
      description: "Beam's first hard-fork was performed as announced in the roadmap. The PoW algorithm was updated from <b>BeamHash I</b> to <b>BeamHash II</b>, which are upgrades from the vanilla Equihash on which they are based. Beam's strategy with these planned changes of the mining algorithm was to give GPU miners a head start, and then allow cheap ASICs to join in without disrupting the mining ecosystem.<br>After this hard-fork, a drop in block difficulty was observed as not all miners performed a timely upgrade. However, after <a href='?network=mainnet&type=hdrs&cols=THdkioyz&hMax=322327&nMax=1010' title='Block headers of the 17 hours after the hard-fork'>less than 24 hours</a>, the block difficulty had gone back to its pre-fork value.",
      links: [['Medium post', 'https://medium.com/beam-mw/mimblewimble-hard-fork-first-completed-1171f9642e51']]
    },
    {
      block_list: [525600, 525601],
      title: 'First Halving',
      description: "As planned in the emission schedule, the <b>first halving</b> happened on January 5<sup>th</sup> 2020, about one year after the mainnet launch (60 minutes x 24 hours x 365 days = 525,600 blocks). This early first halving allowed to sync with Bitcoin's halving rythnm. Until then, the block reward was of 100 BEAM (80 for the miners and 20 for the treasury). After this first halving, the block reward was cut down to 50 BEAM (40 for the miners and 10 for the treasury). The next halvings are now happenning every 4 years (i.e. every 2,102,400 blocks).",
      links: [['Substack post', 'https://beamprivacy.substack.com/p/beam-2020-week-1-happy-halving']]
    },
    {
      block_list: [777777],
      title: 'Second Hard-Fork',
      description: "Beam's second hard-fork was performed as announced in the roadmap. The PoW algorithm was updated from <b>BeamHash II</b> to <b>BeamHash III</b>, which is the final version in the planned strategy to balance GPU and ASIC mining. This hard-fork also saw the activation of the <a href='?network=mainnet&type=assets'><b>Confidential Assets</b></a> (sometimes also called 'Privacy Tokens', and which were introduced in the first hard-fork but kept inactive) and the release of the <b>Lelantus-MW protocol</b> and its associated <b>one-side payments</b> (also known as <b>offline transactions</b>).",
      links: [
        ['Medium post', 'https://medium.com/beam-mw/hard-fork-completed-72e8f1edb10b'],
        ['BeamHash III presentation', 'https://docs.beam.mw/Beam_Hash_III_Slides.pdf'],
        ['BeanHass III video', 'https://www.youtube.com/watch?v=WC3aCWCWxB4']
      ]
    },
    {
      block_list: [778579],
      title: 'First Lelantus-MW transaction',
      description: "<b>Lelantus</b> is an exciting protocol for private financial transactions, first published in December 2018. It was initially developed for Firo (ex-ZCoin), but Beam core dev managed to adapt it to MimbleWimble, thanks to its use of similar cryptographic primitives. Contrary to MimbleWimble's 'interactive transactions' (also called <b>online transactions</b>, because both wallets need to come online within a 12-hour window to complete the transaction), Lelantus transactions (also called <b>offline transactions</b>) send the coins to a <b>Shielded Pool</b> where they are mixed with other coins (thus creating <b>an anonymity set that can grow up to 64k!</b>), and where the receiver wallet can retreive them later on.",
      links: [
        ['Lelantus paper', 'https://lelantus.io/lelantus.pdf'],
        ['Lelantus-MW adaptation', 'https://github.com/BeamMW/beam/wiki/Lelantus-MW']
      ]
    },
    {
      block_list: [778857],
      title: 'First input UTXO from a Shielded Pool',
      description: "After a few transactions filling the <b>Lelantus Shielded Pool</b> with UTXOs, block <a href='?network=mainnet&type=block&height=778857' title='Block details'>778857</a> saw the first use of one of these UTXOs as an input to a normal MimbleWimble transaction. We cannot know which one of the shielded UTXOs it was. However, as can be seen in the <a href='?network=mainnet&type=block&height=778857' title='Block details'>block details</a>, the Shielded Pool at the time only contained 8 UTXOs, so its anonymity set was still quite low. Now, as the UTXOs from the Shielded Pool are never removed from the blockchain (there is no 'cut-through' for them, contrary to the MimbleWimble ones), its anonymity set keeps increasing linearly as people use Lelantus transactions. The current anonymity set is thus the total number of Shielded outputs produced up until now (as given in the <a href='?network=mainnet&'>Blockchain Status</a>).",
      links: null
    },
    {
      block_list: [780219],
      title: 'Creation of the first Confidential Asset',
      description: "Two days after the second hard-fork, the <b>first Confidential Asset (with id:1)</b> was <a href='?network=mainnet&type=block&height=780219'>created</a>. Although it has changed named since then, and seems to be <a href='?network=mainnet&type=asset&id=1'>inactive today</a>, this first Confidential Asset was actually a draft for the subsequent <a href='?network=mainnet&type=asset&id=9'>Tico coin (id:9)</a> which has been quite successful as <b>the first confidential meme coin</b>, with its fair, fun and feathered initial distribution!<br>As can be seen in the <a href='?network=mainnet&type=block&height=2893306' title='Example in block 2893306'>block details</a> of any block, the transactions of confidential assets are as private as Beam transactions (i.e. no amount and no addresses are visible), and the wallet submitting the transaction can even make them undistinguishable from Beam transactions themselves (the id of the transacted asset being shown as belonging to a [0-63] range, with id:0 being Beam itself)!<br>As of today, <a href='?network=mainnet&type=assets'>several confidential assets</a> have been created (including the 'AMML' ones, created by the DEX smart contract to represent the shares of its Liquidity Pools). Confidential assets have an <b>unlimited supply</b> when created through CLI (the owner wallet or contract can mint as many as needed), or a <b>hard-capped max supply</b> when created through the <a href='?network=mainnet&type=contract&id=295fe749dc12c55213d1bd16ced174dc8780c020f59cb17749e900bb0c15d868' title='Smart contract call history'>Beam Asset Minter</a>.",
      links: [
        //["Tico website","https://www.ticotip.me"],
        ["Tico's first anniversary", 'https://ticotipme.substack.com/p/tico-turns-1'],
        ['Tico Telegram group', 'https://t.me/ticotipme']
      ]
    },
    {
      block_list: [1280000],
      title: 'Third Hard-Fork (and wallet v6.0)',
      description: "This hard-fork brought the addition of the <b>Beam Virtual Machine (BVM)</b> as an infrastructure to create <b>Smart Contracts</b> (a.k.a. 'Shaders'), thus making Beam <b>the first privacy coin with smart contracts capabilities!</b><br>BVM smart contracts can be written in any WebAssembly compatible language (such as C++, Rust, Go, etc.) and are composed of two elements: the blockchain side (running on Beam nodes) and the wallet side (running in Beam wallet, together with the DApp front ends). This separation of chain-side and client-side logics allows very powerful and flexible applications.<br>Beam smart contracts are <b>transparent by default</b>, which means that <a href='?network=mainnet&type=contracts'>we can see their state and their activity</a>. Nevertheless, <b>the users remain anonymous</b>, as their interactions with the smart contracts are based on normal confidential Beam transactions. With this approach, Beam's DeFi manages to provide 'efficient' markets (e.g. where we can see what is bought and sold) while still protection its users' privacy (e.g. we cannot see who buys and sells!).<br>By allowing such <b>privacy-preserving smart contract capabilities</b>, this hard-fork opened the doors to Beam becoming not only <b>a powerful 'Privacy DeFi' (PriFi) platform</b> but indeed a general-purpose <b>infrastructure for anything in Confidential Web3</b>!",
      links: [
        ['Medium post', 'https://medium.com/beam-mw/hard-fork-completed-1608eb5ce439'],
        ['Beam smart contracts introduction', 'https://github.com/BeamMW/shader-sdk/wiki/Beam-Smart-Contracts'],
        ['Smart contracts documentation', 'https://beamx.gitbook.io/developer-documentation/beam-shaders'],
        ['Some insights on the design', 'https://medium.com/beam-mw/beams-smart-contract-design-insights-from-the-lead-developer-df2aeabf02c4']
      ]
    },
    {
      block_list: [1280003],
      title: 'Deployment of the first Smart Contract',
      description: "A few minutes after the third hard-fork, <b>the first smart contract</b> was deployed in block <a href='?network=mainnet&type=block&height=1280003' title='Block details'>1280003</a>. The contract is a simple <a href='?network=mainnet&type=contract&id=3fdd4171972875e0ac8f0131b3da047e8323cc9c2c8d53327be427c455d2a716' title='Smart contract call history'>faucet</a> where people can deposit Beam coins so that any wallet can then get a small amount of it. Due to Beam's low transaction fees, this small amount is already enough for several transactions. Such a faucet is intended to help newcomers discovering the wallet for the first time, even if they don't have any Beam in it yet.<br>Since then, several other smart contracts have been developed, and the list of <a href='?network=mainnet&type=contracts' title='List of all deployed smart contracts'>all deployed smart contracts</a> can be seen in the explorer, with the details of the call history for each of them, including the calls to each other, in interesting and powerful sequences (like <a href='?network=mainnet&type=contract&id=b8944fd3f6a62697a89b2a55acd1cb2e3893dadece99569706efa1da847dd440' title='Smart contract call history'>Nephrite</a>, the confidential stable coin, interacting with both the <a href='?network=mainnet&type=contract&id=4f160f01dcc6751e61d793279b803328d5332125fe8492e93ee8f3bfe9abe13b' title='Smart contract call history'>Oracle</a> and the <a href='?network=mainnet&type=contract&id=0066b12078623df132b691001b25d7eb94b207b42c018020c9e58152e21ecd25' title='Smart contract call history'>DAO Vault</a>).",
      links: [['Examples of smart contracts', 'https://github.com/BeamMW/beam/tree/master/bvm/Shaders']]
    },
    {
      block_list: [1464852],
      title: 'BeamX creation',
      description: "The <b>BeamX</b> confidential asset (<a href='?network=mainnet&type=asset&id=7' title='See history of Confidential Asset id:7'>with id:7</a>) is <b>the governance token of the 'BeamX DAO'</b> towards which the <b>Beam Foundation</b> is now transitioning. Its 100,000,000 units were minted all at once by the <a href='?network=mainnet&type=contract&id=3f3d32e38cb27ac7b5b67343f81cf2f8bc53217eb995cc6c5d78ddc5e7b0642b' title='Smart contract call history'>DAO Core</a> smart contract, which would later distribute these units over a period of 4 years according to a predefined schedule. Part of the BeamX supply is reserved for liquidity incentives towards Beam's DeFi ecosystem (staking campaigns, liquidity provider rewards, etc.).",
      links: [
        ['The BeamX DAO', 'https://www.beamxdao.org'],
        ['The BeamX token', 'https://medium.com/beam-mw/introducing-beamx-privacy-by-default-maximum-confidentiality-defi-ecosystem-629670b905ba']
      ]
    },
    {
      block_list: [1466501],
      title: 'Start of the first BeamX staking campaign',
      description: "A first 3-month (131,400 blocks) staking campaign was launched to let users <b>earn BeamX rewards by locking their Beam coins</b>. 1,000,000 BEAMX tokens (1% of the total supply) were distributed this way, and people started staking Beam right after launch, on block <a href='?network=mainnet&type=contract&id=3f3d32e38cb27ac7b5b67343f81cf2f8bc53217eb995cc6c5d78ddc5e7b0642b&hMax=1466501&hMin=1464852&nMaxTxs=2000' title='List of deposits into the staking smart contract at block 1466501'>1466501</a>. Although the campaign ended a long time ago, we can see in the 'Locked Funds' section of the contract details that the <a href='?network=mainnet&type=contract&id=3f3d32e38cb27ac7b5b67343f81cf2f8bc53217eb995cc6c5d78ddc5e7b0642b&' title='Smart contract call history'>DAO Core</a> contract still holds many Beams that users have not claimed back yet!... Are they yours? ;-)",
      links: [
        ['First BeamX reward campaign', 'https://medium.com/@beam_privacy/heres-everything-you-need-to-know-to-prepare-for-beam-staking-108eef344f7d'],
        ['Details on the campaign', 'https://medium.com/beam-mw/beamers-hodlers-beam-staking-is-coming-513bd196af57']
      ]
    },
    {
      //block_list: [1790000],
      block_list: [1820000],
      title: 'Fourth Hard-Fork (and wallet v7.0)',
      description: "This hard-fork introduced <b>'High-Frequency Transactions' (HFTX)</b> on both node and wallet sides, and <b>IPFS storage integration</b> on the wallet side. HFTX improve resistance to MEV, front-running and sandwich attacks by defining strict inclusion rules for transactions, thus protecting users from unwanted outcomes (as the submitted transactions can only be included into a block in their exact specific sequence).<br>On the wallet side, the IPFS integration allows storing data (such as NFTs) efficiently in a decentralized manner while reducing blockchain bloat. Thus, every Beam wallet today is at the same time a <b>blockchain node</b> (to submit transactions and verify blocks), an <b>SBBS node</b> (to allow secure communication between wallets), and an <b>IPFS node</b> (to allow decentralized storage, including for DApp front ends distribution).<br>This Hard Fork went smoothly and the difficulty remained fairly stable.",
      links: [
        ['Medium post', 'https://medium.com/beam-mw/beam-hard-fork-completed-903ce2b15b51'],
        ['BIP-1 and BIP-2 results', 'https://medium.com/beam-mw/beam-bip-1-bip-2-results-229d8289f54d']
      ]
    },
    {
      block_list: [1920000],
      title: 'Fifth Hard-Fork (and wallet v7.1)',
      description: "As discussed on the Beam Forum, this hard-fork reduced the issuance cost of Confidential Assets from 3000 to 10 BEAM only. The result can be seen, starting with CA id:8, in <a href='?network=mainnet&type=assets&height=1981005' title='List of Confidential Assets'>the CAs being created</a> (or re-created, for the older ones) after the fork</a>. The hard-fork also added smart contracts enhancements allowing them to verify fork heights (to support fork-dependent features). On the wallet side, DApp support for the <a href='?network=mainnet&type=contract&id=af4550f1f8a6051ffeffea06e0cb978f8076fdfc2101d2273d4e62c86540bc5e' title='Smart contract call history'>BANS</a> (Beam Anonymous Name System) was improved.",
      links: [
        ['Announcement', 'https://medium.com/beam-mw/beam-hard-fork-announcement-3e999dfba178'],
        ['Forum post for BIP-1', 'https://forum.beam.mw/t/bip-1-reduce-ca-minting-cost/116']
      ]
    },
    {
      block_list: [2272779],
      title: 'Blockchain incident',
      description: "On May 2023, the Beam <b>blockchain stopped producing blocks</b> for <a href='?network=mainnet&type=hdrs&hMax=2272781&nMax=4&cols=THkioyzp' title='Blockchain stop for 103 minutes'>103 minutes</a>. After watching carefully the blockchain activity, the core team managed to identify and correct the problem (which was due to an incorrect sorting of the kernels). All pending transactions were recorded on block <a href='?network=mainnet&type=block&height=2272781' title='Blockchain stop for 103 minutes'>2272781</a>. No funds were lost.",
      links: [['Incident analysis', 'https://medium.com/beam-mw/beam-blockchain-incident-analysis-hotfix-for-minor-stoppage-cb96009b8097']]
    },
    {
      block_list: [2628000, 2628001],
      title: 'Second Halving & End of the 5-year treasury allocation',
      description: "The second halving came shortly after the <b>5-year anniversary of the Beam blockchain</b>, in January 2024. It reduced the block rewards from 50 BEAM (block <a href='?network=mainnet&type=block&height=2628000'>2628000</a>) to 25 BEAM (block <a href='?network=mainnet&type=block&height=2628001'>2628001</a>).<br>This halving also saw the <a href='?network=mainnet&type=block&height=0' title='Treasury'>end of the 5-year treasury allocation</a>: from then on, 100% of the block rewards go to the miners. However, even without treasury allocation, the project is still funded as the <a href='?network=mainnet&type=contract&id=0066b12078623df132b691001b25d7eb94b207b42c018020c9e58152e21ecd25' title='Smart contract call history'>DAO Vault</a> receives a share of fees from several DApps of the <b>BeamX ecosystem</b> (DEX, Nephrite, BANS, etc.).",
      links: [['The 5-year recap', 'https://medium.com/beam-mw/celebrating-beams-5th-anniversary-kick-off-2024-with-beam-wallet-7-5-f5f3cb54e30f']]
    },
  ];

<<<<<<< HEAD

  // Address of the explorer node
  urlPrefix = 'https://explorer-api.beamprivacy.community/'; // default for mainnet
  //urlPrefix = "http://localhost:17379/";
  //urlPrefix = 'http://116.203.118.51:8100/';

  // URL and explorer node parameters
  const URLparams = new URL(document.location).searchParams;
  let g_network = URLparams.get('network');
  switch (g_network)
  {
  case 'dappnet2':
    urlPrefix = 'http://159.69.148.122:7777/';
    break;

  default: // should also include null
    g_network = 'mainnet';
    break;

  case 'mainnet':
    break;
  }

  document.querySelectorAll('a[href]').forEach(link => {
   const href = link.getAttribute('href');
   if (href.includes('$network')) {
       link.setAttribute('href', href.replaceAll('$network', encodeURIComponent(g_network)));
   }
  });

  const network_combo = document.getElementById('networkSelect');
  network_combo.value = g_network;

  network_combo.addEventListener('change', function() {
    const selected = this.value;
    // Example: redirect with new network parameter
    window.location.search = '?network=' + encodeURIComponent(selected);
  });

=======
  // Get URL parameters
  const URLparams = new URL(document.location).searchParams;
  let g_network = URLparams.get('network'); // Should be one of those defined in global variable 'explorerNodes'
>>>>>>> 25c686d4
  let g_type = URLparams.get('type'); // Remark: We add two URL 'types' not used by the explorer node ("historical" and "treasury")
  let g_id = URLparams.get('id'); // Used for type=asset & contract
  let g_height = URLparams.get('height'); // Used for type=block & blocks & assets
  let g_kernel = URLparams.get('kernel'); // Used for type=block
  let g_hMin = URLparams.get('hMin'); // Used for type=asset & contract
  let g_hMax = URLparams.get('hMax'); // Used for type=asset & contract & hdrs
  //let g_n = URLparams.get('n'); // Used for type=blocks
  let g_nMax = URLparams.get('nMax'); // Used for type=hdrs
  let g_nMaxOps = URLparams.get('nMaxOps'); // Used for type=asset
  let g_nMaxTxs = URLparams.get('nMaxTxs'); // Used for type=contract
  let g_cols = URLparams.get('cols'); // Used for type=hdrs
  let g_dh = URLparams.get('dh'); // Used for type=hdrs

  // If no parameter was given in the URL, then we look in localStorage.
  // If nothing is there either, then we set the default values.
  // Remark: All these global variables will thus be defined (even if only with '')
  if (!g_height) { g_height = '' } // We don't store this one in localStorage. It's either in the URL or empty.
  if (!g_hMin) { g_hMin = '' } // We don't store this one in localStorage. It's either in the URL or empty.
  if (!g_hMax) { g_hMax = '' } // We don't store this one in localStorage. It's either in the URL or empty.
  //if (!g_n) { g_n = localStorage.getItem('g_n') }
  //if (!g_n) { g_n = 1 }
  if (!g_nMax) { g_nMax = localStorage.getItem('g_nMax') }
  if (!g_nMax) { g_nMax = 100 }
  if (!g_nMaxOps) { g_nMaxOps = localStorage.getItem('g_nMaxOps') }
  if (!g_nMaxOps) { g_nMaxOps = 100 }
  if (!g_nMaxTxs) { g_nMaxTxs = localStorage.getItem('g_nMaxTxs') }
  if (!g_nMaxTxs) { g_nMaxTxs = 100 }
  if (!g_cols) { g_cols = localStorage.getItem('g_cols') } // CHANGE NAME?
  if (!g_cols) { g_cols = columnDefaultDisplay; }
  if (!g_dh) { g_dh = localStorage.getItem('g_dh'); }
  if (!g_dh) { g_dh = 1 }

</script>

<script> // UPDATE DISPLAY WITH AVAILABLE NETWORKS AND EXPLORER NODES

  // Define default explorer nodes to query
  let g_defaultNodes;
  try { // Try to read list from local storage (getItem returns 'null' if the variable doesn't exist)
    g_defaultNodes = JSON.parse(localStorage.getItem('g_defaultNodes'));
  } catch (error) { // In case of any parsing error, also set the variable to 'null'
    g_defaultNodes = null;
  }
  // If the variable doesn't exist or is not a literal object, then we set it with the default nodes
  if (g_defaultNodes === null || g_defaultNodes.constructor !== Object) {
    g_defaultNodes = {};
    for (let network in explorerNodes) {
      g_defaultNodes[network] = explorerNodes[network][0]; // First node is used as default one
    }
  // If the variable exists, then we thoroughly verify that its content is valid (authorized networks and nodes)
  } else {
    // First we remove any network that is not authorized
    for (let network in g_defaultNodes) {
      if (explorerNodes[network] === undefined) {
        delete g_defaultNodes[network]; 
      }
    }
    // If a network is missing, or if the node given for it is unknown, then we set the network with its default node
    for (let network in explorerNodes) {
      if (g_defaultNodes[network] === undefined || !explorerNodes[network].includes(g_defaultNodes[network])) {
        g_defaultNodes[network] = explorerNodes[network][0]; // First node is used as default one
      }
    }
  }
  // Save in local storage
  localStorage.setItem('g_defaultNodes',JSON.stringify(g_defaultNodes));

  // Fill the network selection dropdown and the popup network list
  let nodesList = "";
  let networkOptions = "";
  for (let network in explorerNodes) {
    // Create new option for the dropdown
    networkOptions += '<option value="' + network + '">' + network + '</option>';
    // Add nodes to the popup list
    nodesList += '<div class="nodeSelectionText">' + network + ' :</div>';
    let nodes = explorerNodes[network];
    for (let i = 0; i < nodes.length; i++) {
      let node = nodes[i];
      let id = network + ' node ' + i;
      nodesList += '<input type="radio" id="' + id + '" class="nodeSelectionRadio" name="' + network + '" value="' + node + '">';
      nodesList += '<label for="' + id + '" class="nodeSelectionURL">' + node + '</label><br>';
      // Remark: All radios start unchecked. Radios of default nodes will be checked at popup opening.
    }
  }
  // Add the elements to HTML
  document.getElementById('NodeSelectionList').innerHTML = nodesList;
  document.getElementById('NetworkSelect').innerHTML = networkOptions;

  // Get the node URL to query for the requested network
  let urlPrefix = g_defaultNodes[g_network];
  // If the requested network in the URL was not found, then default to 'mainnet'
  if (urlPrefix === undefined) {
    g_network = 'mainnet';
    urlPrefix = g_defaultNodes['mainnet'];
  }

  // Put the current network in all links
  const encodedNetwork = encodeURIComponent(g_network);
  document.querySelectorAll('a[href]').forEach(link => {
    const href = link.getAttribute('href');
    if (href.includes('$network')) {
      link.href = href.replace(/\$network/g, encodedNetwork); // Using regexp because replaceAll is not available in Chrome 83
    }
  });

  // Put the current network in ad-hoc text elements
  document.querySelectorAll('.queried-node').forEach(item => { item.textContent = urlPrefix; });
  document.querySelectorAll('.queried-network').forEach(item => { item.textContent = g_network; });

  // Set current value in the network dropdown
  document.getElementById('NetworkSelect').value = g_network;
  // Add reload event to network selection dropdown
  document.getElementById('NetworkSelect').addEventListener('change', function() {
    window.location.search = '?network=' + encodeURIComponent(this.value);
  });

</script>

<script> // QUERY EXPLORER NODE

  // Request 'nice' formatting from the node (timestamps as YYYYY-MM-DD, amounts as XXX,XXX,XXX.YYYYYYYY, etc.)
  let urlSuffix = '?exp_am=1';

  // Case of static page
  if (g_type == 'historical') { // Arguments for 'historical': (none)
    window.onload = DisplayHistoricalBlocks;
  }
  // Case of dynamic pages (explorer node requests)
  else {
    const xmlhttp = new XMLHttpRequest();

    // Build request
    if (g_type == 'asset') { // Arguments for 'asset': id, hMin, hMax, nMaxOps
      // In case Asset 0 is requested (which is not accepted by node explorer), reload the page with ALL assets instead
      if (g_id == 0) { window.location.href = UrlSelf('assets') }
      // Otherwise, process request
      urlSuffix += '&id=' + g_id + '&nMaxOps=' + g_nMaxOps;
      if (g_hMin) { urlSuffix += '&hMin=' + g_hMin }
      if (g_hMax) { urlSuffix += '&hMax=' + g_hMax }
      xmlhttp.onload = DisplayAssetHistory;

    } else if (g_type == 'block') { // Arguments for 'block': height OR kernel (we let the explorer node handle the case where both are requested)
      if (g_kernel) { urlSuffix += '&kernel=' + g_kernel; }
      if (g_height) { urlSuffix += '&height=' + g_height; }
      adj = URLparams.get('adj'); // Used to adjust the block height, if there's no exact match
      if (adj != null)
        urlSuffix += '&adj=' + adj;
      xmlhttp.onload = DisplayBlock;

    } else if (g_type == 'treasury') { // 'treasury' is type 'block' but with height=0
      g_type = 'block';
      g_height = 0;
      urlSuffix += '&height=' + g_height;
      xmlhttp.onload = DisplayBlock;
    }
    // Option to query and display the details of multiple blocks (NOT USED HERE)
    // else if (g_type == "blocks") // Arguments for 'blocks': height, n
    // {
    //   if (!g_n) { g_n = 5 }
    //   urlSuffix += "&height=" + g_height + "&n=" + g_n;
    //   xmlhttp.onload = DisplayBlocks; // Display function to be done...
    // }
    else if (g_type == 'contract') { // Arguments for 'contract': id, hMin, hMax, nMaxTxs
      urlSuffix += '&id=' + g_id + '&nMaxTxs=' + g_nMaxTxs;
      if (g_hMin) { urlSuffix += '&hMin=' + g_hMin }
      if (g_hMax) { urlSuffix += '&hMax=' + g_hMax }
      xmlhttp.onload = DisplayContractState;

    } else if (g_type == 'hdrs') { // Arguments for 'hdrs': cols, hMax, nMax, dh
      // Remark: The data will be provided in the same order as in 'cols'.
      urlSuffix += '&cols=' + g_cols + '&nMax=' + g_nMax + '&dh=' + g_dh;
      if (g_hMax) { urlSuffix += '&hMax=' + g_hMax }
      xmlhttp.onload = DisplayHdrs;

    } else if (g_type == 'contracts') { // Arguments for 'contracts': (none)
      xmlhttp.onload = DisplayContracts;

    } else if (g_type == 'assets') { // Arguments for 'assets': height
      if (isNaN(g_height) || (!isNaN(g_height) && g_height < 0)) { g_height = "" } // For inexistant blocks, display current assets 
      urlSuffix += '&height=' + g_height;
      xmlhttp.onload = DisplayAssets;

    } else {
      g_type = 'status'; // Arguments for 'status': (none)
      xmlhttp.onload = DisplayStatus;
    }

    // Submit request
    xmlhttp.open('GET', urlPrefix + g_type + urlSuffix);
    xmlhttp.send();
  }
</script>

<!-- ************ SECTION 6 - EXTRA JS FUNCTIONS ************ -->
<script> // MANAGE POPUP FOR EXPLORER NODE SELECTION

  function checkNodeSelection() { // Check radios of default nodes (and uncheck the others)
    for (let network in explorerNodes) {
      let nodes = explorerNodes[network];
      for (let i = 0; i < nodes.length; i++) {
        let id = network + ' node ' + i;
        let check = (nodes[i] == g_defaultNodes[network]);
        document.getElementById(id).checked = check;
      }
    }
  }

  function openNodeSelection() { // Open popup for Explorer Node Selection
    let popup = document.getElementById('nodeSelectionPopup');
    // Check radios of default nodes
    checkNodeSelection();
    // Display popup
    popup.showModal();
    // Close popup if we click outside of it (...I'm not sure I understand how this one works!)
    popup.addEventListener('click', function (event) { if (event.target === popup) { popup.close(); } });
  }

  function closeNodeSelection() { // Close popup
    document.getElementById('nodeSelectionPopup').close();
  }

  function defaultNodeSelection() { // Reset selection to default nodes
    // Check radios of default nodes (i.e. the first for each network)
    for (let network in explorerNodes) {
      let id = network + ' node ' + 0;
      document.getElementById(id).checked = true;
    }
  }

  function applyNodeSelection() { // Apply popup selection
    let popup = document.getElementById('nodeSelectionPopup');
    // Update global variable with selected nodes
    for (let network in explorerNodes) {
      let nodes = explorerNodes[network];
      for (let i = 0; i < nodes.length; i++) {
        let id = network + ' node ' + i;
        if (document.getElementById(id).checked) { g_defaultNodes[network] = nodes[i]; };
      }
    }
    // Save in local storage
    localStorage.setItem('g_defaultNodes',JSON.stringify(g_defaultNodes));
    // Remark: No need to close the popup (submitting a form with a 'dialog' method automatically closes the dialog)
  }
</script>

<script> // MISCELLANEOUS STUFF

  // Process a block/kernel search request
  function submitSearch() {
    // Get search string
    let query = document.getElementById('SearchField').value;
    // Simplistic test to check if search string is rather block height or kernel id
    let key = query.length < 10 ? '&height=' : '&kernel=';
    // Load the corresponding URL
    window.location.href = UrlSelf('block', key + query);
  }

  // Parse metadata to add classes
  function addClassesToMetadata() {
    for (let str of document.querySelectorAll('.metadata')) {
      // Add a class around the asset name (the name field is detected with a regexp)
      str.innerHTML = str.innerHTML.replace(/(:|;)N=([^;]*)/,'$1N=<span class="metadataAssetName">$2</span>');
   }
    for (str of document.querySelectorAll('.metadataAssetName')) {
      // Add another class to AMML asset names
      // (Here we only check the name, but it would be better to verify the owner too...)
      if (str.innerHTML.startsWith('Amm Liquidity Token')) { str.classList.add('AMML') }
    }
  }

  // Replace empty tables with a text
  function hideEmptyTables() {
    for (let myTable of document.getElementsByTagName('table')) {
      // Check if table has only one row
      if (myTable.rows.length == 1) {
        let myRow = myTable.rows[0];
        // If all cells are <th> or have a span with a "th" class, then consider the row as header.
        if (myRow.querySelectorAll('td > span.th').length + myRow.querySelectorAll('th').length == myRow.cells.length) {
          // Mark the table as empty (CSS will hide it)
          myTable.classList.add('emptyTable'); 
          // Add a span with a simple text after the table
          let mySpan = document.createElement("span");
          mySpan.className = 'noDataText';
          mySpan.innerHTML = '(none)'
          myTable.parentNode.insertBefore(mySpan, myTable.nextSibling); // (This is the way to add a node AFTER another...)
        }
      }
    }
    // While at it, add the same text in empty spans...
    for (let myEmptySpan of document.getElementsByClassName('emptySpan')) {
      myEmptySpan.classList.add('noDataText'); 
      myEmptySpan.innerHTML = '(none)';
    }
  }
</script>

<script> // ADD EXPAND OPTIONS TO ALL HASHES OR METADATA (CSS DISPLAYS THEM TRUNCATED BY DEFAULT)

  function addExpandOptions() {
    // Text of type Hash (truncated/expanded)
    for (let myHash of document.querySelectorAll('.cid, .kernelId, .blob, .commitment')) {
      // Check if the text contains a link
      let myClass = myHash.querySelector('a') ? 'truncated withLink' : 'truncated';
      // Add a span to truncate the text, and another span to hold the clickable symbol
      let myHTML = myHash.innerHTML;
      myHash.innerHTML = "<span class='" + myClass + "'>" + myHTML + "</span><span class='expand' title='Toggle' hidden><svg width='1.2em' height='1.2em'><use href='#eye_icon'/></svg></span>";
      // Add event listener on the symbol
      myHash.querySelector('.expand').addEventListener('click', expandHash);
    }
    // Text of type Metadata (reduced/full)
    for (let myMetadata of document.querySelectorAll('.metadata')) {
      // Add a span to truncate the text, and another span to hold the clickable symbol
      let myHTML = myMetadata.innerHTML;
      myMetadata.innerHTML = "<span class='reduced'>" + myHTML + "</span><span class='extend' title='Toggle' hidden><svg width='1.2em' height='1.2em'><use href='#eye_icon'/></svg></span>";
      // Add event listener on the symbol
      myMetadata.querySelector('.extend').addEventListener('click', expandMetadata);
    }
  }

  function expandHash(e) {
    // Get element, table and column number of the event
    let input = e.currentTarget;
    // If item is in table, expand the whole column
    if (input.closest('table')) {
      let col = input.closest('th,td').cellIndex;
      let table = input.closest('table');
      // Loop on all cells in that column
      for (let myRow of table.rows) {
        // Remove all truncated classes in the cell
        for (let myItem of myRow.cells[col].querySelectorAll('.truncated')) {
          myItem.classList.remove('truncated');
          myItem.classList.add('expanded');
          // Switch action of the clickable symbols
          myItem.nextElementSibling.removeEventListener('click', expandHash);
          myItem.nextElementSibling.addEventListener('click', truncateHash);
        }
      }
    } else {
      // Expand only the item and its siblings
      for (let myItem of input.parentNode.querySelectorAll('.truncated')) {
        myItem.classList.remove('truncated');
        myItem.classList.add('expanded');
        // Switch action of the clickable symbols
        myItem.nextElementSibling.removeEventListener('click', expandHash);
        myItem.nextElementSibling.addEventListener('click', truncateHash);
      }
    }
  }

  function truncateHash(e) {
    // Get element, table and column number of the event
    let input = e.currentTarget;
    // If item is in table, truncate the whole column
    if (input.closest('table')) {
      let col = input.closest('th,td').cellIndex;
      let table = input.closest('table');
      // Loop on all cells in that column
      for (let myRow of table.rows) {
        // Remove all expanded classes in the cell
        for (let myItem of myRow.cells[col].querySelectorAll('.expanded')) {
          myItem.classList.remove('expanded');
          myItem.classList.add('truncated');
          // Switch action of the clickable symbols
          myItem.nextElementSibling.removeEventListener('click', truncateHash);
          myItem.nextElementSibling.addEventListener('click', expandHash);
        }
      }
    } else {
      // Expand only the item and its siblings
      for (let myItem of input.parentNode.querySelectorAll('.expanded')) {
        myItem.classList.remove('expanded');
        myItem.classList.add('truncated');
        // Switch action of the clickable symbols
        myItem.nextElementSibling.removeEventListener('click', truncateHash);
        myItem.nextElementSibling.addEventListener('click', expandHash);
      }
    }
  }

  function expandMetadata(e) {
    // Expand selected metadata only
    let input = e.currentTarget;
    for (let myItem of input.parentNode.querySelectorAll('.reduced')) {
      myItem.classList.remove('reduced');
      myItem.classList.add('full');
      // Switch action of the clickable symbols
      myItem.nextElementSibling.removeEventListener('click', expandMetadata);
      myItem.nextElementSibling.addEventListener('click', truncateMetadata);
    }
  }

  function truncateMetadata(e) {
    // Truncate selected metadata only
    let input = e.currentTarget;
    for (let myItem of input.parentNode.querySelectorAll('.full')) {
      myItem.classList.remove('full');
      myItem.classList.add('reduced');
      // Switch action of the clickable symbols
      myItem.nextElementSibling.removeEventListener('click', truncateMetadata);
      myItem.nextElementSibling.addEventListener('click', expandMetadata);
    }
  }

  function expandEverything() {
    // Expand all truncated Hashes
    for (let myItem of document.querySelectorAll('.truncated')) {
      myItem.classList.remove('truncated');
      myItem.classList.add('expanded');
      // Switch action of the clickable symbols
      myItem.nextElementSibling.removeEventListener('click', expandHash);
      myItem.nextElementSibling.addEventListener('click', truncateHash);
    }
    // Expand all truncated Metadata
    for (let myItem of document.querySelectorAll('.reduced')) {
      myItem.classList.remove('reduced');
      myItem.classList.add('full');
      // Switch action of the clickable symbols
      myItem.nextElementSibling.removeEventListener('click', expandMetadata);
      myItem.nextElementSibling.addEventListener('click', truncateMetadata);
    }
    // Expand all small and special collapsible blocks
    for (let myItem of document.querySelectorAll('.collapsible.small')) { myItem.open = true }
    for (let myItem of document.querySelectorAll('.collapsible.special')) { myItem.open = true }
    // Show colum selection descriptions
    showDescriptions();
    // Switch action of the main clickable symbol
    let icon = document.querySelector('#ExpandAll');
    icon.setAttribute('href', 'javascript:truncateEverything();');
    icon.setAttribute('title', 'Collapse everything');
  }

  function truncateEverything() {
    // Truncate all Hashes
    for (let myItem of document.querySelectorAll('.expanded')) {
      myItem.classList.remove('expanded');
      myItem.classList.add('truncated');
      // Switch action of the clickable symbols
      myItem.nextElementSibling.removeEventListener('click', truncateHash);
      myItem.nextElementSibling.addEventListener('click', expandHash);
    }
    // Truncate all Metadata
    for (let myItem of document.querySelectorAll('.full')) {
      myItem.classList.remove('full');
      myItem.classList.add('reduced');
      // Switch action of the clickable symbols
      myItem.nextElementSibling.removeEventListener('click', truncateMetadata);
      myItem.nextElementSibling.addEventListener('click', expandMetadata);
    }
    // Collapse all small and special collapsible blocks
    for (let myItem of document.querySelectorAll('.collapsible.small')) { myItem.open = false }
    for (let myItem of document.querySelectorAll('.collapsible.special')) { myItem.open = false }
    // Hide colum selection descriptions
    hideDescriptions();
    // Switch action of the main clickable symbol
    let icon = document.querySelector('#ExpandAll');
    icon.setAttribute('href', 'javascript:expandEverything();');
    icon.setAttribute('title', 'Expand everything');
  }
</script>

<script> // SELECTION OPTIONS FOR THE TABLE OF CONTRACT CALLS

  function DisplayContractOptions() {
    // Display table options
    let text = MakeCollapsibleBegin('Options', 'tableOptions', 'close');
    text += "<form id='tableOptionsForm' name='tableOptionsForm' action='javascript:applyContractSelection();'>";
    text += "<div id='selectionOptions'>";
    text += "<div id='rowSelectionOptions'>";
    text += "  <button type='submit' id='applySelection' title='Save and reload with the selected parameters'>Apply</button>";
    // Remark on input: We display a placeholder instead of a default value, to allow seeing the full datalist suggestion list
    text += "  <div class='selectRows'><label title='Number of contract calls to display (2000 max)'>\
                 <span class='labelRows'>Max rows: </span>\
                 <input type='number' class='nbrRows' id='nbrRows' list='nbrOfRows' autocomplete='off' min='1' max='2000' step='1' size='4' value='' placeholder='" + g_nMaxTxs + "'>\
                 <datalist id='nbrOfRows'>\
                   <option value='100'>100 (default)</option>\
                   <option value='200'>200</option>\
                   <option value='500'>500</option>\
                   <option value='1000'>1000</option>\
                   <option value='2000'>2000 (max)</option>\
                 </datalist>\
               </label></div>";
    text += "  <div class='selectHeight'><label title='Min block height (leave empty for default)'>\
                 <span class='labelHeight'>Min block height: </span>\
                 <input type='number' class='inputBlockHeight' id='minHeight' autocomplete='off' min='1' value='" + g_hMin + "' step='1' size='8' placeholder=''>\
               </label></div>";
    text += "  <div class='selectHeight'><label title='Max block height (leave empty for current height)'>\
                 <span class='labelHeight'>Max block height: </span>\
                 <input type='number' class='inputBlockHeight' id='maxHeight' autocomplete='off' min='1' value='" + g_hMax + "' step='1' size='8' placeholder=''>\
               </label></div>";
    text += "</div>";
    text += "</div>";
    text += "</form>";
    text += MakeCollapsibleEnd();

    return text;
  }

  function applyContractSelection() {
    // Get number of rows
    let nMaxTxs = document.getElementById("nbrRows").value;
    if (nMaxTxs) { g_nMaxTxs = nMaxTxs; };
    // Get min block height (even when empty)
    g_hMin = document.getElementById("minHeight").value;
    // Get max block height (even when empty)
    g_hMax = document.getElementById("maxHeight").value;
    // Save results in localStorage
    localStorage.setItem('g_nMaxTxs', g_nMaxTxs);
    //localStorage.setItem('g_hMin', g_hMin);  // We don't store this one in localStorage. It's either in the URL or empty.
    //localStorage.setItem('g_hMax', g_hMax);  // We don't store this one in localStorage. It's either in the URL or empty.
    // Create or replace these parameters in the URL search parameters
    let args = new URL(document.location).searchParams;
    args.set('nMaxTxs', g_nMaxTxs);
    args.set('hMin', g_hMin);
    args.set('hMax', g_hMax);
    // Update the query part of the URL and reload page
    window.location.search = args.toString(); // toString() returns the "foo=1&bar=2&baz=3" part (without "?")
  }
</script>

<script> // SELECTION OPTIONS FOR THE TABLE OF AN ASSET

  function DisplayAssetOptions() {
    // Display table options
    let text = MakeCollapsibleBegin('Options', 'tableOptions', 'close');
    text += "<form id='tableOptionsForm' name='tableOptionsForm' action='javascript:applyAssetSelection();'>";
    text += "<div id='selectionOptions'>";
    text += "<div id='rowSelectionOptions'>";
    text += "  <button type='submit' id='applySelection' title='Save and reload with the selected parameters'>Apply</button>";
    // Remark on input: We display a placeholder instead of a default value, to allow seeing the full datalist suggestion list
    text += "  <div class='selectRows'><label title='Number of events to display (2000 max)'>\
                 <span class='labelRows'>Max rows: </span>\
                 <input type='number' class='nbrRows' id='nbrRows' list='nbrOfRows' autocomplete='off' min='1' max='2000' step='1' size='4' value='' placeholder='" + g_nMaxOps + "'>\
                 <datalist id='nbrOfRows'>\
                   <option value='100'>100 (default)</option>\
                   <option value='200'>200</option>\
                   <option value='500'>500</option>\
                   <option value='1000'>1000</option>\
                   <option value='2000'>2000 (max)</option>\
                 </datalist>\
               </label></div>";
    text += "  <div class='selectHeight'><label title='Min block height (leave empty for default)'>\
                 <span class='labelHeight'>Min block height: </span>\
                 <input type='number' class='inputBlockHeight' id='minHeight' autocomplete='off' min='1' value='" + g_hMin + "' step='1' size='8' placeholder=''>\
               </label></div>";
    text += "  <div class='selectHeight'><label title='Max block height (leave empty for current height)'>\
                 <span class='labelHeight'>Max block height: </span>\
                 <input type='number' class='inputBlockHeight' id='maxHeight' autocomplete='off' min='1' value='" + g_hMax + "' step='1' size='8' placeholder=''>\
               </label></div>";
    text += "</div>";
    text += "</div>";
    text += "</form>";
    text += MakeCollapsibleEnd();

    return text;
  }

  function applyAssetSelection() {
    // Get number of rows
    let nMaxOps = document.getElementById("nbrRows").value;
    if (nMaxOps) { g_nMaxOps = nMaxOps; };
    // Get min block height (even when empty)
    g_hMin = document.getElementById("minHeight").value;
    // Get max block height (even when empty)
    g_hMax = document.getElementById("maxHeight").value;
    // Save results in localStorage
    localStorage.setItem('g_nMaxOps', g_nMaxOps);
    //localStorage.setItem('g_hMin', g_hMin);  // We don't store this one in localStorage. It's either in the URL or empty.
    //localStorage.setItem('g_hMax', g_hMax);  // We don't store this one in localStorage. It's either in the URL or empty.
    // Create or replace these parameters in the URL search parameters
    let args = new URL(document.location).searchParams;
    args.set('nMaxOps', g_nMaxOps);
    args.set('hMin', g_hMin);
    args.set('hMax', g_hMax);
    // Update the query part of the URL and reload page
    window.location.search = args.toString(); // toString() returns the "foo=1&bar=2&baz=3" part (without "?")
  }
</script>

<script> // SELECTION OPTIONS FOR THE TABLE OF ALL ASSETS

  function DisplayAssetsOptions() {
    // Display table options
    let text = MakeCollapsibleBegin('Options', 'tableOptions', 'close');
    text += "<form id='tableOptionsForm' name='tableOptionsForm' action='javascript:applyAssetsSelection();'>";
    text += "<div id='selectionOptions'>";
    text += "<div id='rowSelectionOptions'>";
    text += "  <button type='submit' id='applySelection' title='Save and reload with the selected parameters'>Apply</button>";
    text += "  <div class='selectHeight'><label title='Block height (leave empty for current height)'>\
                 <span class='labelHeight'>Block height: </span>\
                 <input type='number' class='inputBlockHeight' id='maxHeight' autocomplete='off' min='1' value='" + g_height + "' step='1' size='8' placeholder=''>\
               </label></div>";
    text += "</div>";
    text += "</div>";
    text += "</form>";
    text += MakeCollapsibleEnd();

    return text;
  }

  function applyAssetsSelection() {
    // Get max block height (even when empty)
    g_height = document.getElementById("maxHeight").value;
    // Remark: We don't store this one in localStorage. It's either in the URL or empty.
    // Create or replace these parameters in the URL search parameters
    let args = new URL(document.location).searchParams;
    args.set('height', g_height);
    // Update the query part of the URL and reload page
    window.location.search = args.toString(); // toString() returns the "foo=1&bar=2&baz=3" part (without "?")
  }
</script>

<script> // SELECTION OPTIONS FOR THE TABLE OF BLOCK HEADERS

  function DisplayHdrsOptions() {
    // Display table options
    let text = MakeCollapsibleBegin('Options', 'tableOptions', 'close');
    text += "<form id='tableOptionsForm' name='tableOptionsForm' action='javascript:applyHdrsSelection();'>";
    text += "<div id='selectionOptions'>";
    text += "<div id='rowSelectionOptions'>";
    text += "  <button type='submit' id='applySelection' title='Save and reload with the selected parameters'>Apply</button>";
    // Remark on input: We display a placeholder instead of a default value, to allow seeing the full datalist suggestion list
    text += "  <div class='selectRows'><label title='Number of rows to display (2000 max)'>\
                 <span class='labelRows'>Rows: </span>\
                 <input type='number' class='nbrRows' id='nbrRows' list='nbrOfRows' autocomplete='off' min='1' max='2000' step='1' size='4' value='' placeholder='" + g_nMax + "'>\
                 <datalist id='nbrOfRows'>\
                   <option value='100'>100 (default)</option>\
                   <option value='200'>200</option>\
                   <option value='500'>500</option>\
                   <option value='1000'>1000</option>\
                   <option value='2000'>2000 (max)</option>\
                 </datalist>\
               </label></div>";
    // Remark on input: We display a placeholder instead of a default value, just to keep it visually similar to the other input!
    text += "  <div class='selectStep'><label title='Blockheight interval between two rows'>\
                 <span class='labelStep'>Interval: </span>\
                 <input type='number' class='nbrStep' id='nbrStep' list='nbrOfSteps' autocomplete='off' min='1' value='' step='1' size='4' placeholder='" + g_dh + "'>\
                 <datalist id='nbrOfSteps'>\
                   <option value='1'>1 (default)</option>\
                   <option value='60'>60 (~hour)</option>\
                   <option value='1440'>1,440 (~day)</option>\
                   <option value='10080'>10,080 (~week)</option>\
                   <option value='43200'>43,200 (~month)</option>\
                 </datalist>\
               </label></div>";
    text += "  <div class='selectHeight'><label title='Max block height (leave empty for current height)'>\
                 <span class='labelHeight'>Max block height: </span>\
                 <input type='number' class='inputBlockHeight' id='maxHeight' autocomplete='off' min='1' value='" + g_hMax + "' step='1' size='8' placeholder=''>\
               </label></div>";
    text += "</div>";
    // Remark: We use backticks (aka 'template strings') here because of the mix of single and double quotes inside them.
    text += `<div id='columnSelectionOptions'>\
              <span class='selectionOptionsGroup'>\
                <span class='labelColumns'>Columns: </span>\
                <a href='javascript:selectColumns("current");' id='selectCurrentColumns' class='selectionOption' title='Select current columns'>current</a>\
                <span class='itemSeparator'> | </span>\
                <a href='javascript:selectColumns("default");' id='selectDefaultColumns' class='selectionOption' title='Select default columns'>default</a>\
                <span class='itemSeparator'> | </span>\
                <a href='javascript:selectColumns("all");' id='selectAllColumns' class='selectionOption' title='Select all columns'>all</a>\
                <span class='itemSeparator'> | </span>\
                <a href='javascript:openPasteColumns();' id='pasteColumns' class='selectionOption' title='Copy/Paste codes for columns'>paste</a>\
                <span class='itemSeparator'> | </span>\
                <a href='javascript:reorderColumns(columnDefaultOrder);' id='reorderAllColumns' class='selectionOption' title='Reset column order'>reset order</a>\
                <span class='selectionText'>(or reorder with drag and drop)</span>\
              </span>\
              <span id='toggleDescriptions'><a href='javascript:showDescriptions();' title='Show details' id='toggleDescriptionsLink'><svg width='1.5rem' height='1.5rem'><use href='#eye_icon'/></svg></a></span>\
            </div>`;
    text += "</div>";
    text += "<div id='columnOptions'>";
    // Make list of all checkboxes
    let nbr = 0;
    for (let n in columnHeaders) {
      let item = columnHeaders[n];
      nbr++;
      // Put each checkbox and its text into a div
      text += "<div class='columnOption' id='Option_" + item.code + "'><label title='" + item.description + "'>";
      if (n == 0) {
        // First column (the block height) is mandatory: the checkbox is checked and disabled
        text += "<span class='columnOptionCheck'><input type='checkbox' class='columnOptionCheckboxDisabled' title='Always displayed' id='" + item.code + "' checked disabled></span>";
      } else {
        text += "<span class='columnOptionCheck'><input type='checkbox' class='columnOptionCheckbox' title='URL code: " + item.code + "' id='" + item.code + "'></span>";
      }
      text += "<span class='columnOptionText'>";
      text += "<span class='columnOptionNumber'>" + nbr.toString().padStart(2,'0') + ". </span>";
      text += "<span class='columnOptionLabel'>" + item.title + "</span>";
      text += "<span class='columnOptionDescription hidden'> " + item.description + ".</span>";
      text += "</span>";
      text += "</label></div>";
    }
    text += "</div>";
    text += "</form>";

    // Popup for pasting column codes
    // Remark: We use 'dialog' because 'popover' does not work on Chrome 83.
    // Remark: We reject repetions for now (using a way too complex regexp!), but we should see how to manage them because the node explorer accepts them...
    text += "<dialog id='pasteColumnsPopup'>";
    text += "  <form id='pasteColumnsForm' name='pasteColumnsForm' method='dialog' onsubmit='applyPasteColumns();'>\
                  <div class='pasteColumnsText'>Copy/Paste codes for columns:</div>\
                  <input type='text' id='pasteColumnsInput' value='" + columnDefaultDisplay + "' autocomplete='off' size='30' pattern='^(?:([" + columnDefaultOrder + "])(?!.*\\1))*$' placeholder='Enter column codes here' title='Valid codes are " + columnDefaultOrder + " (without repetition)' autofocus>\
                  <button type='submit' class='popupButton' id='pasteColumnsApply' title='Apply column codes'>Ok</button>\
                  <button type='button' class='popupButton' id='pasteColumnsCancel' title='Cancel' onclick='closePasteColumns();'>Cancel</button>\
               </form>";
    // Display a list of all column codes
    text += "<div class='pasteColumnsList'>";
    for (let i = 1; i < columnHeaders.length; i++) {
        text += "<div class='pasteColumnsListItem' title='" + columnHeaders[i].description + "'>";
        text += "<span class='pasteColumnsListCode'>" + columnHeaders[i].code + " </span>";
        text += "<span class='pasteColumnsListTitle'>" + columnHeaders[i].title + "</span>";
        text += "</div>";
    }
    text += "</div>";
    text += "</dialog>";

    text += MakeCollapsibleEnd();

    return text;
  }

  function showDescriptions() {
    // Show all descriptions of the column selection checkboxes
    for (let myItem of document.querySelectorAll('.columnOptionDescription')) {
      myItem.classList.remove('hidden');
      // Switch action of the clickable symbol
      let icon = document.querySelector('#toggleDescriptionsLink');
      icon.setAttribute('href', 'javascript:hideDescriptions();');
      icon.setAttribute('title', 'Hide details');
    }
  }

  function hideDescriptions() {
    // Hide all descriptions of the column selection checkboxes
    for (let myItem of document.querySelectorAll('.columnOptionDescription')) {
      myItem.classList.add('hidden');
      // Switch action of the clickable symbol
      let icon = document.querySelector('#toggleDescriptionsLink');
      icon.setAttribute('href', 'javascript:showDescriptions();');
      icon.setAttribute('title', 'Show details');
    }
  }

  function selectColumns(param = 'current') { // Mark checkboxes according to a given column selection
    let string, link = document.getElementById('selectAllColumns');
    switch(param) {
      case 'current':
        // Check current checkboxes (as per global variable)
        string = g_cols;
        break;
      case 'default':
        // Check default checkboxes (as per global variable)
        string = columnDefaultDisplay;
        break;
      case 'all':
        // Check all checkboxes (as per global variable)
        string = columnDefaultOrder;
        // Switch action of the link
        link.setAttribute('href', 'javascript:selectColumns("none");');
        link.setAttribute('title', 'Deselect all columns');
        link.textContent = 'none';
        break;
      case 'none':
        // Uncheck all checkboxes
        string = '';
        // Switch action of the link
        link.setAttribute('href', 'javascript:selectColumns("all");');
        link.setAttribute('title', 'Select all columns');
        link.textContent = 'all';
        break;
      default:
        // Check the checkboxes as per given column code
        string = param;
    }

    // Until we adapt the UI for column repetition, we simply ignore them (although they do work when passed in the URL)...
    let str = '';
    for (let c of string) { str += (str.indexOf(c) === -1) ? c : '' }; // We only keep a letter if it has not been added yet
    string = str;

    // Check selected checkboxes
    for (let item of document.querySelectorAll('.columnOptionCheckbox')) {
      item.checked = (string.includes(item.id)) ? true : false; 
    }
  }

  function reorderColumns(series = '') { // Reorder checkboxes
    let n = 0, series2 = "", fullSeries;
    // 1) If no order is given, check localStorage. If it's also empty, then use the default order.
    if (series == '') {
      series = localStorage.getItem('g_colsAll');
      if (!series) { series = columnDefaultOrder; }

      // Until we adapt the UI for column repetition, we simply ignore them (although they do work when passed in the URL)...
      let str = '';
      for (let c of g_cols) { str += (str.indexOf(c) === -1) ? c : '' }; // We only keep a letter if it has not been added yet

      // Adjust checkboxes order to match the order of the currently displayed columns (global variable 'g_cols')
      // Remark: We only reorder the needed ones (if a letter is any of the displayed ones, we replace it with the next displayed one, in sequence).
      for (let char of series) { series2 += (str.includes(char)) ? str[n++] : char }
      fullSeries = series2;
    }
    // 2) If only a sub-group of letters is given, then simply adjust the current order
    else if (series.length < columnDefaultOrder.length) {
      // Get current order of checkboxes (they are automatically listed in order)
      let currentSeries = '';
      for (let item of document.querySelectorAll('.columnOptionCheckbox')) {
        currentSeries += item.id; // String of codes for the current order of all checkboxes
      }
      // Adjust current checkboxes order to match the order of the sub-group
      // Remark: We only reorder the needed ones (if a letter is any of the requested ones, we replace it with the next requested one, in sequence).
      for (let char of currentSeries) { series2 += (series.includes(char)) ? series[n++] : char }
      fullSeries = series2;
    }
    // 3) Otherwise, we assume a full sequence (with all letters) has been given
    // Remark: We should probably add some verifications here about the content of 'series'...
    else {
      fullSeries = series;
    }
    // Reorder elements according to the series of letters
    for (let letter of fullSeries) {
      // Get the corresponding checkbox element
      let item = document.getElementById('Option_' + letter);
      // If the item exists, move it at the end of siblings series
      if (item) { item.parentElement.appendChild(item) }
    }
    // Then, update the numbering of the reordered elements
    renumberColumnOptions();
  }

  function openPasteColumns() { // Open popup
    let popup = document.getElementById('pasteColumnsPopup');
    // Get codes for selected checkboxes (they will be automatically listed in their current order)
    let params = '';
    for (let item of document.querySelectorAll('.columnOptionCheckbox')) {
      if (item.checked == true) { params += item.id }; // String of codes with the selected checkboxes (in the same order)
    }
    // Set form input value to those codes
    document.getElementById('pasteColumnsInput').value = params;
    // Display popup
    popup.showModal();
    // Close popup if we click outside of it (...I'm not sure I understand how this one works!)
    popup.addEventListener('click', function (event) { if (event.target === popup) { popup.close(); } });
  }

  function closePasteColumns() { // Close popup
    document.getElementById('pasteColumnsPopup').close();
  }

  function applyPasteColumns() { // Apply popup selection
    let string = document.getElementById('pasteColumnsInput').value;
    selectColumns(string); // Mark checkboxes as per given column codes
    reorderColumns(string); // Reorder the needed checkboxes to match the selection
    // Remark: No need to close the popup (submitting a form with a 'dialog' method automatically closes the dialog)
  }

  function applyHdrsSelection() {
    // Get number of rows
    let nMax = document.getElementById("nbrRows").value;
    if (nMax) { g_nMax = nMax; };
    // Get row interval
    let dh = document.getElementById("nbrStep").value;
    if (dh) { g_dh = dh; };
    // Get max block height (even when empty)
    g_hMax = document.getElementById("maxHeight").value;

    // Get codes for selected checkboxes (they are automatically listed in their current order)
    let params = '', series = '';
    for (let item of document.querySelectorAll('.columnOptionCheckbox')) {
      series += item.id; // String of codes with the order of all the checkboxes
      if (item.checked == true) { params += item.id }; // String of codes with the selected checkboxes only (in the same order)
    }
    // Save results in localStorage
    g_cols = params;
    localStorage.setItem('g_colsAll', series);
    localStorage.setItem('g_cols', g_cols);
    localStorage.setItem('g_nMax', g_nMax);
    localStorage.setItem('g_dh', g_dh);
    //localStorage.setItem('g_hMax', g_hMax);  // We don't store this one in localStorage. It's either in the URL or empty.
    // Create or replace these parameters in the URL search parameters
    let args = new URL(document.location).searchParams;
    args.set('cols', g_cols);
    args.set('nMax', g_nMax);
    args.set('dh', g_dh);
    args.set('hMax', g_hMax);
    // Update the query part of the URL and reload page
    window.location.search = args.toString(); // toString() returns the "foo=1&bar=2&baz=3" part (without "?")
  }

  // DRAG-AND-DROP OPTIONS FOR THE COLUMN HEADERS CHECKBOXES
  function defineDraggableElements () { // Make checkboxes draggable
    // Make column options draggable
    for (let item of document.querySelectorAll('.columnOption')) {
      if (item != item.parentElement.firstElementChild) { // Skip the first element (it remains non-draggable)
        item.setAttribute('draggable', true);
        item.addEventListener('dragstart', dragStart);
        //item.addEventListener('drag', dragMove); // Not used
        item.addEventListener('dragend', dragEnd);
      }
    }
    // Allow dragging-over and dropping
    for (let box of document.querySelectorAll('.columnOption')) {
      box.addEventListener('dragenter', dragEnter);
      box.addEventListener('dragover', dragOver);
      box.addEventListener('dragleave', dragLeave);
      box.addEventListener('drop', dragDrop);
    }
  }

  function dragStart (e) {
    // Store id of the dragged element
    e.dataTransfer.setData('text/plain', e.currentTarget.id);
    // Hide the draggable element from its orignal position (it only shows dragging)
    let item = e.currentTarget;
    setTimeout(() => { item.classList.add('hidden'); }, 0); // Trick!
  }

  function dragEnd (e) {
    // Display back the draggable element
    e.currentTarget.classList.remove('hidden');
  }

  function dragEnter (e) {
    // Allow dropping on a div element (since div is not a valid target by default)
    e.preventDefault();
    // Add class for special display
    e.currentTarget.classList.add('drag-over');
  }

  function dragOver (e) {
    // Allow dropping on a div element (since div is not a valid target by default)
    e.preventDefault();
    // Add class for special display
    e.currentTarget.classList.add('drag-over');
  }

  function dragLeave (e) {
    // Remove class for special display
    e.currentTarget.classList.remove('drag-over');
  }

  function dragDrop (e) {
    // Get element of the event
    let box = e.currentTarget;
    // Remove class for special display
    box.classList.remove('drag-over');
    // Get the dropped element
    let id = e.dataTransfer.getData('text/plain');
    let item = document.getElementById(id);
    // Add the dropped element AFTER this one
    box.parentNode.insertBefore(item, box.nextSibling); // This is a trick to insert AFTER an element...
    // Update numbering of the checkboxes
    renumberColumnOptions();
  }

  function renumberColumnOptions() { // Update numbering of the checkboxes
    let nbr = 0;
    for (let item of document.querySelectorAll('.columnOptionNumber')) {
      nbr++;
      item.innerHTML = nbr.toString().padStart(2,'0') + ". ";
    }
  }
</script>

<script> // ADD SEARCHING AND FILTERING OPTIONS TO TABLES

  // ALLOW ADDING FILTERS TO FIRST ROW OF ALL LONG TABLES
  function addFilterOption() {
    for (let myTable of document.getElementsByTagName('table')) {
      // Ignore tables of certain specific classes
      if (!myTable.classList.contains('tableTotals') && !myTable.classList.contains('tableSummary') && !myTable.closest('.divTableStatus')) {
        let myRow = myTable.rows[0];
        // If first row exists and all its cells are <th> or have a span with a "th" class, then mark the row as header.
        // We also enforce the use of <thead> to ensure that the row won't be included in the tbodies that will be filtered and sorted.
        // And since Chrome 83 (as in Beam Wallet) can only do 'sticky' on 'th' elements, we also change all its 'td' into 'th'.
        if (myRow && (myRow.querySelectorAll('td > span.th').length + myRow.querySelectorAll('th').length == myRow.cells.length)) {
          // If that first row is not already inside a thead (which means it's implicitely inside a tbody), then create a thead and move the row inside it.
          if (myRow.parentNode.nodeName != 'THEAD') {
            let myTHead = myTable.createTHead();
            myTHead.appendChild(myRow);
          }
          // Mark the row as header
          myRow.classList.add('headerRow');
          // Define all cells in this first row as 'th' (remark: any attribute of those cells are lost, but we don't care)
          for (let myTd of myRow.cells) {
            let myTh = document.createElement('th');
            myTh.innerHTML = myTd.innerHTML;
            myTd.replaceWith(myTh);
          }
          // Add filters only to tables with more than a 5 lines
          if (myTable.rows.length > 5) {
            myRow.classList.add('filtersOff');
            myRow.addEventListener('click', addSortAndSearch);
            myRow.title = 'Click to activate filters'; // This is for the tooltip
          } else {
            myRow.classList.add('filtersNot');
          }
        }
      }
    }
  }

  // ADD SORT AND SEARCH FILTERS TO FIRST ROW OF A GIVEN TABLE
  function addSortAndSearch(e) {
    // Get element of the event (the first row)
    let myRow = e.currentTarget;

    // Replace previous class and remove event and title (tooltip)
    myRow.classList.remove('filtersOff');
    myRow.classList.add('filtersOn');
    myRow.removeEventListener('click', addSortAndSearch);
    myRow.removeAttribute('title');

    // Apply to each cell of the first row (whether 'th' or 'td', it doesn't matter)
    for (let myHeader of myRow.cells) {
      // Wrap each header text into a div (will be clickable for sorting),
      // and then add a search input field below it.
      let myHTML = myHeader.innerHTML;
      myHeader.innerHTML = "\
        <div class='headerCell'>\n\
          <div class='sortable' title='Sort column'>" + myHTML + "</div>\n\
          <div class='searchable'><input type='text' class='search' title='Enter search term' size='5' placeholder='&#x1F50E;&#xFE0E;&nbsp;' autocomplete='off'></div>\n\
        </div>\n\
      ";
      // Add event listeners to all elements
      myHeader.querySelector('.sortable').addEventListener('click', sortTable);
      myHeader.querySelector('.search').addEventListener('keyup', filterTable);
    }
  }

  // SORT ROWS BY CLICKING ON HEADERS (first ascending, then descending)
  function sortTable(e) {
    // Declare variables
    let input, col, headRow, table, nbr_tbodies, dir, items;

    // Get element, table and column number of the event
    input = e.currentTarget;
    col = input.closest('th,td').cellIndex;
    headRow = input.closest('tr');
    table = input.closest('table');
    nbr_tbodies = table.tBodies.length;

    // Set the default sorting direction as descending
    // (or switch to ascending if already sorted descending)
    dir = input.classList.contains('desc') ? 'asc' : 'desc';

    // Reset sorting classes and titles in all headers of this table
    for (let myHeader of headRow.getElementsByClassName('sortable')) {
      myHeader.classList.remove('asc');
      myHeader.classList.remove('desc');
      myHeader.title = 'Sort column';
    }

    // Get the list of rows or tbodies to be sorted
    // (Remark: There is always at least one tbody, even if not explictely defined)
    items = nbr_tbodies > 1 ? table.tBodies : table.tBodies[0].rows;
    // Make an array with the items to be sorted
    let itemsArray = Array.from(items);

    // Make an array from the content of the cells in the selected column
    let colArray = itemsArray.map(function (item, index) {
      // Get the content of the cell in the column being sorted
      // (for tbodies with multiple lines, we concatenate the content of their cells in that column)
      let val = '';
      if (nbr_tbodies > 1) {
        // Loop on all rows of the tbody
        for (let trow of item.rows) {
          // Concatenate content of each cell
          if (val != '') { val += '\n' }
          val += trow.cells[col].innerText;
        }
      } else {
        // Get content of the cell
        val = item.cells[col].innerText;
      }
      // Remove comas (just for numbers to be recognized as such).
      // And add its initial index (it will allow reordering the actual table rows or tbodies).
      let valArray = [val.replace(/,/g, ''), index];
      return valArray;
    });

    // We initialise two collators for sorting:
    // One for "alphabetical sorting" (character by character, insensitive to case and accents).
    // One for "natural sorting" (same, except numbers are treated numerically: "Asset-1" < "Asset-2" < "Asset-10").
    let collator1 = Intl.Collator('en-US', { numeric: false, sensitivity: 'base', usage: 'sort', ignorePunctuation: 'false' });
    let collator2 = Intl.Collator('en-US', { numeric: true, sensitivity: 'base', usage: 'sort', ignorePunctuation: 'false' });

    // Sort the array (in ascending order by default)
    colArray.sort(function ([a, b], [c, d]) {
      // Compare as numbers
      if (!isNaN(a) && !isNaN(c)) { return a - c }
      // Compare as address
      else if (/^[a-fA-F0-9]*$/.test(a) && /^[a-fA-F0-9]*$/.test(c)) { return collator1.compare(a, c) }
      // Compare as other strings
      else { return collator2.compare(a, c) }
    });
    // Reverse the array for descending order
    if (dir == 'desc') { colArray.reverse() }

    // Get the 'parent' of the sorted items (i.e. the tbody in the case of rows, or the table in the case of tbodies)
    // Remark: The parent of a row is always a tbody, even if not explictely defined.
    let parent = items[0].parentNode;
    // Loop through the array of sorted cells to reorder the table rows or tbodies
    for (let sortedCol of colArray) {
      // Move each corresponding row or tbody to the end of the table.
      parent.appendChild(itemsArray[sortedCol[1]]);
    }

    // Update class and title in header by adding the sorting direction
    input.classList.add(dir);
    input.title = dir == 'desc' ? 'Sort ascending' : 'Sort descending';
  }

  // FILTER ROWS (OR GROUPS OF ROWS)
  function filterTable(e) {
    // Declare variables
    let table, tbodies, rows, trows, headers, input, filter, i, ii, j, k, td, txtValue, status;

    // Get tbodies and rows
    table = e.currentTarget.closest('table');
    tbodies = table.tBodies;
    rows = table.rows;
    headers = rows[0].cells;

    // If multiple tbodies are present, filtering will be done by tbodies instead of rows
    // (the inner rows in each tbody thus always being kept together)

    // Initialize results arrays with all 1 (i.e. all rows or tbodies are visible)
    let results_tbodies = new Array(tbodies.length).fill(1);
    let results_rows = new Array(rows.length).fill(1);

    // Always check again all header cells (so that filters on multiple columns can be combined!)
    for (j = 0; j < headers.length; j++) {
      // Get search input field
      input = headers[j].querySelector('.search');
      // Get search query (we use toUpperCase() to perform a case-insensitive search)
      filter = input.value.toUpperCase();
      // Apply search query only if it's non-empty
      if (filter != '') {
        // Loop on all rows within all tbodies
        for (k = 0; k < tbodies.length; k++) {
          // Only test cells if the tbody is not already marked as hidden
          if (results_tbodies[k] != 0) {
            // In case of multiple tbodies, start by hidding the tbody
            // (it will be displayed back if at least one of its rows matches the search query)
            if (tbodies.length > 1) { results_tbodies[k] = 0 }
            // Loop on all rows of the tbody
            trows = tbodies[k].rows;
            for (i = 0; i < trows.length; i++) {
              // Get the overall index of the row in the table (independent of tbodies)
              // Remark: i and ii will be equal in the case of one single tbody
              ii = trows[i].rowIndex;
              // Only test the cell if the row is not already marked as hidden
              if (results_rows[ii] != 0) {
                // Get cell
                td = trows[i].cells[j];
                if (td) {
                  // Get cell content
                  txtValue = td.textContent || td.innerText;
                  // If there are multiple tbodies, then filter by tbodies
                  if (tbodies.length > 1) {
                    // Mark tbody back as visible as soon as one of its rows matches
                    // (and then stop looping on its rows)
                    if (txtValue.toUpperCase().indexOf(filter) != -1) {
                      results_tbodies[k] = 1;
                      break;
                    }
                    // If there is only one tbody, then filter by rows
                  } else {
                    // Hide row if there is no match
                    if (txtValue.toUpperCase().indexOf(filter) == -1) {
                      results_rows[ii] = 0;
                    }
                  }
                }
              }
            }
          }
        }
      }
    }
    // Special hack to avoid a display bug on Chrome 83 (when used as Beam Wallet DApp):
    // If a tbody is hidden, then each of its rows must also be hidden!
    if (tbodies.length > 1) {
      // Loop on all tbodies
      for (k = 0; k < tbodies.length; k++) {
        // Loop on all rows of the tbody
        trows = tbodies[k].rows;
        for (i = 0; i < trows.length; i++) {
          // Get the overall index of the row in the table (independent of tbodies)
          ii = trows[i].rowIndex;
          // Set status of the row identical to the tbody it belongs to
          results_rows[ii] = results_tbodies[k];
        }
      }
    }
    // Apply final results by setting the visibility of all tbodies and rows
    for (k = 0; k < tbodies.length; k++) {
      status = results_tbodies[k] == 0 ? 'collapse' : 'visible';
      tbodies[k].style.visibility = status;
    }
    for (ii = 1; ii < rows.length; ii++) {
      status = results_rows[ii] == 0 ? 'collapse' : 'visible';
      rows[ii].style.visibility = status;
    }
  }
</script>

<script> // MORE MISCELLANEOUS STUFF

  // SCROLL DOWN TO BOTTOM OR BACK TO TOP
  window.onscroll = function () { scrollFunction() }

  function scrollFunction() { // When the user scrolls away 40px from top or bottom of the page, show the up or down buttons
    let myTopButton = document.getElementById('TopButton');
    if (document.body.scrollTop > 40 || document.documentElement.scrollTop > 40) {
      myTopButton.style.display = 'block';
    } else {
      myTopButton.style.display = 'none';
    }
    let myBottomButton = document.getElementById('BottomButton');
    if (Math.abs(document.body.scrollHeight - document.body.scrollTop - document.body.clientHeight) > 40 || Math.abs(document.documentElement.scrollHeight - document.documentElement.scrollTop - document.documentElement.clientHeight) > 40) {
      myBottomButton.style.display = 'block';
    } else {
      myBottomButton.style.display = 'none';
    }
  }

  function topFunction() { // Scroll to the top of the document
    document.body.scrollTop = 0; // For Safari
    document.documentElement.scrollTop = 0; // For Chrome, Firefox, IE and Opera
  }

  function bottomFunction() { // Scroll to the bottom of the document
    document.body.scrollTop = Math.abs(document.body.scrollHeight - document.body.clientHeight); // For Safari
    document.documentElement.scrollTop = Math.abs(document.documentElement.scrollHeight - document.documentElement.clientHeight); // For Chrome, Firefox, IE and Opera
  }

  // TOGGLE DARK MODE
  function toggleDarkMode() {
    let mode = '';
    // For light mode, we add a class to root
    let rootclass = document.querySelector(':root').classList;
    if (rootclass.contains('light')) { rootclass.remove('light') }
    else { rootclass.add('light'); mode = 'light' }
    // Store mode in localStorage (to allow retrieving it across pages)
    localStorage.setItem('mode', mode);
  }
</script>

</body>
</html><|MERGE_RESOLUTION|>--- conflicted
+++ resolved
@@ -46,8 +46,6 @@
   let mode = localStorage.getItem('mode');
   if (mode) { document.querySelector(':root').classList.add(mode) }
 
-<<<<<<< HEAD
-=======
   // List of authorized explorer nodes (URLs must end with "/").
   // The first one for each network will be the default one.
   const explorerNodes = {
@@ -62,7 +60,6 @@
     ],
   };
 
->>>>>>> 25c686d4
 </script>
 
 <!-- ************ SECTION 2 - CSS STYLES ************ -->
@@ -1557,20 +1554,6 @@
 
       <!-- Fixed banner on all pages -->
       <div id="Banner">
-<<<<<<< HEAD
-        <span id="BeamLogo">
-          <!-- Clicking on the logo sends back to the main page -->
-          <a href='?network=$network' title='Main page'>
-            <!-- A simplified SVG version of the BEAM logo -->
-            <svg height='6em' width='6em' viewBox='42 42 460 460'><defs><linearGradient id='Gradient1' x1='-24.6' y1='683.51' x2='-23.57' y2='683.51' gradientTransform='matrix(98, 0, 0, -47, 2497.75, 32364.11)' gradientUnits='userSpaceOnUse'><stop offset='0' stop-color='#fff' stop-opacity='0'/><stop offset='1' stop-color='#fff'/></linearGradient><linearGradient id='Gradient2' x1='-28.7' y1='703.17' x2='-27.72' y2='703.17' gradientTransform='matrix(-98, 0, 0, 26, -2353.25, -18019.72)' gradientUnits='userSpaceOnUse'><stop offset='0' stop-color='#9d6eff' stop-opacity='0'/><stop offset='1' stop-color='#a18cff'/></linearGradient><linearGradient id='Gradient3' x1='-28.69' y1='682.8' x2='-27.57' y2='682.8' gradientTransform='translate(-2353.25 29603.78) rotate(180) scale(98 43)' gradientUnits='userSpaceOnUse'><stop offset='0' stop-color='#ae60d6' stop-opacity='0'/><stop offset='1' stop-color='#ab38e6'/></linearGradient><linearGradient id='Gradient4' x1='-28.68' y1='685.09' x2='-27.47' y2='685.09' gradientTransform='translate(-2353.25 41328.94) rotate(180) scale(98 60)' gradientUnits='userSpaceOnUse'><stop offset='0' stop-color='#fd76fd' stop-opacity='0'/><stop offset='1' stop-color='#ff51ff'/></linearGradient></defs><circle id='circle' fill='#0b1624' cx='272' cy='272' r='230'/><g id='logo'><path id='Triangle-left' fill='#24c1ff' d='M272.25,327.21H194.72l77.5-135V110.45L120.31,370.64H272.25Z'/><path id='Triangle-right' fill='#0b76ff' d='M272.25,327.21h77.53l-77.5-135V110.45L424.19,370.64H272.25Z'/><polygon id='Triangle-small-left' fill='#39fff2' points='272.25 226.3 272.25 313.57 224.77 313.67 272.25 226.3'/><polygon id='Triangle-small-right' fill='#00e2c2' points='272.25 226.3 272.25 313.57 319.73 313.67 272.25 226.3'/><polygon id='Ray1-left' fill='url(#Gradient1)' points='86.13 191.81 272.25 277.83 272.25 286.83 86.13 246.1 86.13 191.81'/><polygon id='Ray2-right-low' fill='url(#Gradient2)' points='458.75 274.33 272.25 286.83 272.25 283.83 458.75 238.5 458.75 274.33'/><polygon id='Ray3-right-mid' fill='url(#Gradient3)' points='458.75 202.67 272.25 280.83 272.25 283.83 458.75 238.5 458.75 202.67'/><polygon id='Ray4-right-top' fill='url(#Gradient4)' points='458.75 166.83 272.25 277.83 272.25 280.83 458.75 202.67 458.75 166.83'/></g></svg>
-          </a>
-            <select id="networkSelect" name="network">
-                <option value="mainnet">mainnet</option>
-                <option value="dappnet2">dappnet2</option>
-            </select>
-
-        </span>
-=======
         <div id="BannerLeft">
           <div id="BeamLogo">
             <!-- Clicking on the logo sends back to the main page -->
@@ -1598,7 +1581,6 @@
             </dialog>
           </div>
         </div>
->>>>>>> 25c686d4
         <div id="BannerCenter">
           <h1 id="BeamTitle">Beam Smart Explorer <span id='Version'>v0.8</span></h1>
           <div id="Menu">
@@ -2531,11 +2513,7 @@
   const columnHeaders = [
     { code: "h", original: "Height", title: "Height", description: "Block height" }, // Remark: The code here is useless as this is always the default first column
     { code: "H", original: "Hash", title: "Hash", description: "Block hash" },
-<<<<<<< HEAD
-    { code: "N", original: "Number", title: "Number", description: "Block number" },
-=======
     { code: "N", original: "Number", title: "Number", description: "Block number (in pBFT chains)" }, // Only available for pBFT chains
->>>>>>> 25c686d4
     //{ code: "t", original: "d.Time", title: "Time", description: "Block duration (in seconds)" }, // Redundant with "g"
     { code: "T", original: "Timestamp", title: "Timestamp", description: "Block timestamp (UTC)" },
     { code: "g", original: "d.Age", title: "Duration", description: "Block duration (in seconds)" },
@@ -2722,51 +2700,9 @@
     },
   ];
 
-<<<<<<< HEAD
-
-  // Address of the explorer node
-  urlPrefix = 'https://explorer-api.beamprivacy.community/'; // default for mainnet
-  //urlPrefix = "http://localhost:17379/";
-  //urlPrefix = 'http://116.203.118.51:8100/';
-
-  // URL and explorer node parameters
-  const URLparams = new URL(document.location).searchParams;
-  let g_network = URLparams.get('network');
-  switch (g_network)
-  {
-  case 'dappnet2':
-    urlPrefix = 'http://159.69.148.122:7777/';
-    break;
-
-  default: // should also include null
-    g_network = 'mainnet';
-    break;
-
-  case 'mainnet':
-    break;
-  }
-
-  document.querySelectorAll('a[href]').forEach(link => {
-   const href = link.getAttribute('href');
-   if (href.includes('$network')) {
-       link.setAttribute('href', href.replaceAll('$network', encodeURIComponent(g_network)));
-   }
-  });
-
-  const network_combo = document.getElementById('networkSelect');
-  network_combo.value = g_network;
-
-  network_combo.addEventListener('change', function() {
-    const selected = this.value;
-    // Example: redirect with new network parameter
-    window.location.search = '?network=' + encodeURIComponent(selected);
-  });
-
-=======
   // Get URL parameters
   const URLparams = new URL(document.location).searchParams;
   let g_network = URLparams.get('network'); // Should be one of those defined in global variable 'explorerNodes'
->>>>>>> 25c686d4
   let g_type = URLparams.get('type'); // Remark: We add two URL 'types' not used by the explorer node ("historical" and "treasury")
   let g_id = URLparams.get('id'); // Used for type=asset & contract
   let g_height = URLparams.get('height'); // Used for type=block & blocks & assets
