--- conflicted
+++ resolved
@@ -18,16 +18,15 @@
 
 namespace beam::wallet
 {
-<<<<<<< HEAD
 /**
  *  @broadcastRouter    incoming messages source
  *  @messageEndpoint    outgoing messages destination
  *  @protocolHandler    offer board protocol handler
  */
-SwapOffersBoard::SwapOffersBoard(IBroadcastMsgsGateway& broadcastGateway,
-                                    OfferBoardProtocolHandler& protocolHandler)
-    :   m_broadcastGateway(broadcastGateway),
-        m_protocolHandler(protocolHandler)
+SwapOffersBoard::SwapOffersBoard(IBroadcastMsgGateway& broadcastGateway,
+                                 OfferBoardProtocolHandler& protocolHandler)
+    : m_broadcastGateway(broadcastGateway),
+      m_protocolHandler(protocolHandler)
 {
     broadcastGateway.registerListener(BroadcastContentType::SwapOffers, this);
 }
@@ -38,17 +37,6 @@
     if (!newOffer) return false;
 
     if (newOffer->m_coin >= AtomicSwapCoin::Unknown || newOffer->m_status > SwapOfferStatus::Failed)
-=======
-    /**
-     *  @broadcastRouter    incoming messages source
-     *  @messageEndpoint    outgoing messages destination
-     *  @protocolHandler    offer board protocol handler
-     */
-    SwapOffersBoard::SwapOffersBoard(IBroadcastMsgGateway& broadcastGateway,
-                                     OfferBoardProtocolHandler& protocolHandler)
-        :   m_broadcastGateway(broadcastGateway),
-            m_protocolHandler(protocolHandler)
->>>>>>> 5c3856fd
     {
         LOG_WARNING() << "offer board message is invalid";
         return false;
@@ -290,7 +278,7 @@
 {
     for (const auto sub : m_subscribers)
     {
-        sub->onSwapOffersChanged(action, std::vector<SwapOffer>{offers});
+            sub->onSwapOffersChanged(action, std::vector<SwapOffer>{offers});
     }
 }
 
