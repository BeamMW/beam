--- conflicted
+++ resolved
@@ -1,2610 +1,1302 @@
-<<<<<<< HEAD
-// Copyright 2018 The Beam Team
-//
-// Licensed under the Apache License, Version 2.0 (the "License");
-// you may not use this file except in compliance with the License.
-// You may obtain a copy of the License at
-//
-//    http://www.apache.org/licenses/LICENSE-2.0
-//
-// Unless required by applicable law or agreed to in writing, software
-// distributed under the License is distributed on an "AS IS" BASIS,
-// WITHOUT WARRANTIES OR CONDITIONS OF ANY KIND, either express or implied.
-// See the License for the specific language governing permissions and
-// limitations under the License.
-
-#include "common.h"
-#include "ecc_native.h"
-
-#define ENABLE_MODULE_GENERATOR
-#define ENABLE_MODULE_RANGEPROOF
-
-#if defined(__clang__) || defined(__GNUC__) || defined(__GNUG__)
-#	pragma GCC diagnostic push
-#	pragma GCC diagnostic ignored "-Wunused-function"
-#else
-#	pragma warning (push, 0) // suppress warnings from secp256k1
-#	pragma warning (disable: 4706 4701) // assignment within conditional expression
-#endif
-
-#include "../secp256k1-zkp/src/secp256k1.c"
-
-#if defined(__clang__) || defined(__GNUC__) || defined(__GNUG__)
-#	pragma GCC diagnostic pop
-#else
-#	pragma warning (default: 4706 4701)
-#	pragma warning (pop)
-#endif
-
-#ifndef WIN32
-#    include <unistd.h>
-#    include <fcntl.h>
-#endif // WIN32
-
-namespace ECC {
-
-	//void* NoErase(void*, size_t) { return NULL; }
-
-	// Pointer to the 'eraser' function. The pointer should be non-const (i.e. variable that can be changed at run-time), so that optimizer won't remove this.
-	void (*g_pfnEraseFunc)(void*, size_t) = memset0/*NoErase*/;
-
-	void SecureErase(void* p, uint32_t n)
-	{
-		g_pfnEraseFunc(p, n);
-	}
-
-	template <typename T>
-	void data_cmov_as(T* pDst, const T* pSrc, int nWords, int flag)
-	{
-		const T mask0 = flag + ~((T)0);
-		const T mask1 = ~mask0;
-
-		for (int n = 0; n < nWords; n++)
-			pDst[n] = (pDst[n] & mask0) | (pSrc[n] & mask1);
-	}
-
-	template void data_cmov_as<uint32_t>(uint32_t* pDst, const uint32_t* pSrc, int nWords, int flag);
-
-	thread_local Mode::Enum g_Mode = Mode::Secure; // default
-
-	Mode::Scope::Scope(Mode::Enum val)
-		:m_PrevMode(g_Mode)
-	{
-		g_Mode = val;
-	}
-
-	Mode::Scope::~Scope()
-	{
-		g_Mode = m_PrevMode;
-	}
-
-	std::ostream& operator << (std::ostream& s, const Scalar& x)
-	{
-		return operator << (s, x.m_Value);
-	}
-
-	std::ostream& operator << (std::ostream& s, const Point& x)
-	{
-		return operator << (s, x.m_X);
-	}
-
-	void GenRandom(void* p, uint32_t nSize)
-	{
-		bool bRet = false;
-
-		// checkpoint?
-
-#ifdef WIN32
-
-		HCRYPTPROV hProv;
-		if (CryptAcquireContext(&hProv, NULL, NULL, PROV_RSA_SCHANNEL, CRYPT_VERIFYCONTEXT))
-		{
-			if (CryptGenRandom(hProv, nSize, (uint8_t*)p))
-				bRet = true;
-			verify(CryptReleaseContext(hProv, 0));
-		}
-
-#else // WIN32
-
-		int hFile = open("/dev/urandom", O_RDONLY);
-		if (hFile >= 0)
-		{
-			if (read(hFile, p, nSize) == nSize)
-				bRet = true;
-
-			close(hFile);
-		}
-
-#endif // WIN32
-
-		if (!bRet)
-			std::ThrowIoError();
-	}
-
-	/////////////////////
-	// Scalar
-	const uintBig Scalar::s_Order = { // fffffffffffffffffffffffffffffffebaaedce6af48a03bbfd25e8cd0364141
-		0xFF,0xFF,0xFF,0xFF,0xFF,0xFF,0xFF,0xFF,0xFF,0xFF,0xFF,0xFF,0xFF,0xFF,0xFF,0xFE,
-		0xBA,0xAE,0xDC,0xE6,0xAF,0x48,0xA0,0x3B,0xBF,0xD2,0x5E,0x8C,0xD0,0x36,0x41,0x41
-	};
-
-	bool Scalar::IsValid() const
-	{
-		return m_Value < s_Order;
-	}
-
-	void Scalar::TestValid() const
-	{
-		if (!IsValid())
-			throw std::runtime_error("invalid scalar");
-	}
-
-	Scalar& Scalar::operator = (const Native& v)
-	{
-		v.Export(*this);
-		return *this;
-	}
-
-	Scalar& Scalar::operator = (const Zero_&)
-	{
-		m_Value = Zero;
-		return *this;
-	}
-
-	Scalar::Native::Native()
-    {
-        secp256k1_scalar_clear(this);
-    }
-
-	Scalar::Native& Scalar::Native::operator = (Zero_)
-	{
-		secp256k1_scalar_clear(this);
-		return *this;
-	}
-
-	bool Scalar::Native::operator == (Zero_) const
-	{
-		return secp256k1_scalar_is_zero(this) != 0;
-	}
-
-	bool Scalar::Native::operator == (const Native& v) const
-	{
-		for (size_t i = 0; i < _countof(d); i++)
-			if (d[i] != v.d[i])
-				return false;
-		return true;
-	}
-
-	Scalar::Native& Scalar::Native::operator = (Minus v)
-	{
-		secp256k1_scalar_negate(this, &v.x);
-		return *this;
-	}
-
-	bool Scalar::Native::Import(const Scalar& v)
-	{
-		int overflow;
-		secp256k1_scalar_set_b32(this, v.m_Value.m_pData, &overflow);
-		return overflow != 0;
-	}
-
-	Scalar::Native& Scalar::Native::operator = (const Scalar& v)
-	{
-		Import(v);
-		return *this;
-	}
-
-	void Scalar::Native::Export(Scalar& v) const
-	{
-		secp256k1_scalar_get_b32(v.m_Value.m_pData, this);
-	}
-
-	Scalar::Native& Scalar::Native::operator = (uint32_t v)
-	{
-		secp256k1_scalar_set_int(this, v);
-		return *this;
-	}
-
-	Scalar::Native& Scalar::Native::operator = (uint64_t v)
-	{
-		secp256k1_scalar_set_u64(this, v);
-		return *this;
-	}
-
-	Scalar::Native& Scalar::Native::operator = (Plus v)
-	{
-		secp256k1_scalar_add(this, &v.x, &v.y);
-		return *this;
-	}
-
-	Scalar::Native& Scalar::Native::operator = (Mul v)
-	{
-		secp256k1_scalar_mul(this, &v.x, &v.y);
-		return *this;
-	}
-
-	void Scalar::Native::SetSqr(const Native& v)
-	{
-		secp256k1_scalar_sqr(this, &v);
-	}
-
-	void Scalar::Native::Sqr()
-	{
-		SetSqr(*this);
-	}
-
-	void Scalar::Native::SetInv(const Native& v)
-	{
-		secp256k1_scalar_inverse(this, &v);
-	}
-
-	void Scalar::Native::Inv()
-	{
-		SetInv(*this);
-	}
-
-	/////////////////////
-	// Hash
-	Hash::Processor::Processor()
-	{
-		Reset();
-	}
-
-	void Hash::Processor::Reset()
-	{
-		secp256k1_sha256_initialize(this);
-	}
-
-	void Hash::Processor::Write(const void* p, uint32_t n)
-	{
-		secp256k1_sha256_write(this, (const uint8_t*) p, n);
-	}
-
-	void Hash::Processor::Finalize(Value& v)
-	{
-		secp256k1_sha256_finalize(this, v.m_pData);
-		*this << v;
-	}
-
-	void Hash::Processor::Write(const char* sz)
-	{
-		Write(sz, (uint32_t) (strlen(sz) + 1));
-	}
-
-	void Hash::Processor::Write(bool b)
-	{
-		uint8_t n = (false != b);
-		Write(n);
-	}
-
-	void Hash::Processor::Write(uint8_t n)
-	{
-		Write(&n, sizeof(n));
-	}
-
-	void Hash::Processor::Write(const Scalar& v)
-	{
-		Write(v.m_Value);
-	}
-
-	void Hash::Processor::Write(const Scalar::Native& v)
-	{
-		NoLeak<Scalar> s_;
-		s_.V = v;
-		Write(s_.V);
-	}
-
-	void Hash::Processor::Write(const Point& v)
-	{
-		Write(v.m_X);
-		Write(v.m_Y);
-	}
-
-	void Hash::Processor::Write(const Point::Native& v)
-	{
-		Write(Point(v));
-	}
-
-	void Hash::Mac::Reset(const void* pSecret, uint32_t nSecret)
-	{
-		secp256k1_hmac_sha256_initialize(this, (uint8_t*)pSecret, nSecret);
-	}
-
-	void Hash::Mac::Write(const void* p, uint32_t n)
-	{
-		secp256k1_hmac_sha256_write(this, (uint8_t*)p, n);
-	}
-
-	void Hash::Mac::Finalize(Value& hv)
-	{
-		secp256k1_hmac_sha256_finalize(this, hv.m_pData);
-	}
-
-	/////////////////////
-	// Point
-	const uintBig Point::s_FieldOrder = { // fffffffffffffffffffffffffffffffffffffffffffffffffffffffefffffc2f
-		0xFF,0xFF,0xFF,0xFF,0xFF,0xFF,0xFF,0xFF,0xFF,0xFF,0xFF,0xFF,0xFF,0xFF,0xFF,0xFF,
-		0xFF,0xFF,0xFF,0xFF,0xFF,0xFF,0xFF,0xFF,0xFF,0xFF,0xFF,0xFE,0xFF,0xFF,0xFC,0x2F
-	};
-
-	int Point::cmp(const Point& v) const
-	{
-		int n = m_X.cmp(v.m_X);
-		if (n)
-			return n;
-
-		if (m_Y < v.m_Y)
-			return -1;
-		if (m_Y > v.m_Y)
-			return 1;
-
-		return 0;
-	}
-
-	Point& Point::operator = (const Native& v)
-	{
-		v.Export(*this);
-		return *this;
-	}
-
-	Point& Point::operator = (const Point& v)
-	{
-		m_X = v.m_X;
-		m_Y = v.m_Y;
-		return *this;
-	}
-
-	Point& Point::operator = (const Commitment& v)
-	{
-		return operator = (Native(v));
-	}
-
-	Point::Native::Native()
-    {
-        secp256k1_gej_set_infinity(this);
-    }
-
-	bool Point::Native::ImportInternal(const Point& v)
-	{
-		NoLeak<secp256k1_fe> nx;
-		if (!secp256k1_fe_set_b32(&nx.V, v.m_X.m_pData))
-			return false;
-
-		NoLeak<secp256k1_ge> ge;
-		if (!secp256k1_ge_set_xo_var(&ge.V, &nx.V, false != v.m_Y))
-			return false;
-
-		secp256k1_gej_set_ge(this, &ge.V);
-
-		return true;
-	}
-
-	bool Point::Native::Import(const Point& v)
-	{
-		if (ImportInternal(v))
-			return true;
-
-		*this = Zero;
-		return memis0(&v, sizeof(v));
-	}
-
-	bool Point::Native::Export(Point& v) const
-	{
-		if (*this == Zero)
-		{
-			v.m_X = Zero;
-			v.m_Y = false;
-			return false;
-		}
-
-		NoLeak<secp256k1_gej> dup;
-		dup.V = *this;
-		NoLeak<secp256k1_ge> ge;
-		secp256k1_ge_set_gej(&ge.V, &dup.V);
-
-		// seems like normalization can be omitted (already done by secp256k1_ge_set_gej), but not guaranteed according to docs.
-		// But this has a negligible impact on the performance
-		secp256k1_fe_normalize(&ge.V.x);
-		secp256k1_fe_normalize(&ge.V.y);
-
-		secp256k1_fe_get_b32(v.m_X.m_pData, &ge.V.x);
-		v.m_Y = (secp256k1_fe_is_odd(&ge.V.y) != 0);
-
-		return true;
-	}
-
-	Point::Native& Point::Native::operator = (Zero_)
-	{
-		secp256k1_gej_set_infinity(this);
-		return *this;
-	}
-
-	bool Point::Native::operator == (Zero_) const
-	{
-		return secp256k1_gej_is_infinity(this) != 0;
-	}
-
-	Point::Native& Point::Native::operator = (Minus v)
-	{
-		secp256k1_gej_neg(this, &v.x);
-		return *this;
-	}
-
-	Point::Native& Point::Native::operator = (Plus v)
-	{
-		secp256k1_gej_add_var(this, &v.x, &v.y, NULL);
-		return *this;
-	}
-
-	Point::Native& Point::Native::operator = (Double v)
-	{
-		secp256k1_gej_double_var(this, &v.x, NULL);
-		return *this;
-	}
-
-	Point::Native& Point::Native::operator = (Mul v)
-	{
-		MultiMac::Casual mc;
-		mc.Init(v.x, v.y);
-
-		MultiMac mm;
-		mm.m_pCasual = &mc;
-		mm.m_Casual = 1;
-		mm.Calculate(*this);
-
-		return *this;
-	}
-
-	Point::Native& Point::Native::operator += (Mul v)
-	{
-		return operator += (Native(v));
-	}
-
-	/////////////////////
-	// Generator
-	namespace Generator
-	{
-		void FromPt(CompactPoint& out, Point::Native& p)
-		{
-#ifdef ECC_COMPACT_GEN
-			secp256k1_ge ge; // used only for non-secret
-			secp256k1_ge_set_gej(&ge, &p.get_Raw());
-			secp256k1_ge_to_storage(&out, &ge);
-#else // ECC_COMPACT_GEN
-			out = p.get_Raw();
-#endif // ECC_COMPACT_GEN
-		}
-
-		void ToPt(Point::Native& p, secp256k1_ge& ge, const CompactPoint& ge_s, bool bSet)
-		{
-#ifdef ECC_COMPACT_GEN
-
-			secp256k1_ge_from_storage(&ge, &ge_s);
-
-			if (bSet)
-				secp256k1_gej_set_ge(&p.get_Raw(), &ge);
-			else
-				secp256k1_gej_add_ge(&p.get_Raw(), &p.get_Raw(), &ge);
-
-#else // ECC_COMPACT_GEN
-
-			static_assert(sizeof(p) == sizeof(ge_s));
-
-			if (bSet)
-				p = (const Point::Native&) ge_s;
-			else
-				p += (const Point::Native&) ge_s;
-
-#endif // ECC_COMPACT_GEN
-		}
-
-		bool CreatePointNnz(Point::Native& out, const uintBig& x)
-		{
-			Point pt;
-			pt.m_X = x;
-			pt.m_Y = false;
-
-			return out.Import(pt) && !(out == Zero);
-		}
-
-		bool CreatePointNnz(Point::Native& out, Hash::Processor& hp)
-		{
-			Hash::Value hv;
-			hp >> hv;
-			return CreatePointNnz(out, hv);
-		}
-
-		void CreatePointNnzFromSeed(Point::Native& out, const char* szSeed, Hash::Processor& hp)
-		{
-			for (hp << szSeed; ; )
-				if (CreatePointNnz(out, hp))
-					break;
-		}
-
-		bool CreatePts(CompactPoint* pPts, Point::Native& gpos, uint32_t nLevels, Hash::Processor& hp)
-		{
-			Point::Native nums, npos, pt;
-
-			hp << "nums";
-			if (!CreatePointNnz(nums, hp))
-				return false;
-
-			nums += gpos;
-
-			npos = nums;
-
-			for (uint32_t iLev = 1; ; iLev++)
-			{
-				pt = npos;
-
-				for (uint32_t iPt = 1; ; iPt++)
-				{
-					if (pt == Zero)
-						return false;
-
-					FromPt(*pPts++, pt);
-
-					if (iPt == nPointsPerLevel)
-						break;
-
-					pt += gpos;
-				}
-
-				if (iLev == nLevels)
-					break;
-
-				for (uint32_t i = 0; i < nBitsPerLevel; i++)
-					gpos = gpos * Two;
-
-				npos = npos * Two;
-				if (iLev + 1 == nLevels)
-				{
-					npos = -npos;
-					npos += nums;
-				}
-			}
-
-			return true;
-		}
-
-		void SetMul(Point::Native& res, bool bSet, const CompactPoint* pPts, const Scalar::Native::uint* p, int nWords)
-		{
-			static_assert(8 % nBitsPerLevel == 0, "");
-			const int nLevelsPerWord = (sizeof(Scalar::Native::uint) << 3) / nBitsPerLevel;
-			static_assert(!(nLevelsPerWord & (nLevelsPerWord - 1)), "should be power-of-2");
-
-			NoLeak<CompactPoint> ge_s;
-			NoLeak<secp256k1_ge> ge;
-
-			// iterating in lsb to msb order
-			for (int iWord = 0; iWord < nWords; iWord++)
-			{
-				Scalar::Native::uint n = p[iWord];
-
-				for (int j = 0; j < nLevelsPerWord; j++, pPts += nPointsPerLevel)
-				{
-					uint32_t nSel = (nPointsPerLevel - 1) & n;
-					n >>= nBitsPerLevel;
-
-					/** This uses a conditional move to avoid any secret data in array indexes.
-					*   _Any_ use of secret indexes has been demonstrated to result in timing
-					*   sidechannels, even when the cache-line access patterns are uniform.
-					*  See also:
-					*   "A word of warning", CHES 2013 Rump Session, by Daniel J. Bernstein and Peter Schwabe
-					*    (https://cryptojedi.org/peter/data/chesrump-20130822.pdf) and
-					*   "Cache Attacks and Countermeasures: the Case of AES", RSA 2006,
-					*    by Dag Arne Osvik, Adi Shamir, and Eran Tromer
-					*    (http://www.tau.ac.il/~tromer/papers/cache.pdf)
-					*/
-
-					const CompactPoint* pSel;
-					if (Mode::Secure == g_Mode)
-					{
-						pSel = &ge_s.V;
-						for (uint32_t i = 0; i < nPointsPerLevel; i++)
-							object_cmov(ge_s.V, pPts[i], i == nSel);
-					}
-					else
-						pSel = pPts + nSel;
-
-					ToPt(res, ge.V, *pSel, bSet);
-					bSet = false;
-				}
-			}
-		}
-
-		void SetMul(Point::Native& res, bool bSet, const CompactPoint* pPts, const Scalar::Native& k)
-		{
-			SetMul(res, bSet, pPts, k.get().d, _countof(k.get().d));
-		}
-
-		void GeneratePts(const Point::Native& pt, Hash::Processor& hp, CompactPoint* pPts, uint32_t nLevels)
-		{
-			while (true)
-			{
-				Point::Native pt2 = pt;
-				if (CreatePts(pPts, pt2, nLevels, hp))
-					break;
-			}
-		}
-
-		void Obscured::Initialize(const Point::Native& pt, Hash::Processor& hp)
-		{
-			while (true)
-			{
-				Point::Native pt2 = pt;
-				if (!CreatePts(m_pPts, pt2, nLevels, hp))
-					continue;
-
-				hp << "blind-scalar";
-				Scalar s0;
-				hp >> s0.m_Value;
-				if (m_AddScalar.Import(s0))
-					continue;
-
-				Generator::SetMul(pt2, true, m_pPts, m_AddScalar); // pt2 = G * blind
-				FromPt(m_AddPt, pt2);
-
-				m_AddScalar = -m_AddScalar;
-
-				break;
-			}
-		}
-
-		void Obscured::AssignInternal(Point::Native& res, bool bSet, Scalar::Native& kTmp, const Scalar::Native& k) const
-		{
-			if (Mode::Secure == g_Mode)
-			{
-				secp256k1_ge ge;
-				ToPt(res, ge, m_AddPt, bSet);
-
-				kTmp = k + m_AddScalar;
-
-				Generator::SetMul(res, false, m_pPts, kTmp);
-			}
-			else
-				Generator::SetMul(res, bSet, m_pPts, k);
-		}
-
-		template <>
-		void Obscured::Mul<Scalar::Native>::Assign(Point::Native& res, bool bSet) const
-		{
-			Scalar::Native k2;
-			me.AssignInternal(res, bSet, k2, k);
-		}
-
-		template <>
-		void Obscured::Mul<Scalar>::Assign(Point::Native& res, bool bSet) const
-		{
-			Scalar::Native k2;
-			k2.Import(k); // don't care if overflown (still valid operation)
-			me.AssignInternal(res, bSet, k2, k2);
-		}
-
-	} // namespace Generator
-
-	/////////////////////
-	// MultiMac
-	void MultiMac::Prepared::Initialize(const char* szSeed, Hash::Processor& hp)
-	{
-		Point::Native val;
-
-		for (hp << szSeed; ; )
-			if (Generator::CreatePointNnz(val, hp))
-			{
-				Initialize(val, hp);
-				break;
-			}
-	}
-
-	void MultiMac::Prepared::Initialize(Point::Native& val, Hash::Processor& hp)
-	{
-		Point::Native npos = val, nums = val * Two;
-
-		for (unsigned int i = 0; i < _countof(m_Fast.m_pPt); i++)
-		{
-			if (i)
-				npos += nums;
-
-			Generator::FromPt(m_Fast.m_pPt[i], npos);
-		}
-
-		while (true)
-		{
-			Hash::Value hv;
-			hp << "nums" >> hv;
-
-			if (!Generator::CreatePointNnz(nums, hp))
-				continue;
-
-			hp << "blind-scalar";
-			Scalar s0;
-			hp >> s0.m_Value;
-			if (m_Secure.m_Scalar.Import(s0))
-				continue;
-
-			npos = nums;
-			bool bOk = true;
-
-			for (int i = 0; ; )
-			{
-				if (npos == Zero)
-					bOk = false;
-				Generator::FromPt(m_Secure.m_pPt[i], npos);
-
-				if (++i == _countof(m_Secure.m_pPt))
-					break;
-
-				npos += val;
-			}
-
-			assert(Mode::Fast == g_Mode);
-			MultiMac mm;
-
-			const Prepared* ppPrep[] = { this };
-			mm.m_ppPrepared = ppPrep;
-			mm.m_pKPrep = &m_Secure.m_Scalar;
-			FastAux aux;
-			mm.m_pAuxPrepared = &aux;
-			mm.m_Prepared = 1;
-
-			mm.Calculate(npos);
-
-			npos += nums;
-			for (int i = ECC::nBits / Secure::nBits; --i; )
-			{
-				for (int j = Secure::nBits; j--; )
-					nums = nums * Two;
-				npos += nums;
-			}
-
-			if (npos == Zero)
-				bOk = false;
-
-			if (bOk)
-			{
-				npos = -npos;
-				Generator::FromPt(m_Secure.m_Compensation, npos);
-				break;
-			}
-		}
-	}
-
-	void MultiMac::Casual::Init(const Point::Native& p)
-	{
-		if (Mode::Fast == g_Mode)
-		{
-			m_nPrepared = 1;
-			m_pPt[1] = p;
-		}
-		else
-		{
-			secp256k1_ge ge;
-			Generator::ToPt(m_pPt[0], ge, Context::get().m_Casual.m_Nums, true);
-
-			for (unsigned int i = 1; i < Secure::nCount; i++)
-			{
-				m_pPt[i] = m_pPt[i - 1];
-				m_pPt[i] += p;
-			}
-		}
-	}
-
-	void MultiMac::Casual::Init(const Point::Native& p, const Scalar::Native& k)
-	{
-		Init(p);
-		m_K = k;
-	}
-
-	void MultiMac::Reset()
-	{
-		m_Casual = 0;
-		m_Prepared = 0;
-	}
-
-	unsigned int GetPortion(const Scalar::Native& k, unsigned int iWord, unsigned int iBitInWord, unsigned int nBitsWnd)
-	{
-		const Scalar::Native::uint& n = k.get().d[iWord];
-
-		return (n >> (iBitInWord & ~(nBitsWnd - 1))) & ((1 << nBitsWnd) - 1);
-	}
-
-
-	bool GetOddAndShift(const Scalar::Native& k, unsigned int iBitsRemaining, unsigned int nMaxOdd, unsigned int& nOdd, unsigned int& nBitTrg)
-	{
-		const Scalar::Native::uint* p = k.get().d;
-		const uint32_t nWordBits = sizeof(*p) << 3;
-
-		assert(1 & nMaxOdd); // must be odd
-		unsigned int nVal = 0;
-
-		while (iBitsRemaining--)
-		{
-			nVal <<= 1;
-			if (nVal > nMaxOdd)
-				return true;
-
-			uint32_t n = p[iBitsRemaining / nWordBits] >> (iBitsRemaining & (nWordBits - 1));
-
-			if (1 & n)
-			{
-				nVal |= 1;
-				nOdd = nVal;
-				nBitTrg = iBitsRemaining;
-			}
-		}
-
-		return nVal > 0;
-	}
-
-	void MultiMac::Calculate(Point::Native& res) const
-	{
-		const unsigned int nBitsPerWord = sizeof(Scalar::Native::uint) << 3;
-
-		static_assert(!(nBitsPerWord % Casual::Secure::nBits), "");
-		static_assert(!(nBitsPerWord % Prepared::Secure::nBits), "");
-
-		res = Zero;
-
-		unsigned int pTblCasual[nBits];
-		unsigned int pTblPrepared[nBits];
-
-		if (Mode::Fast == g_Mode)
-		{
-			ZeroObject(pTblCasual);
-			ZeroObject(pTblPrepared);
-
-			for (int iEntry = 0; iEntry < m_Prepared; iEntry++)
-			{
-				FastAux& x = m_pAuxPrepared[iEntry];
-				unsigned int iBit;
-				if (GetOddAndShift(m_pKPrep[iEntry], nBits, Prepared::Fast::nMaxOdd, x.m_nOdd, iBit))
-				{
-					x.m_nNextItem = pTblPrepared[iBit];
-					pTblPrepared[iBit] = iEntry + 1;
-				}
-			}
-
-			for (int iEntry = 0; iEntry < m_Casual; iEntry++)
-			{
-				Casual& x = m_pCasual[iEntry];
-				unsigned int iBit;
-				if (GetOddAndShift(x.m_K, nBits, Casual::Fast::nMaxOdd, x.m_Aux.m_nOdd, iBit))
-				{
-					x.m_Aux.m_nNextItem = pTblCasual[iBit];
-					pTblCasual[iBit] = iEntry + 1;
-				}
-			}
-
-		}
-
-		NoLeak<secp256k1_ge> ge;
-		NoLeak<CompactPoint> ge_s;
-
-		if (Mode::Secure == g_Mode)
-			for (int iEntry = 0; iEntry < m_Prepared; iEntry++)
-				m_pKPrep[iEntry] += m_ppPrepared[iEntry]->m_Secure.m_Scalar;
-
-		for (unsigned int iBit = ECC::nBits; iBit--; )
-		{
-			if (!(res == Zero))
-				res = res * Two;
-
-			unsigned int iWord = iBit / nBitsPerWord;
-			unsigned int iBitInWord = iBit & (nBitsPerWord - 1);
-
-			if (Mode::Fast == g_Mode)
-			{
-				while (pTblCasual[iBit])
-				{
-					unsigned int iEntry = pTblCasual[iBit];
-					Casual& x = m_pCasual[iEntry - 1];
-					pTblCasual[iBit] = x.m_Aux.m_nNextItem;
-
-					assert(1 & x.m_Aux.m_nOdd);
-					unsigned int nElem = (x.m_Aux.m_nOdd >> 1) + 1;
-					assert(nElem < Casual::Fast::nCount);
-
-					for (; x.m_nPrepared < nElem; x.m_nPrepared++)
-					{
-						if (1 == x.m_nPrepared)
-							x.m_pPt[0] = x.m_pPt[1] * Two;
-
-						x.m_pPt[x.m_nPrepared + 1] = x.m_pPt[x.m_nPrepared] + x.m_pPt[0];
-					}
-
-					res += x.m_pPt[nElem];
-
-					unsigned int iBit2;
-					if (GetOddAndShift(x.m_K, iBit, Casual::Fast::nMaxOdd, x.m_Aux.m_nOdd, iBit2))
-					{
-						assert(iBit2 < iBit);
-
-						x.m_Aux.m_nNextItem = pTblCasual[iBit2];
-						pTblCasual[iBit2] = iEntry;
-					}
-				}
-
-
-				while (pTblPrepared[iBit])
-				{
-					unsigned int iEntry = pTblPrepared[iBit];
-					FastAux& x = m_pAuxPrepared[iEntry - 1];
-					pTblPrepared[iBit] = x.m_nNextItem;
-
-					assert(1 & x.m_nOdd);
-					unsigned int nElem = (x.m_nOdd >> 1);
-					assert(nElem < Prepared::Fast::nCount);
-
-					Generator::ToPt(res, ge.V, m_ppPrepared[iEntry - 1]->m_Fast.m_pPt[nElem], false);
-
-					unsigned int iBit2;
-					if (GetOddAndShift(m_pKPrep[iEntry - 1], iBit, Prepared::Fast::nMaxOdd, x.m_nOdd, iBit2))
-					{
-						assert(iBit2 < iBit);
-
-						x.m_nNextItem = pTblPrepared[iBit2];
-						pTblPrepared[iBit2] = iEntry;
-					}
-				}
-			}
-			else
-			{
-				// secure mode
-				if (!(iBit & (Casual::Secure::nBits - 1)))
-				{
-					for (int iEntry = 0; iEntry < m_Casual; iEntry++)
-					{
-						Casual& x = m_pCasual[iEntry];
-
-						unsigned int nVal = GetPortion(x.m_K, iWord, iBitInWord, Casual::Secure::nBits);
-
-						res += x.m_pPt[nVal]; // cmov seems not needed, since the table is relatively small, and not in global mem (less predicatble addresses)
-					}
-				}
-
-				if (!(iBit & (Prepared::Secure::nBits - 1)))
-				{
-					for (int iEntry = 0; iEntry < m_Prepared; iEntry++)
-					{
-						const Prepared::Secure& x = m_ppPrepared[iEntry]->m_Secure;
-
-						unsigned int nVal = GetPortion(m_pKPrep[iEntry], iWord, iBitInWord, Prepared::Secure::nBits);
-
-						for (unsigned int i = 0; i < _countof(x.m_pPt); i++)
-							object_cmov(ge_s.V, x.m_pPt[i], i == nVal);
-
-						Generator::ToPt(res, ge.V, ge_s.V, false);
-					}
-				}
-			}
-		}
-
-		if (Mode::Secure == g_Mode)
-		{
-			for (int iEntry = 0; iEntry < m_Prepared; iEntry++)
-			{
-				const Prepared::Secure& x = m_ppPrepared[iEntry]->m_Secure;
-
-				Generator::ToPt(res, ge.V, x.m_Compensation, false);
-			}
-
-			for (int iEntry = 0; iEntry < m_Casual; iEntry++)
-				Generator::ToPt(res, ge.V, Context::get().m_Casual.m_Compensation, false);
-
-		}
-	}
-
-	/////////////////////
-	// Context
-	uint64_t g_pContextBuf[(sizeof(Context) + sizeof(uint64_t) - 1) / sizeof(uint64_t)];
-
-	// Currently - auto-init in global obj c'tor
-	Initializer g_Initializer;
-
-#ifndef NDEBUG
-	bool g_bContextInitialized = false;
-#endif // NDEBUG
-
-	const Context& Context::get()
-	{
-		assert(g_bContextInitialized);
-		return *(Context*) g_pContextBuf;
-	}
-
-	void InitializeContext()
-	{
-		Context& ctx = *(Context*) g_pContextBuf;
-
-		Mode::Scope scope(Mode::Fast);
-
-		Hash::Processor hp;
-
-		// make sure we get the same G,H for different generator kinds
-		Point::Native G_raw, H_raw;
-
-		secp256k1_gej_set_ge(&G_raw.get_Raw(), &secp256k1_ge_const_g);
-
-		Generator::CreatePointNnzFromSeed(H_raw, "H-gen", hp);
-
-
-		ctx.G.Initialize(G_raw, hp);
-		ctx.H.Initialize(H_raw, hp);
-		ctx.H_Big.Initialize(H_raw, hp);
-
-		Point::Native pt, ptAux2(Zero);
-
-		ctx.m_Ipp.G_.Initialize(G_raw, hp);
-		ctx.m_Ipp.H_.Initialize(H_raw, hp);
-
-#define STR_GEN_PREFIX "ip-"
-		char szStr[0x20] = STR_GEN_PREFIX;
-		szStr[_countof(STR_GEN_PREFIX) + 2] = 0;
-
-		for (uint32_t i = 0; i < InnerProduct::nDim; i++)
-		{
-			szStr[_countof(STR_GEN_PREFIX) - 1]	= '0' + char(i / 10);
-			szStr[_countof(STR_GEN_PREFIX)]		= '0' + char(i % 10);
-
-			for (uint32_t j = 0; j < 2; j++)
-			{
-				szStr[_countof(STR_GEN_PREFIX) + 1] = '0' + char(j);
-				ctx.m_Ipp.m_pGen_[j][i].Initialize(szStr, hp);
-
-				secp256k1_ge ge;
-
-				if (1 == j)
-				{
-					Generator::ToPt(pt, ge, ctx.m_Ipp.m_pGen_[j][i].m_Fast.m_pPt[0], true);
-					pt = -pt;
-					Generator::FromPt(ctx.m_Ipp.m_pGet1_Minus[i], pt);
-				} else
-					Generator::ToPt(ptAux2, ge, ctx.m_Ipp.m_pGen_[j][i].m_Fast.m_pPt[0], false);
-			}
-		}
-
-		ptAux2 = -ptAux2;
-		hp << "aux2";
-		ctx.m_Ipp.m_Aux2_.Initialize(ptAux2, hp);
-
-		ctx.m_Ipp.m_GenDot_.Initialize("ip-dot", hp);
-
-		const MultiMac::Prepared& genericNums = ctx.m_Ipp.m_GenDot_;
-		ctx.m_Casual.m_Nums = genericNums.m_Fast.m_pPt[0]; // whatever
-
-		{
-			MultiMac_WithBufs<1, 1> mm;
-			Scalar::Native& k = mm.m_Bufs.m_pKPrep[0];
-			k = Zero;
-			for (int i = ECC::nBits; i--; )
-			{
-				k = k + k;
-				if (!(i % MultiMac::Casual::Secure::nBits))
-					k = k + 1U;
-			}
-
-			k = -k;
-
-			mm.m_Bufs.m_ppPrepared[0] = &ctx.m_Ipp.m_GenDot_;
-			mm.m_Prepared = 1;
-
-			mm.Calculate(pt);
-			Generator::FromPt(ctx.m_Casual.m_Compensation, pt);
-		}
-
-		hp << uint32_t(0); // increment this each time we change signature formula (rangeproof and etc.)
-
-		hp >> ctx.m_hvChecksum;
-
-#ifndef NDEBUG
-		g_bContextInitialized = true;
-#endif // NDEBUG
-	}
-
-	/////////////////////
-	// Commitment
-	void Commitment::Assign(Point::Native& res, bool bSet) const
-	{
-		(Context::get().G * k).Assign(res, bSet);
-		res += Context::get().H * val;
-	}
-
-	/////////////////////
-	// Nonce and key generation
-	void GenerateNonce(uintBig& res, const uintBig& sk, const uintBig& msg, const uintBig* pMsg2, uint32_t nAttempt /* = 0 */)
-	{
-		for (uint32_t i = 0; ; i++)
-		{
-			if (!nonce_function_rfc6979(res.m_pData, msg.m_pData, sk.m_pData, NULL, pMsg2 ? (void*) pMsg2->m_pData : NULL, i))
-				continue;
-
-			if (!nAttempt--)
-				break;
-		}
-	}
-
-	void Scalar::Native::GenerateNonce(const uintBig& sk, const uintBig& msg, const uintBig* pMsg2, uint32_t nAttempt /* = 0 */)
-	{
-		NoLeak<Scalar> s;
-
-		for (uint32_t i = 0; ; i++)
-		{
-			ECC::GenerateNonce(s.V.m_Value, sk, msg, pMsg2, i);
-			if (Import(s.V))
-				continue;
-
-			if (!nAttempt--)
-				break;
-		}
-	}
-
-	void Kdf::DeriveKey(Scalar::Native& out, uint64_t nKeyIndex, uint32_t nFlags, uint32_t nExtra) const
-	{
-		// the msg hash is not secret
-		Hash::Value hv;
-		Hash::Processor() << nKeyIndex << nFlags << nExtra >> hv;
-		out.GenerateNonce(m_Secret.V, hv, NULL);
-	}
-
-	/////////////////////
-	// Oracle
-	void Oracle::Reset()
-	{
-		m_hp.Reset();
-	}
-
-	void Oracle::operator >> (Scalar::Native& out)
-	{
-		Scalar s; // not secret
-
-		do
-			m_hp >> s.m_Value;
-		while (out.Import(s));
-	}
-
-	/////////////////////
-	// Signature
-	void Signature::get_Challenge(Scalar::Native& out, const Point::Native& pt, const Hash::Value& msg)
-	{
-		Oracle() << pt << msg >> out;
-	}
-
-	void Signature::MultiSig::GenerateNonce(const Hash::Value& msg, const Scalar::Native& sk)
-	{
-		NoLeak<Scalar> sk_;
-		sk_.V = sk;
-
-		m_Nonce.GenerateNonce(sk_.V.m_Value, msg, NULL);
-	}
-
-	void Signature::CoSign(Scalar::Native& k, const Hash::Value& msg, const Scalar::Native& sk, const MultiSig& msig)
-	{
-		get_Challenge(k, msig.m_NoncePub, msg);
-		m_e = k;
-
-		k *= sk;
-		k = -k;
-		k += msig.m_Nonce;
-	}
-
-	void Signature::Sign(const Hash::Value& msg, const Scalar::Native& sk)
-	{
-		MultiSig msig;
-		msig.GenerateNonce(msg, sk);
-		msig.m_NoncePub = Context::get().G * msig.m_Nonce;
-
-		Scalar::Native k;
-		CoSign(k, msg, sk, msig);
-		m_k = k;
-	}
-
-	void Signature::get_PublicNonce(Point::Native& pubNonce, const Point::Native& pk) const
-	{
-		Mode::Scope scope(Mode::Fast);
-
-		pubNonce = Context::get().G * m_k;
-		pubNonce += pk * m_e;
-	}
-
-	bool Signature::IsValidPartial(const Point::Native& pubNonce, const Point::Native& pk) const
-	{
-		Point::Native pubN;
-		get_PublicNonce(pubN, pk);
-
-		pubN = -pubN;
-		pubN += pubNonce;
-		return pubN == Zero;
-	}
-
-	bool Signature::IsValid(const Hash::Value& msg, const Point::Native& pk) const
-	{
-		Point::Native pubNonce;
-		get_PublicNonce(pubNonce, pk);
-
-		Scalar::Native e2;
-
-		get_Challenge(e2, pubNonce, msg);
-
-		return m_e == Scalar(e2);
-	}
-
-	int Signature::cmp(const Signature& x) const
-	{
-		int n = m_e.cmp(x.m_e);
-		if (n)
-			return n;
-
-		return m_k.cmp(x.m_k);
-	}
-
-	/////////////////////
-	// RangeProof
-	namespace RangeProof
-	{
-		void get_PtMinusVal(Point::Native& out, const Point::Native& comm, Amount val)
-		{
-			out = comm;
-
-			Point::Native ptAmount = Context::get().H * val;
-
-			ptAmount = -ptAmount;
-			out += ptAmount;
-		}
-
-		// Public
-		bool Public::IsValid(const Point::Native& comm, Oracle& oracle) const
-		{
-			Mode::Scope scope(Mode::Fast);
-
-			if (m_Value < s_MinimumValue)
-				return false;
-
-			Point::Native pk;
-			get_PtMinusVal(pk, comm, m_Value);
-
-			Hash::Value hv;
-			oracle << m_Value >> hv;
-
-			return m_Signature.IsValid(hv, pk);
-		}
-
-		void Public::Create(const Scalar::Native& sk, Oracle& oracle)
-		{
-			assert(m_Value >= s_MinimumValue);
-			Hash::Value hv;
-			oracle << m_Value >> hv;
-
-			m_Signature.Sign(hv, sk);
-		}
-
-		int Public::cmp(const Public& x) const
-		{
-			int n = m_Signature.cmp(x.m_Signature);
-			if (n)
-				return n;
-
-			if (m_Value < x.m_Value)
-				return -1;
-			if (m_Value > x.m_Value)
-				return 1;
-
-			return 0;
-		}
-
-
-	} // namespace RangeProof
-
-} // namespace ECC
-
-// Needed for test
-void secp256k1_ecmult_gen(const secp256k1_context* pCtx, secp256k1_gej *r, const secp256k1_scalar *a)
-{
-	secp256k1_ecmult_gen(&pCtx->ecmult_gen_ctx, r, a);
-}
-=======
-// Copyright 2018 The Beam Team
-//
-// Licensed under the Apache License, Version 2.0 (the "License");
-// you may not use this file except in compliance with the License.
-// You may obtain a copy of the License at
-//
-//    http://www.apache.org/licenses/LICENSE-2.0
-//
-// Unless required by applicable law or agreed to in writing, software
-// distributed under the License is distributed on an "AS IS" BASIS,
-// WITHOUT WARRANTIES OR CONDITIONS OF ANY KIND, either express or implied.
-// See the License for the specific language governing permissions and
-// limitations under the License.
-
-#include "common.h"
-#include "ecc_native.h"
-
-#define ENABLE_MODULE_GENERATOR
-#define ENABLE_MODULE_RANGEPROOF
-
-#if defined(__clang__) || defined(__GNUC__) || defined(__GNUG__)
-#	pragma GCC diagnostic push
-#	pragma GCC diagnostic ignored "-Wunused-function"
-#else
-#	pragma warning (push, 0) // suppress warnings from secp256k1
-#	pragma warning (disable: 4706 4701) // assignment within conditional expression
-#endif
-
-#include "../secp256k1-zkp/src/secp256k1.c"
-
-#if defined(__clang__) || defined(__GNUC__) || defined(__GNUG__)
-#	pragma GCC diagnostic pop
-#else
-#	pragma warning (default: 4706 4701)
-#	pragma warning (pop)
-#endif
-
-#ifndef WIN32
-#    include <unistd.h>
-#    include <fcntl.h>
-#endif // WIN32
-
-namespace ECC {
-
-	//void* NoErase(void*, size_t) { return NULL; }
-
-	// Pointer to the 'eraser' function. The pointer should be non-const (i.e. variable that can be changed at run-time), so that optimizer won't remove this.
-	void (*g_pfnEraseFunc)(void*, size_t) = memset0/*NoErase*/;
-
-	void SecureErase(void* p, uint32_t n)
-	{
-		g_pfnEraseFunc(p, n);
-	}
-
-	template <typename T>
-	void data_cmov_as(T* pDst, const T* pSrc, int nWords, int flag)
-	{
-		const T mask0 = flag + ~((T)0);
-		const T mask1 = ~mask0;
-
-		for (int n = 0; n < nWords; n++)
-			pDst[n] = (pDst[n] & mask0) | (pSrc[n] & mask1);
-	}
-
-	template void data_cmov_as<uint32_t>(uint32_t* pDst, const uint32_t* pSrc, int nWords, int flag);
-
-	thread_local Mode::Enum g_Mode = Mode::Secure; // default
-
-	Mode::Scope::Scope(Mode::Enum val)
-		:m_PrevMode(g_Mode)
-	{
-		g_Mode = val;
-	}
-
-	Mode::Scope::~Scope()
-	{
-		g_Mode = m_PrevMode;
-	}
-
-	std::ostream& operator << (std::ostream& s, const Scalar& x)
-	{
-		return operator << (s, x.m_Value);
-	}
-
-	std::ostream& operator << (std::ostream& s, const Point& x)
-	{
-		return operator << (s, x.m_X);
-	}
-
-	void GenRandom(void* p, uint32_t nSize)
-	{
-		bool bRet = false;
-
-		// checkpoint?
-
-#ifdef WIN32
-
-		HCRYPTPROV hProv;
-		if (CryptAcquireContext(&hProv, NULL, NULL, PROV_RSA_SCHANNEL, CRYPT_VERIFYCONTEXT))
-		{
-			if (CryptGenRandom(hProv, nSize, (uint8_t*)p))
-				bRet = true;
-			verify(CryptReleaseContext(hProv, 0));
-		}
-
-#else // WIN32
-
-		int hFile = open("/dev/urandom", O_RDONLY);
-		if (hFile >= 0)
-		{
-			if (read(hFile, p, nSize) == nSize)
-				bRet = true;
-
-			close(hFile);
-		}
-
-#endif // WIN32
-
-		if (!bRet)
-			std::ThrowIoError();
-	}
-
-	/////////////////////
-	// Scalar
-	const uintBig Scalar::s_Order = { // fffffffffffffffffffffffffffffffebaaedce6af48a03bbfd25e8cd0364141
-		0xFF,0xFF,0xFF,0xFF,0xFF,0xFF,0xFF,0xFF,0xFF,0xFF,0xFF,0xFF,0xFF,0xFF,0xFF,0xFE,
-		0xBA,0xAE,0xDC,0xE6,0xAF,0x48,0xA0,0x3B,0xBF,0xD2,0x5E,0x8C,0xD0,0x36,0x41,0x41
-	};
-
-	bool Scalar::IsValid() const
-	{
-		return m_Value < s_Order;
-	}
-
-	void Scalar::TestValid() const
-	{
-		if (!IsValid())
-			throw std::runtime_error("invalid scalar");
-	}
-
-	Scalar& Scalar::operator = (const Native& v)
-	{
-		v.Export(*this);
-		return *this;
-	}
-
-	Scalar& Scalar::operator = (const Zero_&)
-	{
-		m_Value = Zero;
-		return *this;
-	}
-
-	Scalar::Native::Native()
-    {
-        secp256k1_scalar_clear(this);
-    }
-
-	Scalar::Native& Scalar::Native::operator = (Zero_)
-	{
-		secp256k1_scalar_clear(this);
-		return *this;
-	}
-
-	bool Scalar::Native::operator == (Zero_) const
-	{
-		return secp256k1_scalar_is_zero(this) != 0;
-	}
-
-	bool Scalar::Native::operator == (const Native& v) const
-	{
-		for (size_t i = 0; i < _countof(d); i++)
-			if (d[i] != v.d[i])
-				return false;
-		return true;
-	}
-
-	Scalar::Native& Scalar::Native::operator = (Minus v)
-	{
-		secp256k1_scalar_negate(this, &v.x);
-		return *this;
-	}
-
-	bool Scalar::Native::Import(const Scalar& v)
-	{
-		int overflow;
-		secp256k1_scalar_set_b32(this, v.m_Value.m_pData, &overflow);
-		return overflow != 0;
-	}
-
-	Scalar::Native& Scalar::Native::operator = (const Scalar& v)
-	{
-		Import(v);
-		return *this;
-	}
-
-	void Scalar::Native::Export(Scalar& v) const
-	{
-		secp256k1_scalar_get_b32(v.m_Value.m_pData, this);
-	}
-
-	Scalar::Native& Scalar::Native::operator = (uint32_t v)
-	{
-		secp256k1_scalar_set_int(this, v);
-		return *this;
-	}
-
-	Scalar::Native& Scalar::Native::operator = (uint64_t v)
-	{
-		secp256k1_scalar_set_u64(this, v);
-		return *this;
-	}
-
-	Scalar::Native& Scalar::Native::operator = (Plus v)
-	{
-		secp256k1_scalar_add(this, &v.x, &v.y);
-		return *this;
-	}
-
-	Scalar::Native& Scalar::Native::operator = (Mul v)
-	{
-		secp256k1_scalar_mul(this, &v.x, &v.y);
-		return *this;
-	}
-
-	void Scalar::Native::SetSqr(const Native& v)
-	{
-		secp256k1_scalar_sqr(this, &v);
-	}
-
-	void Scalar::Native::Sqr()
-	{
-		SetSqr(*this);
-	}
-
-	void Scalar::Native::SetInv(const Native& v)
-	{
-		secp256k1_scalar_inverse(this, &v);
-	}
-
-	void Scalar::Native::Inv()
-	{
-		SetInv(*this);
-	}
-
-	/////////////////////
-	// Hash
-	Hash::Processor::Processor()
-	{
-		Reset();
-	}
-
-	void Hash::Processor::Reset()
-	{
-		secp256k1_sha256_initialize(this);
-	}
-
-	void Hash::Processor::Write(const void* p, uint32_t n)
-	{
-		secp256k1_sha256_write(this, (const uint8_t*) p, n);
-	}
-
-	void Hash::Processor::Finalize(Value& v)
-	{
-		secp256k1_sha256_finalize(this, v.m_pData);
-		*this << v;
-	}
-
-	void Hash::Processor::Write(const char* sz)
-	{
-		Write(sz, (uint32_t) (strlen(sz) + 1));
-	}
-
-	void Hash::Processor::Write(bool b)
-	{
-		uint8_t n = (false != b);
-		Write(n);
-	}
-
-	void Hash::Processor::Write(uint8_t n)
-	{
-		Write(&n, sizeof(n));
-	}
-
-	void Hash::Processor::Write(const Scalar& v)
-	{
-		Write(v.m_Value);
-	}
-
-	void Hash::Processor::Write(const Scalar::Native& v)
-	{
-		NoLeak<Scalar> s_;
-		s_.V = v;
-		Write(s_.V);
-	}
-
-	void Hash::Processor::Write(const Point& v)
-	{
-		Write(v.m_X);
-		Write(v.m_Y);
-	}
-
-	void Hash::Processor::Write(const Point::Native& v)
-	{
-		Write(Point(v));
-	}
-
-	void Hash::Mac::Reset(const void* pSecret, uint32_t nSecret)
-	{
-		secp256k1_hmac_sha256_initialize(this, (uint8_t*)pSecret, nSecret);
-	}
-
-	void Hash::Mac::Write(const void* p, uint32_t n)
-	{
-		secp256k1_hmac_sha256_write(this, (uint8_t*)p, n);
-	}
-
-	void Hash::Mac::Finalize(Value& hv)
-	{
-		secp256k1_hmac_sha256_finalize(this, hv.m_pData);
-	}
-
-	/////////////////////
-	// Point
-	const uintBig Point::s_FieldOrder = { // fffffffffffffffffffffffffffffffffffffffffffffffffffffffefffffc2f
-		0xFF,0xFF,0xFF,0xFF,0xFF,0xFF,0xFF,0xFF,0xFF,0xFF,0xFF,0xFF,0xFF,0xFF,0xFF,0xFF,
-		0xFF,0xFF,0xFF,0xFF,0xFF,0xFF,0xFF,0xFF,0xFF,0xFF,0xFF,0xFE,0xFF,0xFF,0xFC,0x2F
-	};
-
-	int Point::cmp(const Point& v) const
-	{
-		int n = m_X.cmp(v.m_X);
-		if (n)
-			return n;
-
-		if (m_Y < v.m_Y)
-			return -1;
-		if (m_Y > v.m_Y)
-			return 1;
-
-		return 0;
-	}
-
-	Point& Point::operator = (const Native& v)
-	{
-		v.Export(*this);
-		return *this;
-	}
-
-	Point& Point::operator = (const Point& v)
-	{
-		m_X = v.m_X;
-		m_Y = v.m_Y;
-		return *this;
-	}
-
-	Point& Point::operator = (const Commitment& v)
-	{
-		return operator = (Native(v));
-	}
-
-	Point::Native::Native()
-    {
-        secp256k1_gej_set_infinity(this);
-    }
-
-	bool Point::Native::ImportInternal(const Point& v)
-	{
-		NoLeak<secp256k1_fe> nx;
-		if (!secp256k1_fe_set_b32(&nx.V, v.m_X.m_pData))
-			return false;
-
-		NoLeak<secp256k1_ge> ge;
-		if (!secp256k1_ge_set_xo_var(&ge.V, &nx.V, false != v.m_Y))
-			return false;
-
-		secp256k1_gej_set_ge(this, &ge.V);
-
-		return true;
-	}
-
-	bool Point::Native::Import(const Point& v)
-	{
-		if (ImportInternal(v))
-			return true;
-
-		*this = Zero;
-		return memis0(&v, sizeof(v));
-	}
-
-	bool Point::Native::Export(Point& v) const
-	{
-		if (*this == Zero)
-		{
-			v.m_X = Zero;
-			v.m_Y = false;
-			return false;
-		}
-
-		NoLeak<secp256k1_gej> dup;
-		dup.V = *this;
-		NoLeak<secp256k1_ge> ge;
-		secp256k1_ge_set_gej(&ge.V, &dup.V);
-
-		// seems like normalization can be omitted (already done by secp256k1_ge_set_gej), but not guaranteed according to docs.
-		// But this has a negligible impact on the performance
-		secp256k1_fe_normalize(&ge.V.x);
-		secp256k1_fe_normalize(&ge.V.y);
-
-		secp256k1_fe_get_b32(v.m_X.m_pData, &ge.V.x);
-		v.m_Y = (secp256k1_fe_is_odd(&ge.V.y) != 0);
-
-		return true;
-	}
-
-	Point::Native& Point::Native::operator = (Zero_)
-	{
-		secp256k1_gej_set_infinity(this);
-		return *this;
-	}
-
-	bool Point::Native::operator == (Zero_) const
-	{
-		return secp256k1_gej_is_infinity(this) != 0;
-	}
-
-	Point::Native& Point::Native::operator = (Minus v)
-	{
-		secp256k1_gej_neg(this, &v.x);
-		return *this;
-	}
-
-	Point::Native& Point::Native::operator = (Plus v)
-	{
-		secp256k1_gej_add_var(this, &v.x, &v.y, NULL);
-		return *this;
-	}
-
-	Point::Native& Point::Native::operator = (Double v)
-	{
-		secp256k1_gej_double_var(this, &v.x, NULL);
-		return *this;
-	}
-
-	Point::Native& Point::Native::operator = (Mul v)
-	{
-		MultiMac::Casual mc;
-		mc.Init(v.x, v.y);
-
-		MultiMac mm;
-		mm.m_pCasual = &mc;
-		mm.m_Casual = 1;
-		mm.Calculate(*this);
-
-		return *this;
-	}
-
-	Point::Native& Point::Native::operator += (Mul v)
-	{
-		return operator += (Native(v));
-	}
-
-	/////////////////////
-	// Generator
-	namespace Generator
-	{
-		void FromPt(CompactPoint& out, Point::Native& p)
-		{
-#ifdef ECC_COMPACT_GEN
-			secp256k1_ge ge; // used only for non-secret
-			secp256k1_ge_set_gej(&ge, &p.get_Raw());
-			secp256k1_ge_to_storage(&out, &ge);
-#else // ECC_COMPACT_GEN
-			out = p.get_Raw();
-#endif // ECC_COMPACT_GEN
-		}
-
-		void ToPt(Point::Native& p, secp256k1_ge& ge, const CompactPoint& ge_s, bool bSet)
-		{
-#ifdef ECC_COMPACT_GEN
-
-			secp256k1_ge_from_storage(&ge, &ge_s);
-
-			if (bSet)
-				secp256k1_gej_set_ge(&p.get_Raw(), &ge);
-			else
-				secp256k1_gej_add_ge(&p.get_Raw(), &p.get_Raw(), &ge);
-
-#else // ECC_COMPACT_GEN
-
-			static_assert(sizeof(p) == sizeof(ge_s));
-
-			if (bSet)
-				p = (const Point::Native&) ge_s;
-			else
-				p += (const Point::Native&) ge_s;
-
-#endif // ECC_COMPACT_GEN
-		}
-
-		bool CreatePointNnz(Point::Native& out, const uintBig& x)
-		{
-			Point pt;
-			pt.m_X = x;
-			pt.m_Y = false;
-
-			return out.Import(pt) && !(out == Zero);
-		}
-
-		bool CreatePointNnz(Point::Native& out, Hash::Processor& hp)
-		{
-			Hash::Value hv;
-			hp >> hv;
-			return CreatePointNnz(out, hv);
-		}
-
-		void CreatePointNnzFromSeed(Point::Native& out, const char* szSeed, Hash::Processor& hp)
-		{
-			for (hp << szSeed; ; )
-				if (CreatePointNnz(out, hp))
-					break;
-		}
-
-		bool CreatePts(CompactPoint* pPts, Point::Native& gpos, uint32_t nLevels, Hash::Processor& hp)
-		{
-			Point::Native nums, npos, pt;
-
-			hp << "nums";
-			if (!CreatePointNnz(nums, hp))
-				return false;
-
-			nums += gpos;
-
-			npos = nums;
-
-			for (uint32_t iLev = 1; ; iLev++)
-			{
-				pt = npos;
-
-				for (uint32_t iPt = 1; ; iPt++)
-				{
-					if (pt == Zero)
-						return false;
-
-					FromPt(*pPts++, pt);
-
-					if (iPt == nPointsPerLevel)
-						break;
-
-					pt += gpos;
-				}
-
-				if (iLev == nLevels)
-					break;
-
-				for (uint32_t i = 0; i < nBitsPerLevel; i++)
-					gpos = gpos * Two;
-
-				npos = npos * Two;
-				if (iLev + 1 == nLevels)
-				{
-					npos = -npos;
-					npos += nums;
-				}
-			}
-
-			return true;
-		}
-
-		void SetMul(Point::Native& res, bool bSet, const CompactPoint* pPts, const Scalar::Native::uint* p, int nWords)
-		{
-			static_assert(8 % nBitsPerLevel == 0, "");
-			const int nLevelsPerWord = (sizeof(Scalar::Native::uint) << 3) / nBitsPerLevel;
-			static_assert(!(nLevelsPerWord & (nLevelsPerWord - 1)), "should be power-of-2");
-
-			NoLeak<CompactPoint> ge_s;
-			NoLeak<secp256k1_ge> ge;
-
-			// iterating in lsb to msb order
-			for (int iWord = 0; iWord < nWords; iWord++)
-			{
-				Scalar::Native::uint n = p[iWord];
-
-				for (int j = 0; j < nLevelsPerWord; j++, pPts += nPointsPerLevel)
-				{
-					uint32_t nSel = (nPointsPerLevel - 1) & n;
-					n >>= nBitsPerLevel;
-
-					/** This uses a conditional move to avoid any secret data in array indexes.
-					*   _Any_ use of secret indexes has been demonstrated to result in timing
-					*   sidechannels, even when the cache-line access patterns are uniform.
-					*  See also:
-					*   "A word of warning", CHES 2013 Rump Session, by Daniel J. Bernstein and Peter Schwabe
-					*    (https://cryptojedi.org/peter/data/chesrump-20130822.pdf) and
-					*   "Cache Attacks and Countermeasures: the Case of AES", RSA 2006,
-					*    by Dag Arne Osvik, Adi Shamir, and Eran Tromer
-					*    (http://www.tau.ac.il/~tromer/papers/cache.pdf)
-					*/
-
-					const CompactPoint* pSel;
-					if (Mode::Secure == g_Mode)
-					{
-						pSel = &ge_s.V;
-						for (uint32_t i = 0; i < nPointsPerLevel; i++)
-							object_cmov(ge_s.V, pPts[i], i == nSel);
-					}
-					else
-						pSel = pPts + nSel;
-
-					ToPt(res, ge.V, *pSel, bSet);
-					bSet = false;
-				}
-			}
-		}
-
-		void SetMul(Point::Native& res, bool bSet, const CompactPoint* pPts, const Scalar::Native& k)
-		{
-			SetMul(res, bSet, pPts, k.get().d, _countof(k.get().d));
-		}
-
-		void GeneratePts(const Point::Native& pt, Hash::Processor& hp, CompactPoint* pPts, uint32_t nLevels)
-		{
-			while (true)
-			{
-				Point::Native pt2 = pt;
-				if (CreatePts(pPts, pt2, nLevels, hp))
-					break;
-			}
-		}
-
-		void Obscured::Initialize(const Point::Native& pt, Hash::Processor& hp)
-		{
-			while (true)
-			{
-				Point::Native pt2 = pt;
-				if (!CreatePts(m_pPts, pt2, nLevels, hp))
-					continue;
-
-				hp << "blind-scalar";
-				Scalar s0;
-				hp >> s0.m_Value;
-				if (m_AddScalar.Import(s0))
-					continue;
-
-				Generator::SetMul(pt2, true, m_pPts, m_AddScalar); // pt2 = G * blind
-				FromPt(m_AddPt, pt2);
-
-				m_AddScalar = -m_AddScalar;
-
-				break;
-			}
-		}
-
-		void Obscured::AssignInternal(Point::Native& res, bool bSet, Scalar::Native& kTmp, const Scalar::Native& k) const
-		{
-			if (Mode::Secure == g_Mode)
-			{
-				secp256k1_ge ge;
-				ToPt(res, ge, m_AddPt, bSet);
-
-				kTmp = k + m_AddScalar;
-
-				Generator::SetMul(res, false, m_pPts, kTmp);
-			}
-			else
-				Generator::SetMul(res, bSet, m_pPts, k);
-		}
-
-		template <>
-		void Obscured::Mul<Scalar::Native>::Assign(Point::Native& res, bool bSet) const
-		{
-			Scalar::Native k2;
-			me.AssignInternal(res, bSet, k2, k);
-		}
-
-		template <>
-		void Obscured::Mul<Scalar>::Assign(Point::Native& res, bool bSet) const
-		{
-			Scalar::Native k2;
-			k2.Import(k); // don't care if overflown (still valid operation)
-			me.AssignInternal(res, bSet, k2, k2);
-		}
-
-	} // namespace Generator
-
-	/////////////////////
-	// MultiMac
-	void MultiMac::Prepared::Initialize(const char* szSeed, Hash::Processor& hp)
-	{
-		Point::Native val;
-
-		for (hp << szSeed; ; )
-			if (Generator::CreatePointNnz(val, hp))
-			{
-				Initialize(val, hp);
-				break;
-			}
-	}
-
-	void MultiMac::Prepared::Initialize(Point::Native& val, Hash::Processor& hp)
-	{
-		Point::Native npos = val, nums = val * Two;
-
-		for (unsigned int i = 0; i < _countof(m_Fast.m_pPt); i++)
-		{
-			if (i)
-				npos += nums;
-
-			Generator::FromPt(m_Fast.m_pPt[i], npos);
-		}
-
-		while (true)
-		{
-			Hash::Value hv;
-			hp << "nums" >> hv;
-
-			if (!Generator::CreatePointNnz(nums, hp))
-				continue;
-
-			hp << "blind-scalar";
-			Scalar s0;
-			hp >> s0.m_Value;
-			if (m_Secure.m_Scalar.Import(s0))
-				continue;
-
-			npos = nums;
-			bool bOk = true;
-
-			for (int i = 0; ; )
-			{
-				if (npos == Zero)
-					bOk = false;
-				Generator::FromPt(m_Secure.m_pPt[i], npos);
-
-				if (++i == _countof(m_Secure.m_pPt))
-					break;
-
-				npos += val;
-			}
-
-			assert(Mode::Fast == g_Mode);
-			MultiMac mm;
-
-			const Prepared* ppPrep[] = { this };
-			mm.m_ppPrepared = ppPrep;
-			mm.m_pKPrep = &m_Secure.m_Scalar;
-			FastAux aux;
-			mm.m_pAuxPrepared = &aux;
-			mm.m_Prepared = 1;
-
-			mm.Calculate(npos);
-
-			npos += nums;
-			for (int i = ECC::nBits / Secure::nBits; --i; )
-			{
-				for (int j = Secure::nBits; j--; )
-					nums = nums * Two;
-				npos += nums;
-			}
-
-			if (npos == Zero)
-				bOk = false;
-
-			if (bOk)
-			{
-				npos = -npos;
-				Generator::FromPt(m_Secure.m_Compensation, npos);
-				break;
-			}
-		}
-	}
-
-	void MultiMac::Casual::Init(const Point::Native& p)
-	{
-		if (Mode::Fast == g_Mode)
-		{
-			m_nPrepared = 1;
-			m_pPt[1] = p;
-		}
-		else
-		{
-			secp256k1_ge ge;
-			Generator::ToPt(m_pPt[0], ge, Context::get().m_Casual.m_Nums, true);
-
-			for (unsigned int i = 1; i < Secure::nCount; i++)
-			{
-				m_pPt[i] = m_pPt[i - 1];
-				m_pPt[i] += p;
-			}
-		}
-	}
-
-	void MultiMac::Casual::Init(const Point::Native& p, const Scalar::Native& k)
-	{
-		Init(p);
-		m_K = k;
-	}
-
-	void MultiMac::Reset()
-	{
-		m_Casual = 0;
-		m_Prepared = 0;
-	}
-
-	unsigned int GetPortion(const Scalar::Native& k, unsigned int iWord, unsigned int iBitInWord, unsigned int nBitsWnd)
-	{
-		const Scalar::Native::uint& n = k.get().d[iWord];
-
-		return (n >> (iBitInWord & ~(nBitsWnd - 1))) & ((1 << nBitsWnd) - 1);
-	}
-
-
-	bool GetOddAndShift(const Scalar::Native& k, unsigned int iBitsRemaining, unsigned int nMaxOdd, unsigned int& nOdd, unsigned int& nBitTrg)
-	{
-		const Scalar::Native::uint* p = k.get().d;
-		const uint32_t nWordBits = sizeof(*p) << 3;
-
-		assert(1 & nMaxOdd); // must be odd
-		unsigned int nVal = 0;
-
-		while (iBitsRemaining--)
-		{
-			nVal <<= 1;
-			if (nVal > nMaxOdd)
-				return true;
-
-			uint32_t n = p[iBitsRemaining / nWordBits] >> (iBitsRemaining & (nWordBits - 1));
-
-			if (1 & n)
-			{
-				nVal |= 1;
-				nOdd = nVal;
-				nBitTrg = iBitsRemaining;
-			}
-		}
-
-		return nVal > 0;
-	}
-
-	void MultiMac::Calculate(Point::Native& res) const
-	{
-		const unsigned int nBitsPerWord = sizeof(Scalar::Native::uint) << 3;
-
-		static_assert(!(nBitsPerWord % Casual::Secure::nBits), "");
-		static_assert(!(nBitsPerWord % Prepared::Secure::nBits), "");
-
-		res = Zero;
-
-		unsigned int pTblCasual[nBits];
-		unsigned int pTblPrepared[nBits];
-
-		if (Mode::Fast == g_Mode)
-		{
-			ZeroObject(pTblCasual);
-			ZeroObject(pTblPrepared);
-
-			for (int iEntry = 0; iEntry < m_Prepared; iEntry++)
-			{
-				FastAux& x = m_pAuxPrepared[iEntry];
-				unsigned int iBit = 0;
-				if (GetOddAndShift(m_pKPrep[iEntry], nBits, Prepared::Fast::nMaxOdd, x.m_nOdd, iBit))
-				{
-					x.m_nNextItem = pTblPrepared[iBit];
-					pTblPrepared[iBit] = iEntry + 1;
-				}
-			}
-
-			for (int iEntry = 0; iEntry < m_Casual; iEntry++)
-			{
-				Casual& x = m_pCasual[iEntry];
-				unsigned int iBit = 0;
-				if (GetOddAndShift(x.m_K, nBits, Casual::Fast::nMaxOdd, x.m_Aux.m_nOdd, iBit))
-				{
-					x.m_Aux.m_nNextItem = pTblCasual[iBit];
-					pTblCasual[iBit] = iEntry + 1;
-				}
-			}
-
-		}
-
-		NoLeak<secp256k1_ge> ge;
-		NoLeak<CompactPoint> ge_s;
-
-		if (Mode::Secure == g_Mode)
-			for (int iEntry = 0; iEntry < m_Prepared; iEntry++)
-				m_pKPrep[iEntry] += m_ppPrepared[iEntry]->m_Secure.m_Scalar;
-
-		for (unsigned int iBit = ECC::nBits; iBit--; )
-		{
-			if (!(res == Zero))
-				res = res * Two;
-
-			unsigned int iWord = iBit / nBitsPerWord;
-			unsigned int iBitInWord = iBit & (nBitsPerWord - 1);
-
-			if (Mode::Fast == g_Mode)
-			{
-				while (pTblCasual[iBit])
-				{
-					unsigned int iEntry = pTblCasual[iBit];
-					Casual& x = m_pCasual[iEntry - 1];
-					pTblCasual[iBit] = x.m_Aux.m_nNextItem;
-
-					assert(1 & x.m_Aux.m_nOdd);
-					unsigned int nElem = (x.m_Aux.m_nOdd >> 1) + 1;
-					assert(nElem < Casual::Fast::nCount);
-
-					for (; x.m_nPrepared < nElem; x.m_nPrepared++)
-					{
-						if (1 == x.m_nPrepared)
-							x.m_pPt[0] = x.m_pPt[1] * Two;
-
-						x.m_pPt[x.m_nPrepared + 1] = x.m_pPt[x.m_nPrepared] + x.m_pPt[0];
-					}
-
-					res += x.m_pPt[nElem];
-
-					unsigned int iBit2 = 0;
-					if (GetOddAndShift(x.m_K, iBit, Casual::Fast::nMaxOdd, x.m_Aux.m_nOdd, iBit2))
-					{
-						assert(iBit2 < iBit);
-
-						x.m_Aux.m_nNextItem = pTblCasual[iBit2];
-						pTblCasual[iBit2] = iEntry;
-					}
-				}
-
-
-				while (pTblPrepared[iBit])
-				{
-					unsigned int iEntry = pTblPrepared[iBit];
-					FastAux& x = m_pAuxPrepared[iEntry - 1];
-					pTblPrepared[iBit] = x.m_nNextItem;
-
-					assert(1 & x.m_nOdd);
-					unsigned int nElem = (x.m_nOdd >> 1);
-					assert(nElem < Prepared::Fast::nCount);
-
-					Generator::ToPt(res, ge.V, m_ppPrepared[iEntry - 1]->m_Fast.m_pPt[nElem], false);
-
-					unsigned int iBit2 = 0;
-					if (GetOddAndShift(m_pKPrep[iEntry - 1], iBit, Prepared::Fast::nMaxOdd, x.m_nOdd, iBit2))
-					{
-						assert(iBit2 < iBit);
-
-						x.m_nNextItem = pTblPrepared[iBit2];
-						pTblPrepared[iBit2] = iEntry;
-					}
-				}
-			}
-			else
-			{
-				// secure mode
-				if (!(iBit & (Casual::Secure::nBits - 1)))
-				{
-					for (int iEntry = 0; iEntry < m_Casual; iEntry++)
-					{
-						Casual& x = m_pCasual[iEntry];
-
-						unsigned int nVal = GetPortion(x.m_K, iWord, iBitInWord, Casual::Secure::nBits);
-
-						res += x.m_pPt[nVal]; // cmov seems not needed, since the table is relatively small, and not in global mem (less predicatble addresses)
-					}
-				}
-
-				if (!(iBit & (Prepared::Secure::nBits - 1)))
-				{
-					for (int iEntry = 0; iEntry < m_Prepared; iEntry++)
-					{
-						const Prepared::Secure& x = m_ppPrepared[iEntry]->m_Secure;
-
-						unsigned int nVal = GetPortion(m_pKPrep[iEntry], iWord, iBitInWord, Prepared::Secure::nBits);
-
-						for (unsigned int i = 0; i < _countof(x.m_pPt); i++)
-							object_cmov(ge_s.V, x.m_pPt[i], i == nVal);
-
-						Generator::ToPt(res, ge.V, ge_s.V, false);
-					}
-				}
-			}
-		}
-
-		if (Mode::Secure == g_Mode)
-		{
-			for (int iEntry = 0; iEntry < m_Prepared; iEntry++)
-			{
-				const Prepared::Secure& x = m_ppPrepared[iEntry]->m_Secure;
-
-				Generator::ToPt(res, ge.V, x.m_Compensation, false);
-			}
-
-			for (int iEntry = 0; iEntry < m_Casual; iEntry++)
-				Generator::ToPt(res, ge.V, Context::get().m_Casual.m_Compensation, false);
-
-		}
-	}
-
-	/////////////////////
-	// Context
-	uint64_t g_pContextBuf[(sizeof(Context) + sizeof(uint64_t) - 1) / sizeof(uint64_t)];
-
-	// Currently - auto-init in global obj c'tor
-	Initializer g_Initializer;
-
-#ifndef NDEBUG
-	bool g_bContextInitialized = false;
-#endif // NDEBUG
-
-    static Context& ctx_from_buf() {
-        static Context* ptr = reinterpret_cast<Context*>(g_pContextBuf);
-        return *ptr;
-    }
-
-	const Context& Context::get()
-	{
-		assert(g_bContextInitialized);
-		return ctx_from_buf();
-	}
-
-	void InitializeContext()
-	{
-		Context& ctx = ctx_from_buf();
-
-		Mode::Scope scope(Mode::Fast);
-
-		Hash::Processor hp;
-
-		// make sure we get the same G,H for different generator kinds
-		Point::Native G_raw, H_raw;
-		Generator::CreatePointNnzFromSeed(G_raw, "G-gen", hp);
-		Generator::CreatePointNnzFromSeed(H_raw, "H-gen", hp);
-
-
-		ctx.G.Initialize(G_raw, hp);
-		ctx.H.Initialize(H_raw, hp);
-		ctx.H_Big.Initialize(H_raw, hp);
-
-		Point::Native pt, ptAux2(Zero);
-
-		ctx.m_Ipp.G_.Initialize(G_raw, hp);
-		ctx.m_Ipp.H_.Initialize(H_raw, hp);
-
-#define STR_GEN_PREFIX "ip-"
-		char szStr[0x20] = STR_GEN_PREFIX;
-		szStr[_countof(STR_GEN_PREFIX) + 2] = 0;
-
-		for (uint32_t i = 0; i < InnerProduct::nDim; i++)
-		{
-			szStr[_countof(STR_GEN_PREFIX) - 1]	= '0' + char(i / 10);
-			szStr[_countof(STR_GEN_PREFIX)]		= '0' + char(i % 10);
-
-			for (uint32_t j = 0; j < 2; j++)
-			{
-				szStr[_countof(STR_GEN_PREFIX) + 1] = '0' + char(j);
-				ctx.m_Ipp.m_pGen_[j][i].Initialize(szStr, hp);
-
-				secp256k1_ge ge;
-
-				if (1 == j)
-				{
-					Generator::ToPt(pt, ge, ctx.m_Ipp.m_pGen_[j][i].m_Fast.m_pPt[0], true);
-					pt = -pt;
-					Generator::FromPt(ctx.m_Ipp.m_pGet1_Minus[i], pt);
-				} else
-					Generator::ToPt(ptAux2, ge, ctx.m_Ipp.m_pGen_[j][i].m_Fast.m_pPt[0], false);
-			}
-		}
-
-		ptAux2 = -ptAux2;
-		hp << "aux2";
-		ctx.m_Ipp.m_Aux2_.Initialize(ptAux2, hp);
-
-		ctx.m_Ipp.m_GenDot_.Initialize("ip-dot", hp);
-
-		const MultiMac::Prepared& genericNums = ctx.m_Ipp.m_GenDot_;
-		ctx.m_Casual.m_Nums = genericNums.m_Fast.m_pPt[0]; // whatever
-
-		{
-			MultiMac_WithBufs<1, 1> mm;
-			Scalar::Native& k = mm.m_Bufs.m_pKPrep[0];
-			k = Zero;
-			for (int i = ECC::nBits; i--; )
-			{
-				k = k + k;
-				if (!(i % MultiMac::Casual::Secure::nBits))
-					k = k + 1U;
-			}
-
-			k = -k;
-
-			mm.m_Bufs.m_ppPrepared[0] = &ctx.m_Ipp.m_GenDot_;
-			mm.m_Prepared = 1;
-
-			mm.Calculate(pt);
-			Generator::FromPt(ctx.m_Casual.m_Compensation, pt);
-		}
-
-		hp << uint32_t(0); // increment this each time we change signature formula (rangeproof and etc.)
-
-		hp >> ctx.m_hvChecksum;
-
-#ifndef NDEBUG
-		g_bContextInitialized = true;
-#endif // NDEBUG
-	}
-
-	/////////////////////
-	// Commitment
-	void Commitment::Assign(Point::Native& res, bool bSet) const
-	{
-		(Context::get().G * k).Assign(res, bSet);
-		res += Context::get().H * val;
-	}
-
-	/////////////////////
-	// Nonce and key generation
-	void GenerateNonce(uintBig& res, const uintBig& sk, const uintBig& msg, const uintBig* pMsg2, uint32_t nAttempt /* = 0 */)
-	{
-		for (uint32_t i = 0; ; i++)
-		{
-			if (!nonce_function_rfc6979(res.m_pData, msg.m_pData, sk.m_pData, NULL, pMsg2 ? (void*) pMsg2->m_pData : NULL, i))
-				continue;
-
-			if (!nAttempt--)
-				break;
-		}
-	}
-
-	void Scalar::Native::GenerateNonce(const uintBig& sk, const uintBig& msg, const uintBig* pMsg2, uint32_t nAttempt /* = 0 */)
-	{
-		NoLeak<Scalar> s;
-
-		for (uint32_t i = 0; ; i++)
-		{
-			ECC::GenerateNonce(s.V.m_Value, sk, msg, pMsg2, i);
-			if (Import(s.V))
-				continue;
-
-			if (!nAttempt--)
-				break;
-		}
-	}
-
-	void Kdf::DeriveKey(Scalar::Native& out, uint64_t nKeyIndex, uint32_t nFlags, uint32_t nExtra) const
-	{
-		// the msg hash is not secret
-		Hash::Value hv;
-		Hash::Processor() << nKeyIndex << nFlags << nExtra >> hv;
-		out.GenerateNonce(m_Secret.V, hv, NULL);
-	}
-
-	/////////////////////
-	// Oracle
-	void Oracle::Reset()
-	{
-		m_hp.Reset();
-	}
-
-	void Oracle::operator >> (Scalar::Native& out)
-	{
-		Scalar s; // not secret
-
-		do
-			m_hp >> s.m_Value;
-		while (out.Import(s));
-	}
-
-	/////////////////////
-	// Signature
-	void Signature::get_Challenge(Scalar::Native& out, const Point::Native& pt, const Hash::Value& msg)
-	{
-		Oracle() << pt << msg >> out;
-	}
-
-	void Signature::MultiSig::GenerateNonce(const Hash::Value& msg, const Scalar::Native& sk)
-	{
-		NoLeak<Scalar> sk_;
-		sk_.V = sk;
-
-		m_Nonce.GenerateNonce(sk_.V.m_Value, msg, NULL);
-	}
-
-	void Signature::CoSign(Scalar::Native& k, const Hash::Value& msg, const Scalar::Native& sk, const MultiSig& msig)
-	{
-		get_Challenge(k, msig.m_NoncePub, msg);
-		m_e = k;
-
-		k *= sk;
-		k = -k;
-		k += msig.m_Nonce;
-	}
-
-	void Signature::Sign(const Hash::Value& msg, const Scalar::Native& sk)
-	{
-		MultiSig msig;
-		msig.GenerateNonce(msg, sk);
-		msig.m_NoncePub = Context::get().G * msig.m_Nonce;
-
-		Scalar::Native k;
-		CoSign(k, msg, sk, msig);
-		m_k = k;
-	}
-
-	void Signature::get_PublicNonce(Point::Native& pubNonce, const Point::Native& pk) const
-	{
-		Mode::Scope scope(Mode::Fast);
-
-		pubNonce = Context::get().G * m_k;
-		pubNonce += pk * m_e;
-	}
-
-	bool Signature::IsValidPartial(const Point::Native& pubNonce, const Point::Native& pk) const
-	{
-		Point::Native pubN;
-		get_PublicNonce(pubN, pk);
-
-		pubN = -pubN;
-		pubN += pubNonce;
-		return pubN == Zero;
-	}
-
-	bool Signature::IsValid(const Hash::Value& msg, const Point::Native& pk) const
-	{
-		Point::Native pubNonce;
-		get_PublicNonce(pubNonce, pk);
-
-		Scalar::Native e2;
-
-		get_Challenge(e2, pubNonce, msg);
-
-		return m_e == Scalar(e2);
-	}
-
-	int Signature::cmp(const Signature& x) const
-	{
-		int n = m_e.cmp(x.m_e);
-		if (n)
-			return n;
-
-		return m_k.cmp(x.m_k);
-	}
-
-	/////////////////////
-	// RangeProof
-	namespace RangeProof
-	{
-		void get_PtMinusVal(Point::Native& out, const Point::Native& comm, Amount val)
-		{
-			out = comm;
-
-			Point::Native ptAmount = Context::get().H * val;
-
-			ptAmount = -ptAmount;
-			out += ptAmount;
-		}
-
-		// Public
-		bool Public::IsValid(const Point::Native& comm, Oracle& oracle) const
-		{
-			Mode::Scope scope(Mode::Fast);
-
-			if (m_Value < s_MinimumValue)
-				return false;
-
-			Point::Native pk;
-			get_PtMinusVal(pk, comm, m_Value);
-
-			Hash::Value hv;
-			oracle << m_Value >> hv;
-
-			return m_Signature.IsValid(hv, pk);
-		}
-
-		void Public::Create(const Scalar::Native& sk, Oracle& oracle)
-		{
-			assert(m_Value >= s_MinimumValue);
-			Hash::Value hv;
-			oracle << m_Value >> hv;
-
-			m_Signature.Sign(hv, sk);
-		}
-
-		int Public::cmp(const Public& x) const
-		{
-			int n = m_Signature.cmp(x.m_Signature);
-			if (n)
-				return n;
-
-			if (m_Value < x.m_Value)
-				return -1;
-			if (m_Value > x.m_Value)
-				return 1;
-
-			return 0;
-		}
-
-
-	} // namespace RangeProof
-
-} // namespace ECC
-
-// Needed for test
-void secp256k1_ecmult_gen(const secp256k1_context* pCtx, secp256k1_gej *r, const secp256k1_scalar *a)
-{
-	secp256k1_ecmult_gen(&pCtx->ecmult_gen_ctx, r, a);
-}
->>>>>>> e6122c13
+// Copyright 2018 The Beam Team
+//
+// Licensed under the Apache License, Version 2.0 (the "License");
+// you may not use this file except in compliance with the License.
+// You may obtain a copy of the License at
+//
+//    http://www.apache.org/licenses/LICENSE-2.0
+//
+// Unless required by applicable law or agreed to in writing, software
+// distributed under the License is distributed on an "AS IS" BASIS,
+// WITHOUT WARRANTIES OR CONDITIONS OF ANY KIND, either express or implied.
+// See the License for the specific language governing permissions and
+// limitations under the License.
+
+#include "common.h"
+#include "ecc_native.h"
+
+#define ENABLE_MODULE_GENERATOR
+#define ENABLE_MODULE_RANGEPROOF
+
+#if defined(__clang__) || defined(__GNUC__) || defined(__GNUG__)
+#	pragma GCC diagnostic push
+#	pragma GCC diagnostic ignored "-Wunused-function"
+#else
+#	pragma warning (push, 0) // suppress warnings from secp256k1
+#	pragma warning (disable: 4706 4701) // assignment within conditional expression
+#endif
+
+#include "../secp256k1-zkp/src/secp256k1.c"
+
+#if defined(__clang__) || defined(__GNUC__) || defined(__GNUG__)
+#	pragma GCC diagnostic pop
+#else
+#	pragma warning (default: 4706 4701)
+#	pragma warning (pop)
+#endif
+
+#ifndef WIN32
+#    include <unistd.h>
+#    include <fcntl.h>
+#endif // WIN32
+
+namespace ECC {
+
+	//void* NoErase(void*, size_t) { return NULL; }
+
+	// Pointer to the 'eraser' function. The pointer should be non-const (i.e. variable that can be changed at run-time), so that optimizer won't remove this.
+	void (*g_pfnEraseFunc)(void*, size_t) = memset0/*NoErase*/;
+
+	void SecureErase(void* p, uint32_t n)
+	{
+		g_pfnEraseFunc(p, n);
+	}
+
+	template <typename T>
+	void data_cmov_as(T* pDst, const T* pSrc, int nWords, int flag)
+	{
+		const T mask0 = flag + ~((T)0);
+		const T mask1 = ~mask0;
+
+		for (int n = 0; n < nWords; n++)
+			pDst[n] = (pDst[n] & mask0) | (pSrc[n] & mask1);
+	}
+
+	template void data_cmov_as<uint32_t>(uint32_t* pDst, const uint32_t* pSrc, int nWords, int flag);
+
+	thread_local Mode::Enum g_Mode = Mode::Secure; // default
+
+	Mode::Scope::Scope(Mode::Enum val)
+		:m_PrevMode(g_Mode)
+	{
+		g_Mode = val;
+	}
+
+	Mode::Scope::~Scope()
+	{
+		g_Mode = m_PrevMode;
+	}
+
+	std::ostream& operator << (std::ostream& s, const Scalar& x)
+	{
+		return operator << (s, x.m_Value);
+	}
+
+	std::ostream& operator << (std::ostream& s, const Point& x)
+	{
+		return operator << (s, x.m_X);
+	}
+
+	void GenRandom(void* p, uint32_t nSize)
+	{
+		bool bRet = false;
+
+		// checkpoint?
+
+#ifdef WIN32
+
+		HCRYPTPROV hProv;
+		if (CryptAcquireContext(&hProv, NULL, NULL, PROV_RSA_SCHANNEL, CRYPT_VERIFYCONTEXT))
+		{
+			if (CryptGenRandom(hProv, nSize, (uint8_t*)p))
+				bRet = true;
+			verify(CryptReleaseContext(hProv, 0));
+		}
+
+#else // WIN32
+
+		int hFile = open("/dev/urandom", O_RDONLY);
+		if (hFile >= 0)
+		{
+			if (read(hFile, p, nSize) == nSize)
+				bRet = true;
+
+			close(hFile);
+		}
+
+#endif // WIN32
+
+		if (!bRet)
+			std::ThrowIoError();
+	}
+
+	/////////////////////
+	// Scalar
+	const uintBig Scalar::s_Order = { // fffffffffffffffffffffffffffffffebaaedce6af48a03bbfd25e8cd0364141
+		0xFF,0xFF,0xFF,0xFF,0xFF,0xFF,0xFF,0xFF,0xFF,0xFF,0xFF,0xFF,0xFF,0xFF,0xFF,0xFE,
+		0xBA,0xAE,0xDC,0xE6,0xAF,0x48,0xA0,0x3B,0xBF,0xD2,0x5E,0x8C,0xD0,0x36,0x41,0x41
+	};
+
+	bool Scalar::IsValid() const
+	{
+		return m_Value < s_Order;
+	}
+
+	void Scalar::TestValid() const
+	{
+		if (!IsValid())
+			throw std::runtime_error("invalid scalar");
+	}
+
+	Scalar& Scalar::operator = (const Native& v)
+	{
+		v.Export(*this);
+		return *this;
+	}
+
+	Scalar& Scalar::operator = (const Zero_&)
+	{
+		m_Value = Zero;
+		return *this;
+	}
+
+	Scalar::Native::Native()
+    {
+        secp256k1_scalar_clear(this);
+    }
+
+	Scalar::Native& Scalar::Native::operator = (Zero_)
+	{
+		secp256k1_scalar_clear(this);
+		return *this;
+	}
+
+	bool Scalar::Native::operator == (Zero_) const
+	{
+		return secp256k1_scalar_is_zero(this) != 0;
+	}
+
+	bool Scalar::Native::operator == (const Native& v) const
+	{
+		for (size_t i = 0; i < _countof(d); i++)
+			if (d[i] != v.d[i])
+				return false;
+		return true;
+	}
+
+	Scalar::Native& Scalar::Native::operator = (Minus v)
+	{
+		secp256k1_scalar_negate(this, &v.x);
+		return *this;
+	}
+
+	bool Scalar::Native::Import(const Scalar& v)
+	{
+		int overflow;
+		secp256k1_scalar_set_b32(this, v.m_Value.m_pData, &overflow);
+		return overflow != 0;
+	}
+
+	Scalar::Native& Scalar::Native::operator = (const Scalar& v)
+	{
+		Import(v);
+		return *this;
+	}
+
+	void Scalar::Native::Export(Scalar& v) const
+	{
+		secp256k1_scalar_get_b32(v.m_Value.m_pData, this);
+	}
+
+	Scalar::Native& Scalar::Native::operator = (uint32_t v)
+	{
+		secp256k1_scalar_set_int(this, v);
+		return *this;
+	}
+
+	Scalar::Native& Scalar::Native::operator = (uint64_t v)
+	{
+		secp256k1_scalar_set_u64(this, v);
+		return *this;
+	}
+
+	Scalar::Native& Scalar::Native::operator = (Plus v)
+	{
+		secp256k1_scalar_add(this, &v.x, &v.y);
+		return *this;
+	}
+
+	Scalar::Native& Scalar::Native::operator = (Mul v)
+	{
+		secp256k1_scalar_mul(this, &v.x, &v.y);
+		return *this;
+	}
+
+	void Scalar::Native::SetSqr(const Native& v)
+	{
+		secp256k1_scalar_sqr(this, &v);
+	}
+
+	void Scalar::Native::Sqr()
+	{
+		SetSqr(*this);
+	}
+
+	void Scalar::Native::SetInv(const Native& v)
+	{
+		secp256k1_scalar_inverse(this, &v);
+	}
+
+	void Scalar::Native::Inv()
+	{
+		SetInv(*this);
+	}
+
+	/////////////////////
+	// Hash
+	Hash::Processor::Processor()
+	{
+		Reset();
+	}
+
+	void Hash::Processor::Reset()
+	{
+		secp256k1_sha256_initialize(this);
+	}
+
+	void Hash::Processor::Write(const void* p, uint32_t n)
+	{
+		secp256k1_sha256_write(this, (const uint8_t*) p, n);
+	}
+
+	void Hash::Processor::Finalize(Value& v)
+	{
+		secp256k1_sha256_finalize(this, v.m_pData);
+		*this << v;
+	}
+
+	void Hash::Processor::Write(const char* sz)
+	{
+		Write(sz, (uint32_t) (strlen(sz) + 1));
+	}
+
+	void Hash::Processor::Write(bool b)
+	{
+		uint8_t n = (false != b);
+		Write(n);
+	}
+
+	void Hash::Processor::Write(uint8_t n)
+	{
+		Write(&n, sizeof(n));
+	}
+
+	void Hash::Processor::Write(const Scalar& v)
+	{
+		Write(v.m_Value);
+	}
+
+	void Hash::Processor::Write(const Scalar::Native& v)
+	{
+		NoLeak<Scalar> s_;
+		s_.V = v;
+		Write(s_.V);
+	}
+
+	void Hash::Processor::Write(const Point& v)
+	{
+		Write(v.m_X);
+		Write(v.m_Y);
+	}
+
+	void Hash::Processor::Write(const Point::Native& v)
+	{
+		Write(Point(v));
+	}
+
+	void Hash::Mac::Reset(const void* pSecret, uint32_t nSecret)
+	{
+		secp256k1_hmac_sha256_initialize(this, (uint8_t*)pSecret, nSecret);
+	}
+
+	void Hash::Mac::Write(const void* p, uint32_t n)
+	{
+		secp256k1_hmac_sha256_write(this, (uint8_t*)p, n);
+	}
+
+	void Hash::Mac::Finalize(Value& hv)
+	{
+		secp256k1_hmac_sha256_finalize(this, hv.m_pData);
+	}
+
+	/////////////////////
+	// Point
+	const uintBig Point::s_FieldOrder = { // fffffffffffffffffffffffffffffffffffffffffffffffffffffffefffffc2f
+		0xFF,0xFF,0xFF,0xFF,0xFF,0xFF,0xFF,0xFF,0xFF,0xFF,0xFF,0xFF,0xFF,0xFF,0xFF,0xFF,
+		0xFF,0xFF,0xFF,0xFF,0xFF,0xFF,0xFF,0xFF,0xFF,0xFF,0xFF,0xFE,0xFF,0xFF,0xFC,0x2F
+	};
+
+	int Point::cmp(const Point& v) const
+	{
+		int n = m_X.cmp(v.m_X);
+		if (n)
+			return n;
+
+		if (m_Y < v.m_Y)
+			return -1;
+		if (m_Y > v.m_Y)
+			return 1;
+
+		return 0;
+	}
+
+	Point& Point::operator = (const Native& v)
+	{
+		v.Export(*this);
+		return *this;
+	}
+
+	Point& Point::operator = (const Point& v)
+	{
+		m_X = v.m_X;
+		m_Y = v.m_Y;
+		return *this;
+	}
+
+	Point& Point::operator = (const Commitment& v)
+	{
+		return operator = (Native(v));
+	}
+
+	Point::Native::Native()
+    {
+        secp256k1_gej_set_infinity(this);
+    }
+
+	bool Point::Native::ImportInternal(const Point& v)
+	{
+		NoLeak<secp256k1_fe> nx;
+		if (!secp256k1_fe_set_b32(&nx.V, v.m_X.m_pData))
+			return false;
+
+		NoLeak<secp256k1_ge> ge;
+		if (!secp256k1_ge_set_xo_var(&ge.V, &nx.V, false != v.m_Y))
+			return false;
+
+		secp256k1_gej_set_ge(this, &ge.V);
+
+		return true;
+	}
+
+	bool Point::Native::Import(const Point& v)
+	{
+		if (ImportInternal(v))
+			return true;
+
+		*this = Zero;
+		return memis0(&v, sizeof(v));
+	}
+
+	bool Point::Native::Export(Point& v) const
+	{
+		if (*this == Zero)
+		{
+			v.m_X = Zero;
+			v.m_Y = false;
+			return false;
+		}
+
+		NoLeak<secp256k1_gej> dup;
+		dup.V = *this;
+		NoLeak<secp256k1_ge> ge;
+		secp256k1_ge_set_gej(&ge.V, &dup.V);
+
+		// seems like normalization can be omitted (already done by secp256k1_ge_set_gej), but not guaranteed according to docs.
+		// But this has a negligible impact on the performance
+		secp256k1_fe_normalize(&ge.V.x);
+		secp256k1_fe_normalize(&ge.V.y);
+
+		secp256k1_fe_get_b32(v.m_X.m_pData, &ge.V.x);
+		v.m_Y = (secp256k1_fe_is_odd(&ge.V.y) != 0);
+
+		return true;
+	}
+
+	Point::Native& Point::Native::operator = (Zero_)
+	{
+		secp256k1_gej_set_infinity(this);
+		return *this;
+	}
+
+	bool Point::Native::operator == (Zero_) const
+	{
+		return secp256k1_gej_is_infinity(this) != 0;
+	}
+
+	Point::Native& Point::Native::operator = (Minus v)
+	{
+		secp256k1_gej_neg(this, &v.x);
+		return *this;
+	}
+
+	Point::Native& Point::Native::operator = (Plus v)
+	{
+		secp256k1_gej_add_var(this, &v.x, &v.y, NULL);
+		return *this;
+	}
+
+	Point::Native& Point::Native::operator = (Double v)
+	{
+		secp256k1_gej_double_var(this, &v.x, NULL);
+		return *this;
+	}
+
+	Point::Native& Point::Native::operator = (Mul v)
+	{
+		MultiMac::Casual mc;
+		mc.Init(v.x, v.y);
+
+		MultiMac mm;
+		mm.m_pCasual = &mc;
+		mm.m_Casual = 1;
+		mm.Calculate(*this);
+
+		return *this;
+	}
+
+	Point::Native& Point::Native::operator += (Mul v)
+	{
+		return operator += (Native(v));
+	}
+
+	/////////////////////
+	// Generator
+	namespace Generator
+	{
+		void FromPt(CompactPoint& out, Point::Native& p)
+		{
+#ifdef ECC_COMPACT_GEN
+			secp256k1_ge ge; // used only for non-secret
+			secp256k1_ge_set_gej(&ge, &p.get_Raw());
+			secp256k1_ge_to_storage(&out, &ge);
+#else // ECC_COMPACT_GEN
+			out = p.get_Raw();
+#endif // ECC_COMPACT_GEN
+		}
+
+		void ToPt(Point::Native& p, secp256k1_ge& ge, const CompactPoint& ge_s, bool bSet)
+		{
+#ifdef ECC_COMPACT_GEN
+
+			secp256k1_ge_from_storage(&ge, &ge_s);
+
+			if (bSet)
+				secp256k1_gej_set_ge(&p.get_Raw(), &ge);
+			else
+				secp256k1_gej_add_ge(&p.get_Raw(), &p.get_Raw(), &ge);
+
+#else // ECC_COMPACT_GEN
+
+			static_assert(sizeof(p) == sizeof(ge_s));
+
+			if (bSet)
+				p = (const Point::Native&) ge_s;
+			else
+				p += (const Point::Native&) ge_s;
+
+#endif // ECC_COMPACT_GEN
+		}
+
+		bool CreatePointNnz(Point::Native& out, const uintBig& x)
+		{
+			Point pt;
+			pt.m_X = x;
+			pt.m_Y = false;
+
+			return out.Import(pt) && !(out == Zero);
+		}
+
+		bool CreatePointNnz(Point::Native& out, Hash::Processor& hp)
+		{
+			Hash::Value hv;
+			hp >> hv;
+			return CreatePointNnz(out, hv);
+		}
+
+		void CreatePointNnzFromSeed(Point::Native& out, const char* szSeed, Hash::Processor& hp)
+		{
+			for (hp << szSeed; ; )
+				if (CreatePointNnz(out, hp))
+					break;
+		}
+
+		bool CreatePts(CompactPoint* pPts, Point::Native& gpos, uint32_t nLevels, Hash::Processor& hp)
+		{
+			Point::Native nums, npos, pt;
+
+			hp << "nums";
+			if (!CreatePointNnz(nums, hp))
+				return false;
+
+			nums += gpos;
+
+			npos = nums;
+
+			for (uint32_t iLev = 1; ; iLev++)
+			{
+				pt = npos;
+
+				for (uint32_t iPt = 1; ; iPt++)
+				{
+					if (pt == Zero)
+						return false;
+
+					FromPt(*pPts++, pt);
+
+					if (iPt == nPointsPerLevel)
+						break;
+
+					pt += gpos;
+				}
+
+				if (iLev == nLevels)
+					break;
+
+				for (uint32_t i = 0; i < nBitsPerLevel; i++)
+					gpos = gpos * Two;
+
+				npos = npos * Two;
+				if (iLev + 1 == nLevels)
+				{
+					npos = -npos;
+					npos += nums;
+				}
+			}
+
+			return true;
+		}
+
+		void SetMul(Point::Native& res, bool bSet, const CompactPoint* pPts, const Scalar::Native::uint* p, int nWords)
+		{
+			static_assert(8 % nBitsPerLevel == 0, "");
+			const int nLevelsPerWord = (sizeof(Scalar::Native::uint) << 3) / nBitsPerLevel;
+			static_assert(!(nLevelsPerWord & (nLevelsPerWord - 1)), "should be power-of-2");
+
+			NoLeak<CompactPoint> ge_s;
+			NoLeak<secp256k1_ge> ge;
+
+			// iterating in lsb to msb order
+			for (int iWord = 0; iWord < nWords; iWord++)
+			{
+				Scalar::Native::uint n = p[iWord];
+
+				for (int j = 0; j < nLevelsPerWord; j++, pPts += nPointsPerLevel)
+				{
+					uint32_t nSel = (nPointsPerLevel - 1) & n;
+					n >>= nBitsPerLevel;
+
+					/** This uses a conditional move to avoid any secret data in array indexes.
+					*   _Any_ use of secret indexes has been demonstrated to result in timing
+					*   sidechannels, even when the cache-line access patterns are uniform.
+					*  See also:
+					*   "A word of warning", CHES 2013 Rump Session, by Daniel J. Bernstein and Peter Schwabe
+					*    (https://cryptojedi.org/peter/data/chesrump-20130822.pdf) and
+					*   "Cache Attacks and Countermeasures: the Case of AES", RSA 2006,
+					*    by Dag Arne Osvik, Adi Shamir, and Eran Tromer
+					*    (http://www.tau.ac.il/~tromer/papers/cache.pdf)
+					*/
+
+					const CompactPoint* pSel;
+					if (Mode::Secure == g_Mode)
+					{
+						pSel = &ge_s.V;
+						for (uint32_t i = 0; i < nPointsPerLevel; i++)
+							object_cmov(ge_s.V, pPts[i], i == nSel);
+					}
+					else
+						pSel = pPts + nSel;
+
+					ToPt(res, ge.V, *pSel, bSet);
+					bSet = false;
+				}
+			}
+		}
+
+		void SetMul(Point::Native& res, bool bSet, const CompactPoint* pPts, const Scalar::Native& k)
+		{
+			SetMul(res, bSet, pPts, k.get().d, _countof(k.get().d));
+		}
+
+		void GeneratePts(const Point::Native& pt, Hash::Processor& hp, CompactPoint* pPts, uint32_t nLevels)
+		{
+			while (true)
+			{
+				Point::Native pt2 = pt;
+				if (CreatePts(pPts, pt2, nLevels, hp))
+					break;
+			}
+		}
+
+		void Obscured::Initialize(const Point::Native& pt, Hash::Processor& hp)
+		{
+			while (true)
+			{
+				Point::Native pt2 = pt;
+				if (!CreatePts(m_pPts, pt2, nLevels, hp))
+					continue;
+
+				hp << "blind-scalar";
+				Scalar s0;
+				hp >> s0.m_Value;
+				if (m_AddScalar.Import(s0))
+					continue;
+
+				Generator::SetMul(pt2, true, m_pPts, m_AddScalar); // pt2 = G * blind
+				FromPt(m_AddPt, pt2);
+
+				m_AddScalar = -m_AddScalar;
+
+				break;
+			}
+		}
+
+		void Obscured::AssignInternal(Point::Native& res, bool bSet, Scalar::Native& kTmp, const Scalar::Native& k) const
+		{
+			if (Mode::Secure == g_Mode)
+			{
+				secp256k1_ge ge;
+				ToPt(res, ge, m_AddPt, bSet);
+
+				kTmp = k + m_AddScalar;
+
+				Generator::SetMul(res, false, m_pPts, kTmp);
+			}
+			else
+				Generator::SetMul(res, bSet, m_pPts, k);
+		}
+
+		template <>
+		void Obscured::Mul<Scalar::Native>::Assign(Point::Native& res, bool bSet) const
+		{
+			Scalar::Native k2;
+			me.AssignInternal(res, bSet, k2, k);
+		}
+
+		template <>
+		void Obscured::Mul<Scalar>::Assign(Point::Native& res, bool bSet) const
+		{
+			Scalar::Native k2;
+			k2.Import(k); // don't care if overflown (still valid operation)
+			me.AssignInternal(res, bSet, k2, k2);
+		}
+
+	} // namespace Generator
+
+	/////////////////////
+	// MultiMac
+	void MultiMac::Prepared::Initialize(const char* szSeed, Hash::Processor& hp)
+	{
+		Point::Native val;
+
+		for (hp << szSeed; ; )
+			if (Generator::CreatePointNnz(val, hp))
+			{
+				Initialize(val, hp);
+				break;
+			}
+	}
+
+	void MultiMac::Prepared::Initialize(Point::Native& val, Hash::Processor& hp)
+	{
+		Point::Native npos = val, nums = val * Two;
+
+		for (unsigned int i = 0; i < _countof(m_Fast.m_pPt); i++)
+		{
+			if (i)
+				npos += nums;
+
+			Generator::FromPt(m_Fast.m_pPt[i], npos);
+		}
+
+		while (true)
+		{
+			Hash::Value hv;
+			hp << "nums" >> hv;
+
+			if (!Generator::CreatePointNnz(nums, hp))
+				continue;
+
+			hp << "blind-scalar";
+			Scalar s0;
+			hp >> s0.m_Value;
+			if (m_Secure.m_Scalar.Import(s0))
+				continue;
+
+			npos = nums;
+			bool bOk = true;
+
+			for (int i = 0; ; )
+			{
+				if (npos == Zero)
+					bOk = false;
+				Generator::FromPt(m_Secure.m_pPt[i], npos);
+
+				if (++i == _countof(m_Secure.m_pPt))
+					break;
+
+				npos += val;
+			}
+
+			assert(Mode::Fast == g_Mode);
+			MultiMac mm;
+
+			const Prepared* ppPrep[] = { this };
+			mm.m_ppPrepared = ppPrep;
+			mm.m_pKPrep = &m_Secure.m_Scalar;
+			FastAux aux;
+			mm.m_pAuxPrepared = &aux;
+			mm.m_Prepared = 1;
+
+			mm.Calculate(npos);
+
+			npos += nums;
+			for (int i = ECC::nBits / Secure::nBits; --i; )
+			{
+				for (int j = Secure::nBits; j--; )
+					nums = nums * Two;
+				npos += nums;
+			}
+
+			if (npos == Zero)
+				bOk = false;
+
+			if (bOk)
+			{
+				npos = -npos;
+				Generator::FromPt(m_Secure.m_Compensation, npos);
+				break;
+			}
+		}
+	}
+
+	void MultiMac::Casual::Init(const Point::Native& p)
+	{
+		if (Mode::Fast == g_Mode)
+		{
+			m_nPrepared = 1;
+			m_pPt[1] = p;
+		}
+		else
+		{
+			secp256k1_ge ge;
+			Generator::ToPt(m_pPt[0], ge, Context::get().m_Casual.m_Nums, true);
+
+			for (unsigned int i = 1; i < Secure::nCount; i++)
+			{
+				m_pPt[i] = m_pPt[i - 1];
+				m_pPt[i] += p;
+			}
+		}
+	}
+
+	void MultiMac::Casual::Init(const Point::Native& p, const Scalar::Native& k)
+	{
+		Init(p);
+		m_K = k;
+	}
+
+	void MultiMac::Reset()
+	{
+		m_Casual = 0;
+		m_Prepared = 0;
+	}
+
+	unsigned int GetPortion(const Scalar::Native& k, unsigned int iWord, unsigned int iBitInWord, unsigned int nBitsWnd)
+	{
+		const Scalar::Native::uint& n = k.get().d[iWord];
+
+		return (n >> (iBitInWord & ~(nBitsWnd - 1))) & ((1 << nBitsWnd) - 1);
+	}
+
+
+	bool GetOddAndShift(const Scalar::Native& k, unsigned int iBitsRemaining, unsigned int nMaxOdd, unsigned int& nOdd, unsigned int& nBitTrg)
+	{
+		const Scalar::Native::uint* p = k.get().d;
+		const uint32_t nWordBits = sizeof(*p) << 3;
+
+		assert(1 & nMaxOdd); // must be odd
+		unsigned int nVal = 0;
+
+		while (iBitsRemaining--)
+		{
+			nVal <<= 1;
+			if (nVal > nMaxOdd)
+				return true;
+
+			uint32_t n = p[iBitsRemaining / nWordBits] >> (iBitsRemaining & (nWordBits - 1));
+
+			if (1 & n)
+			{
+				nVal |= 1;
+				nOdd = nVal;
+				nBitTrg = iBitsRemaining;
+			}
+		}
+
+		return nVal > 0;
+	}
+
+	void MultiMac::Calculate(Point::Native& res) const
+	{
+		const unsigned int nBitsPerWord = sizeof(Scalar::Native::uint) << 3;
+
+		static_assert(!(nBitsPerWord % Casual::Secure::nBits), "");
+		static_assert(!(nBitsPerWord % Prepared::Secure::nBits), "");
+
+		res = Zero;
+
+		unsigned int pTblCasual[nBits];
+		unsigned int pTblPrepared[nBits];
+
+		if (Mode::Fast == g_Mode)
+		{
+			ZeroObject(pTblCasual);
+			ZeroObject(pTblPrepared);
+
+			for (int iEntry = 0; iEntry < m_Prepared; iEntry++)
+			{
+				FastAux& x = m_pAuxPrepared[iEntry];
+				unsigned int iBit;
+				if (GetOddAndShift(m_pKPrep[iEntry], nBits, Prepared::Fast::nMaxOdd, x.m_nOdd, iBit))
+				{
+					x.m_nNextItem = pTblPrepared[iBit];
+					pTblPrepared[iBit] = iEntry + 1;
+				}
+			}
+
+			for (int iEntry = 0; iEntry < m_Casual; iEntry++)
+			{
+				Casual& x = m_pCasual[iEntry];
+				unsigned int iBit;
+				if (GetOddAndShift(x.m_K, nBits, Casual::Fast::nMaxOdd, x.m_Aux.m_nOdd, iBit))
+				{
+					x.m_Aux.m_nNextItem = pTblCasual[iBit];
+					pTblCasual[iBit] = iEntry + 1;
+				}
+			}
+
+		}
+
+		NoLeak<secp256k1_ge> ge;
+		NoLeak<CompactPoint> ge_s;
+
+		if (Mode::Secure == g_Mode)
+			for (int iEntry = 0; iEntry < m_Prepared; iEntry++)
+				m_pKPrep[iEntry] += m_ppPrepared[iEntry]->m_Secure.m_Scalar;
+
+		for (unsigned int iBit = ECC::nBits; iBit--; )
+		{
+			if (!(res == Zero))
+				res = res * Two;
+
+			unsigned int iWord = iBit / nBitsPerWord;
+			unsigned int iBitInWord = iBit & (nBitsPerWord - 1);
+
+			if (Mode::Fast == g_Mode)
+			{
+				while (pTblCasual[iBit])
+				{
+					unsigned int iEntry = pTblCasual[iBit];
+					Casual& x = m_pCasual[iEntry - 1];
+					pTblCasual[iBit] = x.m_Aux.m_nNextItem;
+
+					assert(1 & x.m_Aux.m_nOdd);
+					unsigned int nElem = (x.m_Aux.m_nOdd >> 1) + 1;
+					assert(nElem < Casual::Fast::nCount);
+
+					for (; x.m_nPrepared < nElem; x.m_nPrepared++)
+					{
+						if (1 == x.m_nPrepared)
+							x.m_pPt[0] = x.m_pPt[1] * Two;
+
+						x.m_pPt[x.m_nPrepared + 1] = x.m_pPt[x.m_nPrepared] + x.m_pPt[0];
+					}
+
+					res += x.m_pPt[nElem];
+
+					unsigned int iBit2;
+					if (GetOddAndShift(x.m_K, iBit, Casual::Fast::nMaxOdd, x.m_Aux.m_nOdd, iBit2))
+					{
+						assert(iBit2 < iBit);
+
+						x.m_Aux.m_nNextItem = pTblCasual[iBit2];
+						pTblCasual[iBit2] = iEntry;
+					}
+				}
+
+
+				while (pTblPrepared[iBit])
+				{
+					unsigned int iEntry = pTblPrepared[iBit];
+					FastAux& x = m_pAuxPrepared[iEntry - 1];
+					pTblPrepared[iBit] = x.m_nNextItem;
+
+					assert(1 & x.m_nOdd);
+					unsigned int nElem = (x.m_nOdd >> 1);
+					assert(nElem < Prepared::Fast::nCount);
+
+					Generator::ToPt(res, ge.V, m_ppPrepared[iEntry - 1]->m_Fast.m_pPt[nElem], false);
+
+					unsigned int iBit2;
+					if (GetOddAndShift(m_pKPrep[iEntry - 1], iBit, Prepared::Fast::nMaxOdd, x.m_nOdd, iBit2))
+					{
+						assert(iBit2 < iBit);
+
+						x.m_nNextItem = pTblPrepared[iBit2];
+						pTblPrepared[iBit2] = iEntry;
+					}
+				}
+			}
+			else
+			{
+				// secure mode
+				if (!(iBit & (Casual::Secure::nBits - 1)))
+				{
+					for (int iEntry = 0; iEntry < m_Casual; iEntry++)
+					{
+						Casual& x = m_pCasual[iEntry];
+
+						unsigned int nVal = GetPortion(x.m_K, iWord, iBitInWord, Casual::Secure::nBits);
+
+						res += x.m_pPt[nVal]; // cmov seems not needed, since the table is relatively small, and not in global mem (less predicatble addresses)
+					}
+				}
+
+				if (!(iBit & (Prepared::Secure::nBits - 1)))
+				{
+					for (int iEntry = 0; iEntry < m_Prepared; iEntry++)
+					{
+						const Prepared::Secure& x = m_ppPrepared[iEntry]->m_Secure;
+
+						unsigned int nVal = GetPortion(m_pKPrep[iEntry], iWord, iBitInWord, Prepared::Secure::nBits);
+
+						for (unsigned int i = 0; i < _countof(x.m_pPt); i++)
+							object_cmov(ge_s.V, x.m_pPt[i], i == nVal);
+
+						Generator::ToPt(res, ge.V, ge_s.V, false);
+					}
+				}
+			}
+		}
+
+		if (Mode::Secure == g_Mode)
+		{
+			for (int iEntry = 0; iEntry < m_Prepared; iEntry++)
+			{
+				const Prepared::Secure& x = m_ppPrepared[iEntry]->m_Secure;
+
+				Generator::ToPt(res, ge.V, x.m_Compensation, false);
+			}
+
+			for (int iEntry = 0; iEntry < m_Casual; iEntry++)
+				Generator::ToPt(res, ge.V, Context::get().m_Casual.m_Compensation, false);
+
+		}
+	}
+
+	/////////////////////
+	// Context
+	uint64_t g_pContextBuf[(sizeof(Context) + sizeof(uint64_t) - 1) / sizeof(uint64_t)];
+
+	// Currently - auto-init in global obj c'tor
+	Initializer g_Initializer;
+
+#ifndef NDEBUG
+	bool g_bContextInitialized = false;
+#endif // NDEBUG
+
+	const Context& Context::get()
+	{
+		assert(g_bContextInitialized);
+		return *reinterpret_cast<Context*>(g_pContextBuf);
+	}
+
+	void InitializeContext()
+	{
+		Context& ctx = *(Context*) g_pContextBuf;
+
+		Mode::Scope scope(Mode::Fast);
+
+		Hash::Processor hp;
+
+		// make sure we get the same G,H for different generator kinds
+		Point::Native G_raw, H_raw;
+
+		secp256k1_gej_set_ge(&G_raw.get_Raw(), &secp256k1_ge_const_g);
+
+		Generator::CreatePointNnzFromSeed(H_raw, "H-gen", hp);
+
+
+		ctx.G.Initialize(G_raw, hp);
+		ctx.H.Initialize(H_raw, hp);
+		ctx.H_Big.Initialize(H_raw, hp);
+
+		Point::Native pt, ptAux2(Zero);
+
+		ctx.m_Ipp.G_.Initialize(G_raw, hp);
+		ctx.m_Ipp.H_.Initialize(H_raw, hp);
+
+#define STR_GEN_PREFIX "ip-"
+		char szStr[0x20] = STR_GEN_PREFIX;
+		szStr[_countof(STR_GEN_PREFIX) + 2] = 0;
+
+		for (uint32_t i = 0; i < InnerProduct::nDim; i++)
+		{
+			szStr[_countof(STR_GEN_PREFIX) - 1]	= '0' + char(i / 10);
+			szStr[_countof(STR_GEN_PREFIX)]		= '0' + char(i % 10);
+
+			for (uint32_t j = 0; j < 2; j++)
+			{
+				szStr[_countof(STR_GEN_PREFIX) + 1] = '0' + char(j);
+				ctx.m_Ipp.m_pGen_[j][i].Initialize(szStr, hp);
+
+				secp256k1_ge ge;
+
+				if (1 == j)
+				{
+					Generator::ToPt(pt, ge, ctx.m_Ipp.m_pGen_[j][i].m_Fast.m_pPt[0], true);
+					pt = -pt;
+					Generator::FromPt(ctx.m_Ipp.m_pGet1_Minus[i], pt);
+				} else
+					Generator::ToPt(ptAux2, ge, ctx.m_Ipp.m_pGen_[j][i].m_Fast.m_pPt[0], false);
+			}
+		}
+
+		ptAux2 = -ptAux2;
+		hp << "aux2";
+		ctx.m_Ipp.m_Aux2_.Initialize(ptAux2, hp);
+
+		ctx.m_Ipp.m_GenDot_.Initialize("ip-dot", hp);
+
+		const MultiMac::Prepared& genericNums = ctx.m_Ipp.m_GenDot_;
+		ctx.m_Casual.m_Nums = genericNums.m_Fast.m_pPt[0]; // whatever
+
+		{
+			MultiMac_WithBufs<1, 1> mm;
+			Scalar::Native& k = mm.m_Bufs.m_pKPrep[0];
+			k = Zero;
+			for (int i = ECC::nBits; i--; )
+			{
+				k = k + k;
+				if (!(i % MultiMac::Casual::Secure::nBits))
+					k = k + 1U;
+			}
+
+			k = -k;
+
+			mm.m_Bufs.m_ppPrepared[0] = &ctx.m_Ipp.m_GenDot_;
+			mm.m_Prepared = 1;
+
+			mm.Calculate(pt);
+			Generator::FromPt(ctx.m_Casual.m_Compensation, pt);
+		}
+
+		hp << uint32_t(0); // increment this each time we change signature formula (rangeproof and etc.)
+
+		hp >> ctx.m_hvChecksum;
+
+#ifndef NDEBUG
+		g_bContextInitialized = true;
+#endif // NDEBUG
+	}
+
+	/////////////////////
+	// Commitment
+	void Commitment::Assign(Point::Native& res, bool bSet) const
+	{
+		(Context::get().G * k).Assign(res, bSet);
+		res += Context::get().H * val;
+	}
+
+	/////////////////////
+	// Nonce and key generation
+	void GenerateNonce(uintBig& res, const uintBig& sk, const uintBig& msg, const uintBig* pMsg2, uint32_t nAttempt /* = 0 */)
+	{
+		for (uint32_t i = 0; ; i++)
+		{
+			if (!nonce_function_rfc6979(res.m_pData, msg.m_pData, sk.m_pData, NULL, pMsg2 ? (void*) pMsg2->m_pData : NULL, i))
+				continue;
+
+			if (!nAttempt--)
+				break;
+		}
+	}
+
+	void Scalar::Native::GenerateNonce(const uintBig& sk, const uintBig& msg, const uintBig* pMsg2, uint32_t nAttempt /* = 0 */)
+	{
+		NoLeak<Scalar> s;
+
+		for (uint32_t i = 0; ; i++)
+		{
+			ECC::GenerateNonce(s.V.m_Value, sk, msg, pMsg2, i);
+			if (Import(s.V))
+				continue;
+
+			if (!nAttempt--)
+				break;
+		}
+	}
+
+	void Kdf::DeriveKey(Scalar::Native& out, uint64_t nKeyIndex, uint32_t nFlags, uint32_t nExtra) const
+	{
+		// the msg hash is not secret
+		Hash::Value hv;
+		Hash::Processor() << nKeyIndex << nFlags << nExtra >> hv;
+		out.GenerateNonce(m_Secret.V, hv, NULL);
+	}
+
+	/////////////////////
+	// Oracle
+	void Oracle::Reset()
+	{
+		m_hp.Reset();
+	}
+
+	void Oracle::operator >> (Scalar::Native& out)
+	{
+		Scalar s; // not secret
+
+		do
+			m_hp >> s.m_Value;
+		while (out.Import(s));
+	}
+
+	/////////////////////
+	// Signature
+	void Signature::get_Challenge(Scalar::Native& out, const Point::Native& pt, const Hash::Value& msg)
+	{
+		Oracle() << pt << msg >> out;
+	}
+
+	void Signature::MultiSig::GenerateNonce(const Hash::Value& msg, const Scalar::Native& sk)
+	{
+		NoLeak<Scalar> sk_;
+		sk_.V = sk;
+
+		m_Nonce.GenerateNonce(sk_.V.m_Value, msg, NULL);
+	}
+
+	void Signature::CoSign(Scalar::Native& k, const Hash::Value& msg, const Scalar::Native& sk, const MultiSig& msig)
+	{
+		get_Challenge(k, msig.m_NoncePub, msg);
+		m_e = k;
+
+		k *= sk;
+		k = -k;
+		k += msig.m_Nonce;
+	}
+
+	void Signature::Sign(const Hash::Value& msg, const Scalar::Native& sk)
+	{
+		MultiSig msig;
+		msig.GenerateNonce(msg, sk);
+		msig.m_NoncePub = Context::get().G * msig.m_Nonce;
+
+		Scalar::Native k;
+		CoSign(k, msg, sk, msig);
+		m_k = k;
+	}
+
+	void Signature::get_PublicNonce(Point::Native& pubNonce, const Point::Native& pk) const
+	{
+		Mode::Scope scope(Mode::Fast);
+
+		pubNonce = Context::get().G * m_k;
+		pubNonce += pk * m_e;
+	}
+
+	bool Signature::IsValidPartial(const Point::Native& pubNonce, const Point::Native& pk) const
+	{
+		Point::Native pubN;
+		get_PublicNonce(pubN, pk);
+
+		pubN = -pubN;
+		pubN += pubNonce;
+		return pubN == Zero;
+	}
+
+	bool Signature::IsValid(const Hash::Value& msg, const Point::Native& pk) const
+	{
+		Point::Native pubNonce;
+		get_PublicNonce(pubNonce, pk);
+
+		Scalar::Native e2;
+
+		get_Challenge(e2, pubNonce, msg);
+
+		return m_e == Scalar(e2);
+	}
+
+	int Signature::cmp(const Signature& x) const
+	{
+		int n = m_e.cmp(x.m_e);
+		if (n)
+			return n;
+
+		return m_k.cmp(x.m_k);
+	}
+
+	/////////////////////
+	// RangeProof
+	namespace RangeProof
+	{
+		void get_PtMinusVal(Point::Native& out, const Point::Native& comm, Amount val)
+		{
+			out = comm;
+
+			Point::Native ptAmount = Context::get().H * val;
+
+			ptAmount = -ptAmount;
+			out += ptAmount;
+		}
+
+		// Public
+		bool Public::IsValid(const Point::Native& comm, Oracle& oracle) const
+		{
+			Mode::Scope scope(Mode::Fast);
+
+			if (m_Value < s_MinimumValue)
+				return false;
+
+			Point::Native pk;
+			get_PtMinusVal(pk, comm, m_Value);
+
+			Hash::Value hv;
+			oracle << m_Value >> hv;
+
+			return m_Signature.IsValid(hv, pk);
+		}
+
+		void Public::Create(const Scalar::Native& sk, Oracle& oracle)
+		{
+			assert(m_Value >= s_MinimumValue);
+			Hash::Value hv;
+			oracle << m_Value >> hv;
+
+			m_Signature.Sign(hv, sk);
+		}
+
+		int Public::cmp(const Public& x) const
+		{
+			int n = m_Signature.cmp(x.m_Signature);
+			if (n)
+				return n;
+
+			if (m_Value < x.m_Value)
+				return -1;
+			if (m_Value > x.m_Value)
+				return 1;
+
+			return 0;
+		}
+
+
+	} // namespace RangeProof
+
+} // namespace ECC
+
+// Needed for test
+void secp256k1_ecmult_gen(const secp256k1_context* pCtx, secp256k1_gej *r, const secp256k1_scalar *a)
+{
+	secp256k1_ecmult_gen(&pCtx->ecmult_gen_ctx, r, a);
+}