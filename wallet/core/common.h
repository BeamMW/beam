--- conflicted
+++ resolved
@@ -166,12 +166,9 @@
     MACRO(AssetsDisabled,                43, "Asset transactions are disabled in the wallet") \
     MACRO(NoVouchers,                    44, "You have no vouchers to insert coins to lelentus") \
     MACRO(AssetsDisabledFork2,           45, "Asset transactions are not available until fork2") \
-<<<<<<< HEAD
-    MACRO(ExtractFeeTooBig,              46, "Cannot extract shielded coin, fee is to big.") \
-=======
     MACRO(KeyKeeperNoSlots,              46, "Key keeper out of slots") \
->>>>>>> 9816ce4d
-    MACRO(Count,                         47, "PLEASE KEEP THIS ALWAYS LAST")
+    MACRO(ExtractFeeTooBig,              47, "Cannot extract shielded coin, fee is to big.") \
+    MACRO(Count,                         48, "PLEASE KEEP THIS ALWAYS LAST")
 
     enum TxFailureReason : int32_t
     {
