// Copyright 2018 The Beam Team
//
// Licensed under the Apache License, Version 2.0 (the "License");
// you may not use this file except in compliance with the License.
// You may obtain a copy of the License at
//
//    http://www.apache.org/licenses/LICENSE-2.0
//
// Unless required by applicable law or agreed to in writing, software
// distributed under the License is distributed on an "AS IS" BASIS,
// WITHOUT WARRANTIES OR CONDITIONS OF ANY KIND, either express or implied.
// See the License for the specific language governing permissions and
// limitations under the License.

#include "wallet/core/common.h"
#include "wallet/core/wallet_network.h"
#include "core/common.h"
#include "wallet/core/common_utils.h"
#include "wallet/core/wallet.h"
#include "wallet/core/wallet_db.h"
#include "wallet/core/wallet_network.h"
#include "wallet/core/simple_transaction.h"
#include "wallet/core/secstring.h"
#include "wallet/core/strings_resources.h"
#include "wallet/transactions/swaps/bridges/bitcoin/bitcoin.h"
#include "wallet/transactions/swaps/bridges/litecoin/electrum.h"
#include "wallet/transactions/swaps/bridges/qtum/electrum.h"
#include "wallet/transactions/swaps/bridges/litecoin/litecoin.h"
#include "wallet/transactions/swaps/bridges/qtum/qtum.h"
<<<<<<< HEAD
#include "wallet/transactions/swaps/bridges/bitcoin_cash/bitcoin_cash.h"
#include "wallet/transactions/swaps/bridges/bitcoin_sv/bitcoin_sv.h"
#include "wallet/transactions/swaps/bridges/dogecoin/dogecoin.h"
=======
#include "wallet/transactions/swaps/bridges/dash/dash.h"
>>>>>>> 35e95f2b

#include "wallet/transactions/swaps/common.h"
#include "wallet/transactions/swaps/utils.h"
#include "wallet/transactions/assets/assets_reg_creators.h"
#include "keykeeper/local_private_key_keeper.h"
#include "core/ecc_native.h"
#include "core/serialization_adapters.h"
#include "core/treasury.h"
#include "core/block_rw.h"
#include <algorithm>
//#include "unittests/util.h"
#include "mnemonic/mnemonic.h"
#include "utility/string_helpers.h"
#include "version.h"

//lelantus
#include "wallet/transactions/lelantus/pull_transaction.h"
#include "wallet/transactions/lelantus/push_transaction.h"
#include "wallet/transactions/lelantus/lelantus_reg_creators.h"

#ifndef LOG_VERBOSE_ENABLED
    #define LOG_VERBOSE_ENABLED 0
#endif

#include "utility/cli/options.h"
#include "utility/log_rotation.h"
#include "utility/helpers.h"
#include "wallet/core/assets_utils.h"

#ifdef BEAM_LASER_SUPPORT
#include "laser.h"
#include "wallet/laser/mediator.h"
#endif  // BEAM_LASER_SUPPORT

#include <boost/assert.hpp> 
#include <boost/program_options.hpp>
#include <boost/filesystem.hpp>
#include <boost/format.hpp>
#include <boost/algorithm/string/trim.hpp>
#include <boost/multiprecision/cpp_dec_float.hpp>

#include <iomanip>
#include <iterator>
#include <future>
#include <regex>
#include <core/block_crypt.h>

using namespace std;
using namespace beam;
using namespace beam::wallet;
using namespace ECC;

namespace beam
{
    const char kElectrumSeparateSymbol = ' ';

    string getCoinStatus(Coin::Status s)
    {
        stringstream ss;
        ss << "[";
        switch (s)
        {
        case Coin::Available: ss << kCoinStatusAvailable; break;
        case Coin::Unavailable: ss << kCoinStatusUnavailable; break;
        case Coin::Spent: ss << kCoinStatusSpent; break;
        case Coin::Maturing: ss << kCoinStatusMaturing; break;
        case Coin::Outgoing: ss << kCoinStatusOutgoing; break;
        case Coin::Incoming: ss << kCoinStatusIncoming; break;
        case Coin::Consumed: ss << kCoinStatusConsumed; break;
        default:
            BOOST_ASSERT_MSG(false, kErrorUnknownCoinStatus);
        }
        ss << "]";
        string str = ss.str();
        BOOST_ASSERT(str.length() <= 30);
        return str;
    }
}  // namespace beam

namespace
{
    SecString GetPassword(const po::variables_map& vm);

    void ResolveWID(PeerID& res, const std::string& s)
    {
        bool bValid = true;
        ByteBuffer bb = from_hex(s, &bValid);

        if ((bb.size() != res.nBytes) || !bValid)
            throw std::runtime_error(kErrorInvalidWID);

        memcpy(res.m_pData, &bb.front(), res.nBytes);
    }

    template <typename T>
    bool FLoad(T& x, const std::string& sPath, bool bStrict = true)
    {
        std::FStream f;
        if (!f.Open(sPath.c_str(), true, bStrict))
            return false;

        yas::binary_iarchive<std::FStream, SERIALIZE_OPTIONS> arc(f);
        arc & x;
        return true;
    }

    template <typename T>
    void FSave(const T& x, const std::string& sPath)
    {
        std::FStream f;
        f.Open(sPath.c_str(), false, true);

        yas::binary_oarchive<std::FStream, SERIALIZE_OPTIONS> arc(f);
        arc & x;
    }

    IWalletDB::Ptr OpenDataBase(const po::variables_map& vm, const SecString& pass)
    {
        BOOST_ASSERT(vm.count(cli::WALLET_STORAGE) > 0);
        auto walletPath = vm[cli::WALLET_STORAGE].as<string>();

        if (!WalletDB::isInitialized(walletPath))
        {
            throw std::runtime_error(kErrorWalletNotInitialized);
        }

        auto walletDB = WalletDB::open(walletPath, pass);
        walletDB->addStatusInterpreterCreator(TxType::Simple, [] (const TxParameters& txParams) {
            return TxStatusInterpreter(txParams);
        });

        auto assetsStatusIterpreterCreator = [] (const TxParameters& txParams)
        {
            return AssetTxStatusInterpreter(txParams);
        };

        walletDB->addStatusInterpreterCreator(TxType::AssetIssue, assetsStatusIterpreterCreator);
        walletDB->addStatusInterpreterCreator(TxType::AssetConsume, assetsStatusIterpreterCreator);
        walletDB->addStatusInterpreterCreator(TxType::AssetReg, assetsStatusIterpreterCreator);
        walletDB->addStatusInterpreterCreator(TxType::AssetUnreg, assetsStatusIterpreterCreator);
        walletDB->addStatusInterpreterCreator(TxType::AssetInfo, assetsStatusIterpreterCreator);

        #ifdef BEAM_ATOMIC_SWAP_SUPPORT
        walletDB->addStatusInterpreterCreator(TxType::AtomicSwap, [] (const TxParameters& txParams) {
            struct CliSwapTxStatusInterpreter : public TxStatusInterpreter
            {
                explicit CliSwapTxStatusInterpreter(const TxParameters& txParams) : TxStatusInterpreter(txParams)
                {
                    auto value = txParams.GetParameter(wallet::TxParameterID::State);
                    if (value) fromByteBuffer(*value, m_state);
                }
                virtual ~CliSwapTxStatusInterpreter() {}
                std::string getStatus() const override
                {
                    return wallet::getSwapTxStatus(m_state);
                }
                wallet::AtomicSwapTransaction::State m_state = wallet::AtomicSwapTransaction::State::Initial;

            };
            return CliSwapTxStatusInterpreter(txParams);
        });
        #endif

        LOG_INFO() << kWalletOpenedMessage;
        return walletDB;
    }

    IWalletDB::Ptr OpenDataBase(const po::variables_map& vm)
    {
        return OpenDataBase(vm, GetPassword(vm));
    }

    int HandleTreasury(const po::variables_map& vm)
    {
        auto walletDB = OpenDataBase(vm);
        Key::IKdf::Ptr pMaster = walletDB->get_MasterKdf();
        if (!pMaster)
        {
            cout << "Can't handle treasury without master key" << endl;
            return -1;
        }
        Key::IKdf& kdf = *pMaster;
        PeerID wid;
        Scalar::Native sk;
        Treasury::get_ID(kdf, wid, sk);

        char szID[PeerID::nTxtLen + 1];
        wid.Print(szID);

        static const char* szPlans = "treasury_plans.bin";
        static const char* szRequest = "-plan.bin";
        static const char* szResponse = "-response.bin";
        static const char* szData = "treasury_data.bin";

        Treasury tres;
        FLoad(tres, szPlans, false);


        auto nCode = vm[cli::TR_OPCODE].as<uint32_t>();
        switch (nCode)
        {
        default:
            cout << boost::format(kTreasuryID) % szID << std::endl;
            break;

        case 1:
        {
            // generate plan
            std::string sID = vm[cli::TR_WID].as<std::string>();
            ResolveWID(wid, sID);

            auto perc = vm[cli::TR_PERC].as<double>();

            bool bConsumeRemaining = (perc <= 0.);
            if (bConsumeRemaining)
                perc = vm[cli::TR_PERC_TOTAL].as<double>();

            perc *= 0.01;

            Amount val = static_cast<Amount>(Rules::get().Emission.Value0 * perc); // rounded down

            Treasury::Parameters pars; // default

            uint32_t m = vm[cli::TR_M].as<uint32_t>();
            uint32_t n = vm[cli::TR_N].as<uint32_t>();

            if (m >= n)
                throw std::runtime_error(kErrorTreasuryBadM);

            BOOST_ASSERT(n);
            if (pars.m_Bursts % n)
                throw std::runtime_error(kErrorTreasuryBadN);

            pars.m_Bursts /= n;
            pars.m_Maturity0 = pars.m_MaturityStep * pars.m_Bursts * m;

            Treasury::Entry* pE = tres.CreatePlan(wid, val, pars);

            if (bConsumeRemaining)
            {
                // special case - consume the remaining
                for (size_t iG = 0; iG < pE->m_Request.m_vGroups.size(); iG++)
                {
                    Treasury::Request::Group& g = pE->m_Request.m_vGroups[iG];
                    Treasury::Request::Group::Coin& c = g.m_vCoins[0];

                    AmountBig::Type valInBurst = Zero;

                    for (Treasury::EntryMap::const_iterator it = tres.m_Entries.begin(); tres.m_Entries.end() != it; ++it)
                    {
                        if (&it->second == pE)
                            continue;

                        const Treasury::Request& r2 = it->second.m_Request;
                        for (size_t iG2 = 0; iG2 < r2.m_vGroups.size(); iG2++)
                        {
                            const Treasury::Request::Group& g2 = r2.m_vGroups[iG2];
                            if (g2.m_vCoins[0].m_Incubation != c.m_Incubation)
                                continue;

                            for (size_t i = 0; i < g2.m_vCoins.size(); i++)
                                valInBurst += uintBigFrom(g2.m_vCoins[i].m_Value);
                        }
                    }

                    Amount vL = AmountBig::get_Lo(valInBurst);
                    if (AmountBig::get_Hi(valInBurst) || (vL >= c.m_Value))
                        throw std::runtime_error(kErrorTreasuryNothingRemains);

                    cout << boost::format(kTreasuryConsumeRemaining) % c.m_Incubation % vL % c.m_Value << std::endl;
                    c.m_Value -= vL;
                }

            }

            FSave(pE->m_Request, sID + szRequest);
            FSave(tres, szPlans);
        }
        break;

        case 2:
        {
            // generate response
            Treasury::Request treq;
            FLoad(treq, std::string(szID) + szRequest);

            Treasury::Response tresp;
            uint64_t nIndex = 1;
            tresp.Create(treq, kdf, nIndex);

            FSave(tresp, std::string(szID) + szResponse);
        }
        break;

        case 3:
        {
            // verify & import reponse
            std::string sID = vm[cli::TR_WID].as<std::string>();
            ResolveWID(wid, sID);

            Treasury::EntryMap::iterator it = tres.m_Entries.find(wid);
            if (tres.m_Entries.end() == it)
                throw std::runtime_error(kErrorTreasuryPlanNotFound);

            Treasury::Entry& e = it->second;
            e.m_pResponse.reset(new Treasury::Response);
            FLoad(*e.m_pResponse, sID + szResponse);

            if (!e.m_pResponse->IsValid(e.m_Request))
                throw std::runtime_error(kErrorTreasuryInvalidResponse);

            FSave(tres, szPlans);
        }
        break;

        case 4:
        {
            // Finally generate treasury
            Treasury::Data data;
            data.m_sCustomMsg = vm[cli::TR_COMMENT].as<std::string>();
            tres.Build(data);

            FSave(data, szData);

            Serializer ser;
            ser & data;

            ByteBuffer bb;
            ser.swap_buf(bb);

            Hash::Value hv;
            Hash::Processor() << Blob(bb) >> hv;

            char szHash[Hash::Value::nTxtLen + 1];
            hv.Print(szHash);

            cout << boost::format(kTreasuryDataHash) % szHash << std::endl;

        }
        break;

        case 5:
        {
            // recover and print
            Treasury::Data data;
            FLoad(data, szData);

            std::vector<Treasury::Data::Coin> vCoins;
            data.Recover(kdf, vCoins);

            cout << boost::format(kTreasuryRecoveredCoinsTitle) % vCoins.size() << std::endl;

            for (size_t i = 0; i < vCoins.size(); i++)
            {
                const Treasury::Data::Coin& coin = vCoins[i];
                cout << boost::format(kTreasuryRecoveredCoin) % coin.m_Cid % coin.m_Incubation << std::endl;

            }
        }
        break;

        case 6:
        {
            // bursts
            Treasury::Data data;
            FLoad(data, szData);

            auto vBursts = data.get_Bursts();

            cout << boost::format(kTreasuryBurstsTitle) % vBursts.size() << std::endl;

            for (size_t i = 0; i < vBursts.size(); i++)
            {
                const Treasury::Data::Burst& b = vBursts[i];
                cout << boost::format(kTreasuryBurst) % b.m_Height % b.m_Value << std::endl;
            }
        }
        break;
        }

        return 0;
    }

    using CommandFunc = int (*)(const po::variables_map&);
    struct Command
    {
        std::string name;
        CommandFunc handler;
        std::string description;
    };

    // simple formating
    void PrintParagraph(std::stringstream& ss, const std::string& text, size_t start, size_t end)
    {
        for (size_t s = ss.str().size(); s < start; ++s)
        {
            ss.put(' ');
        }
        size_t textPos = 0, linePos = start;
        bool skipSpaces = true;
        for (size_t i = 0; i < text.size(); ++i)
        {
            if (isspace(text[i]))
            {
                if(skipSpaces)
                {
                    for (; isspace(text[textPos]) && textPos != i; ++textPos);
                    skipSpaces = false;
                }

                for (; textPos != i; ++textPos)
                {
                    ss.put(text[textPos]);
                }
            }

            if (linePos == end)
            {
                ss.put('\n');
                {
                    size_t j = start;
                    while (j--)
                    {
                        ss.put(' ');
                    }
                }
                linePos = start;
                skipSpaces = true;
            }
            else
            {
                ++linePos;
            }
        }

        if (skipSpaces)
        {
            for (; isspace(text[textPos]) && textPos != text.size(); ++textPos);
            skipSpaces = false;
        }

        for (; textPos != text.size(); ++textPos)
        {
            ss.put(text[textPos]);
        }
    }

    void printHelp(const Command* begin, const Command* end, const po::options_description& options)
    {
        if (begin != end)
        {
            cout << "\nUSAGE: " << APP_NAME << " <command> [options] [configuration rules]\n\n";
            cout << "COMMANDS:\n";
            for (auto it = begin; it != end; ++it)
            {
                std::stringstream ss;
                ss << "  " << it->name;
                PrintParagraph(ss, it->description, 40, 80);
                ss << '\n';
                cout << ss.str();
            }
            cout << std::endl;
        }
        cout << options << std::endl;
    }

    int ChangeAddressExpiration(const po::variables_map& vm)
    {
        string address = vm[cli::WALLET_ADDR].as<string>();
        string expiration = vm[cli::EXPIRATION_TIME].as<string>();
        WalletID walletID(Zero);
        bool allAddresses = address == "*";

        if (!allAddresses)
        {
            walletID.FromHex(address);
        }

        WalletAddress::ExpirationStatus expirationStatus;
        if (expiration == cli::EXPIRATION_TIME_24H)
        {
            expirationStatus = WalletAddress::ExpirationStatus::OneDay;
        }
        else if (expiration == cli::EXPIRATION_TIME_NEVER)
        {
            expirationStatus = WalletAddress::ExpirationStatus::Never;
        }
        else if (expiration == cli::EXPIRATION_TIME_NOW)
        {
            expirationStatus = WalletAddress::ExpirationStatus::Expired;
        }
        else
        {
            LOG_ERROR() << boost::format(kErrorAddrExprTimeInvalid)
                        % cli::EXPIRATION_TIME
                        % expiration;
            return -1;
        }

        auto walletDB = OpenDataBase(vm);
        if (storage::changeAddressExpiration(*walletDB, walletID, expirationStatus))
        {
            if (allAddresses)
            {
                LOG_INFO() << boost::format(kAllAddrExprChanged) % expiration;
            }
            else
            {
                LOG_INFO() << boost::format(kAddrExprChanged) % to_string(walletID) % expiration;
            }
            return 0;
        }
        return -1;
    }

    bool CreateNewAddress(const po::variables_map& vm,
                         const IWalletDB::Ptr& walletDB,
                         const std::string& defaultComment = "")
    {
        auto comment = defaultComment.empty() 
            ? vm[cli::NEW_ADDRESS_COMMENT].as<string>()
            : defaultComment;
        auto expiration = vm[cli::EXPIRATION_TIME].as<string>();

        WalletAddress::ExpirationStatus expirationStatus;
        if (expiration == cli::EXPIRATION_TIME_24H)
        {
            expirationStatus = WalletAddress::ExpirationStatus::OneDay;
        }
        else if (expiration == cli::EXPIRATION_TIME_NEVER)
        {
            expirationStatus = WalletAddress::ExpirationStatus::Never;
        }
        else
        {
            LOG_ERROR() << boost::format(kErrorAddrExprTimeInvalid) 
                        % cli::EXPIRATION_TIME
                        % expiration;
            return false;
        }
        
        GenerateNewAddress(walletDB, comment, expirationStatus);
        return true;
    }

    bool LoadReceiverParams(const po::variables_map& , TxParameters& );
    bool ReadWalletSeed(NoLeak<uintBig>& walletSeed, const po::variables_map& vm, bool generateNew);

    SecString GetPassword(const po::variables_map& vm)
    {
        SecString pass;
        if (!beam::read_wallet_pass(pass, vm))
        {
            throw std::runtime_error(kErrorWalletPwdNotProvided);
        }
        return pass;
    }

    int InitDataBase(const po::variables_map& vm, bool generateNewSeed)
    {
        BOOST_ASSERT(vm.count(cli::WALLET_STORAGE) > 0);
        auto walletPath = vm[cli::WALLET_STORAGE].as<string>();

        if (WalletDB::isInitialized(walletPath))
        {
            bool isDirectory = false;
#ifdef WIN32
            isDirectory = boost::filesystem::is_directory(Utf8toUtf16(walletPath.c_str()));
#else
            isDirectory = boost::filesystem::is_directory(walletPath);
#endif

            if (isDirectory)
            {
                walletPath.append("/wallet.db");
            }
            else
            {
                LOG_ERROR() << kErrorWalletAlreadyInitialized;
                return -1;
            }
        }

        LOG_INFO() << kStartMessage;

        SecString pass = GetPassword(vm);

        if (vm.count(cli::PASS) == 0 && !beam::confirm_wallet_pass(pass))
        {
            LOG_ERROR() << kErrorWalletPwdNotMatch;
            return -1;
        }

        NoLeak<uintBig> walletSeed;
        walletSeed.V = Zero;
        if (!ReadWalletSeed(walletSeed, vm, generateNewSeed))
        {
            LOG_ERROR() << kErrorSeedPhraseFail;
            return -1;
        }
        
        auto walletDB = WalletDB::init(walletPath, pass, walletSeed);
        if (walletDB)
        {
            LOG_INFO() << kWalletCreatedMessage;
            CreateNewAddress(vm, walletDB, kDefaultAddrLabel);
            return 0;
        }
        LOG_ERROR() << kErrorWalletNotCreated;
        return -1;
    }

    int InitWallet(const po::variables_map& vm)
    {
        return InitDataBase(vm, true);
    }

    int RestoreWallet(const po::variables_map& vm)
    {
        return InitDataBase(vm, false);
    }

    void AddVoucherParameter(const po::variables_map& vm, TxParameters& params, IWalletDB::Ptr db, uint64_t ownID)
    {
        if (auto it = vm.find(cli::VOUCHER_COUNT); it != vm.end())
        {
            auto kdf = db->get_MasterKdf();
            auto vouchers = GenerateVoucherList(kdf, ownID, it->second.as<Positive<uint32_t>>().value);
            if (!vouchers.empty())
            {
                // add voucher parameter
                params.SetParameter(TxParameterID::ShieldedVoucherList, vouchers);
                params.SetParameter(TxParameterID::TransactionType, beam::wallet::TxType::PushTransaction);
            }
        }
    }

    int GetToken(const po::variables_map& vm)
    {
        TxParameters params;
        if (auto it = vm.find(cli::RECEIVER_ADDR); it != vm.end())
        {
            auto receiver = it->second.as<string>();
            bool isValid = true;
            WalletID walletID;
            ByteBuffer buffer = from_hex(receiver, &isValid);
            if (!isValid || !walletID.FromBuf(buffer))
            {
                LOG_ERROR() << "Invalid address";
                return -1;
            }
            auto walletDB = OpenDataBase(vm);
            auto address = walletDB->getAddress(walletID);
            if (!address)
            {
                LOG_ERROR() << "Cannot generate token, there is no address";
                return -1;
            }
            if (address->isExpired())
            {
                LOG_ERROR() << "Cannot generate token, address is expired";
                return -1;
            }
            params.SetParameter(TxParameterID::PeerID, walletID);
#ifdef BEAM_LIB_VERSION
            params.SetParameter(beam::wallet::TxParameterID::LibraryVersion, std::string(BEAM_LIB_VERSION));
#endif // BEAM_LIB_VERSION
            params.SetParameter(TxParameterID::PeerWalletIdentity, address->m_Identity);
            AddVoucherParameter(vm, params, walletDB, address->m_OwnID);
        }
        else
        {
            auto walletDB = OpenDataBase(vm);
            WalletAddress address = GenerateNewAddress(walletDB, "");
            
            params.SetParameter(TxParameterID::PeerID, address.m_walletID);
            params.SetParameter(TxParameterID::PeerWalletIdentity, address.m_Identity);
            AddVoucherParameter(vm, params, walletDB, address.m_OwnID);
        }

        if (!params.GetParameter(TxParameterID::TransactionType))
        {
            params.SetParameter(TxParameterID::TransactionType, beam::wallet::TxType::Simple);
        }
        LOG_INFO() << "token: " << to_string(params);
        return 0;
    }

    int SetConfirmationsCount(const po::variables_map& vm)
    {
        uint32_t confirmations_count = vm[cli::CONFIRMATIONS_COUNT].as<Nonnegative<uint32_t>>().value;
        auto walletDB = OpenDataBase(vm);
        walletDB->setCoinConfirmationsOffset(confirmations_count);
        cout << boost::format(kCoinConfirmationsCount) % confirmations_count << std::endl;
        return 0;
    }

    int GetConfirmationsCount(const po::variables_map& vm)
    {
        auto walletDB = OpenDataBase(vm);
        auto confirmations_count = walletDB->getCoinConfirmationsOffset();
        cout << boost::format(kCoinConfirmationsCount) % confirmations_count << std::endl;
        return 0;
    }

    WordList GeneratePhrase()
    {
        auto phrase = createMnemonic(getEntropy(), language::en);
        BOOST_ASSERT(phrase.size() == 12);
        cout << kSeedPhraseGeneratedTitle;
        for (const auto& word : phrase)
        {
            cout << word << ';';
        }
        cout << kSeedPhraseGeneratedMessage << endl;
        return phrase;
    }

    int GeneratePhrase(const po::variables_map& vm)
    {
        GeneratePhrase();
        return 0;
    }

    bool ReadWalletSeed(NoLeak<uintBig>& walletSeed, const po::variables_map& vm, bool generateNew)
    {
        SecString seed;
        WordList phrase;
        if (generateNew)
        {
            LOG_INFO() << kSeedPhraseReadTitle;
            phrase = GeneratePhrase();
        }
        else if (vm.count(cli::SEED_PHRASE))
        {
            auto tempPhrase = vm[cli::SEED_PHRASE].as<string>();
            boost::algorithm::trim_if(tempPhrase, [](char ch) { return ch == ';'; });
            phrase = string_helpers::split(tempPhrase, ';');

            if (phrase.size() != WORD_COUNT
                || (vm.count(cli::IGNORE_DICTIONARY) == 0 && !isValidMnemonic(phrase, language::en)))
            {
                LOG_ERROR() << boost::format(kErrorSeedPhraseInvalid) % tempPhrase;
                return false;
            }
        }
        else
        {
            LOG_ERROR() << kErrorSeedPhraseNotProvided;
            return false;
        }

        auto buf = decodeMnemonic(phrase);
        seed.assign(buf.data(), buf.size());

        walletSeed.V = seed.hash().V;
        return true;
    }

    int ShowAddressList(const po::variables_map& vm)
    {
        auto walletDB = OpenDataBase(vm);
        auto addresses = walletDB->getAddresses(true);
        array<uint8_t, 6> columnWidths{ { 20, 70, 70, 8, 20, 21 } };

        // Comment | Address | Identity | Active | Expiration date | Created |
        cout << boost::format(kAddrListTableHead)
             % boost::io::group(left, setw(columnWidths[0]), kAddrListColumnComment)
             % boost::io::group(left, setw(columnWidths[1]), kAddrListColumnAddress)
             % boost::io::group(left, setw(columnWidths[2]), kAddrListColumnIdentity)
             % boost::io::group(left, setw(columnWidths[3]), kAddrListColumnActive)
             % boost::io::group(left, setw(columnWidths[4]), kAddrListColumnExprDate)
             % boost::io::group(left, setw(columnWidths[5]), kAddrListColumnCreated)
             << std::endl;

        for (const auto& address : addresses)
        {
            auto comment = address.m_label;

            if (comment.length() > columnWidths[0])
            {
                comment = comment.substr(0, columnWidths[0] - 3) + "...";
            }

            auto expirationDateText = (address.m_duration == 0)
                ? cli::EXPIRATION_TIME_NEVER
                : format_timestamp(kTimeStampFormat3x3, address.getExpirationTime() * 1000, false);
            auto creationDateText = format_timestamp(kTimeStampFormat3x3, address.getCreateTime() * 1000, false);

            cout << boost::format(kAddrListTableBody)
             % boost::io::group(left, setw(columnWidths[0]), comment)
             % boost::io::group(left, setw(columnWidths[1]), std::to_string(address.m_walletID))
             % boost::io::group(left, setw(columnWidths[2]), std::to_string(address.m_Identity))
             % boost::io::group(left, boolalpha, setw(columnWidths[3]), !address.isExpired())
             % boost::io::group(left, setw(columnWidths[4]), expirationDateText)
             % boost::io::group(left, setw(columnWidths[5]), creationDateText)
             << std::endl;
        }

        return 0;
    }

    Height ShowAssetInfo(IWalletDB::Ptr db, const storage::Totals::AssetTotals& totals)
    {
        auto isOwned  = false;
        std::string coinName = kNA;
        std::string unitName = kAmountASSET;
        std::string nthName  = kAmountAGROTH;
        std::string ownerStr = kNA;
        std::string lkHeight = kNA;
        std::string rfHeight = kNA;
        std::string emission = kNA;

        const auto info = db->findAsset(totals.AssetId);
        if (info.is_initialized())
        {
            const WalletAssetMeta &meta = info.is_initialized() ? WalletAssetMeta(*info) : WalletAssetMeta(Asset::Full());
            isOwned  = info->m_IsOwned;
            unitName = meta.GetUnitName();
            nthName  = meta.GetNthUnitName();
            ownerStr = (isOwned ? info->m_Owner.str() + "\nYou own this asset": info->m_Owner.str());
            coinName = meta.GetName() + " (" + meta.GetShortName() + ")";
            lkHeight = std::to_string(info->m_LockHeight);
            rfHeight = std::to_string(info->m_RefreshHeight);

            std::stringstream ss;
            ss << PrintableAmount(info->m_Value, true, unitName, nthName);
            emission = ss.str();
        }

        const unsigned kWidth = 26;
        cout << boost::format(kWalletAssetSummaryFormat)
             % boost::io::group(left, setfill('.'), setw(kWidth), kWalletAssetIDFormat) % totals.AssetId
             % boost::io::group(left, setfill('.'), setw(kWidth), kWalletAssetNameFormat) % coinName
             % boost::io::group(left, setfill('.'), setw(kWidth), kWalletAssetLockHeightFormat) % lkHeight
             % boost::io::group(left, setfill('.'), setw(kWidth), kWalletAssetRefreshHeightFormat) % rfHeight
             % boost::io::group(left, setfill('.'), setw(kWidth), kWalletAssetEmissionFormat) % emission
             % boost::io::group(left, setfill('.'), setw(kWidth), kWalletAssetOwnerFormat) % ownerStr
             % boost::io::group(left, setfill('.'), setw(kWidth), kWalletSummaryFieldAvailable) % to_string(PrintableAmount(totals.Avail, false, unitName, nthName))
             % boost::io::group(left, setfill('.'), setw(kWidth), kWalletSummaryFieldInProgress) % to_string(PrintableAmount(totals.Incoming, false, unitName, nthName))
             % boost::io::group(left, setfill('.'), setw(kWidth), kWalletSummaryFieldUnavailable) % to_string(PrintableAmount(totals.Unavail, false, unitName, nthName))
             % boost::io::group(left, setfill('.'), setw(kWidth), kWalletSummaryFieldTotalUnspent) % to_string(PrintableAmount(totals.Unspent, false, unitName, nthName));
             // % boost::io::group(left, setfill('.'), setw(kWidth), kWalletSummaryFieldShielded) % to_string(PrintableAmount(totals.Shielded, false, unitName, nthName));

        if (!info.is_initialized())
        {
            cout << kWalletNoInfo;
        }
        else if (totals.MinCoinHeight && info->m_LockHeight > totals.MinCoinHeight)
        {
            cout << boost::format(kWalletUnreliableAsset) % info->m_LockHeight;
        }

        return info ? info->m_LockHeight : 0;
    }

    std::pair<std::string, std::string> GetAssetNames(IWalletDB::Ptr walletDB, Asset::ID assetId)
    {
        std::string unitName = kBEAM;
        std::string nthName  = kGROTH;

        if (assetId != Asset::s_InvalidID)
        {
            const auto info = walletDB->findAsset(assetId);
            const WalletAssetMeta &meta = info.is_initialized() ? WalletAssetMeta(*info) : WalletAssetMeta(Asset::Full());
            unitName = meta.GetUnitName();
            nthName  = meta.GetNthUnitName();
        }

        return std::make_pair(unitName, nthName);
    }

    Height GetAssetLockHeight(IWalletDB::Ptr walletDB, Asset::ID assetId)
    {
        if (assetId != Asset::s_InvalidID)
        {
            const auto info = walletDB->findAsset(assetId);
            if (info.is_initialized())
            {
                return info->m_LockHeight;
            }
        }
        return 0;
    }

    void ShowAssetCoins(const IWalletDB::Ptr& walletDB, Asset::ID assetId)
    {
        const auto [unitName, nthName] = GetAssetNames(walletDB, assetId);
        const uint8_t idWidth = assetId == Asset::s_InvalidID ? 49 : 57;
        const array<uint8_t, 6> columnWidths{{idWidth, 14, 14, 18, 20, 8}};

        const auto lockHeight = GetAssetLockHeight(walletDB, assetId);
        std::vector<Coin> reliable;
        std::vector<Coin> unreliable;

        walletDB->visitCoins([&](const Coin& c)->bool {
            if (c.m_ID.m_AssetID == assetId)
            {
                if (c.m_confirmHeight < lockHeight)
                {
                    unreliable.push_back(c);
                }
                else
                {
                    reliable.push_back(c);
                }
            }
            return true;
        });

        auto offset = walletDB->getCoinConfirmationsOffset();
        const auto displayCoins = [&](const std::vector<Coin>& coins) {
            if (coins.empty())
            {
                return;
            }
            for(const auto& c: coins) {
                 cout << boost::format(kCoinsTableFormat)
                        % boost::io::group(left, setw(columnWidths[0]), c.toStringID())
                        % boost::io::group(right, setw(columnWidths[1]), c.m_ID.m_Value / Rules::Coin)
                        % boost::io::group(right, setw(columnWidths[2]), c.m_ID.m_Value % Rules::Coin)
                        % boost::io::group(left, setw(columnWidths[3]),  (c.IsMaturityValid() ? std::to_string(static_cast<int64_t>(c.get_Maturity(offset))) : "-"))
                        % boost::io::group(left, setw(columnWidths[4]), getCoinStatus(c.m_status))
                        % boost::io::group(left, setw(columnWidths[5]), c.m_ID.m_Type)
                      << std::endl;
            }
        };

        const bool hasCoins = !(reliable.empty() && unreliable.empty());
        if (hasCoins)
        {
            cout << boost::format(kCoinsTableHeadFormat)
                     % boost::io::group(left, setw(columnWidths[0]), kCoinColumnId)
                     % boost::io::group(right, setw(columnWidths[1]), unitName)
                     % boost::io::group(right, setw(columnWidths[2]), nthName)
                     % boost::io::group(left, setw(columnWidths[3]), kCoinColumnMaturity)
                     % boost::io::group(left, setw(columnWidths[4]), kCoinColumnStatus)
                     % boost::io::group(left, setw(columnWidths[5]), kCoinColumnType)
                  << std::endl;

            displayCoins(reliable);
            if (!unreliable.empty())
            {
                cout << kTxHistoryUnreliableCoins;
                displayCoins(unreliable);
            }
        }
        else
        {
            cout << kNoCoins;
        }

        cout << endl;
    }

    void ShowAssetTxs(const po::variables_map& vm, const IWalletDB::Ptr& walletDB, Asset::ID assetId)
    {
        // Lelantus basic ops disabled starting from v5.1
        bool show = vm.count(cli::TX_HISTORY); // || vm.count(cli::SHIELDED_TX_HISTORY);
        if (!show) return;

        std::vector<TxDescription> txHistory;

        if (vm.count(cli::TX_HISTORY))
        {
            auto txSimple = walletDB->getTxHistory(TxType::Simple);
            auto txReg = walletDB->getTxHistory(TxType::AssetReg);
            auto txIssue = walletDB->getTxHistory(TxType::AssetIssue);
            auto txConsume = walletDB->getTxHistory(TxType::AssetConsume);
            auto txUnreg = walletDB->getTxHistory(TxType::AssetUnreg);
            auto txInfo = walletDB->getTxHistory(TxType::AssetInfo);

            if (assetId != Asset::s_InvalidID)
            {
                txHistory.insert(txHistory.end(), txSimple.begin(), txSimple.end());
            }

            txHistory.insert(txHistory.end(), txReg.begin(), txReg.end());
            txHistory.insert(txHistory.end(), txIssue.begin(), txIssue.end());
            txHistory.insert(txHistory.end(), txConsume.begin(), txConsume.end());
            txHistory.insert(txHistory.end(), txUnreg.begin(), txUnreg.end());
            txHistory.insert(txHistory.end(), txInfo.begin(), txInfo.end());
        }

        // Lelantus basic ops disabled starting from v5.1
        //if (vm.count(cli::SHIELDED_TX_HISTORY))
        //{
        //    // there cannot be 'orphaned' asset push/pull transactions but beam only, so skip in this case
        //    if (assetId != Asset::s_InvalidID)
        //    {
        //        auto pushTxHistory = walletDB->getTxHistory(TxType::PushTransaction);
        //        auto pullTxHistory = walletDB->getTxHistory(TxType::PullTransaction);
        //        txHistory.insert(txHistory.end(), pushTxHistory.begin(), pushTxHistory.end());
        //        txHistory.insert(txHistory.end(), pullTxHistory.begin(), pullTxHistory.end());
        //    }
        //}

        std::sort(txHistory.begin(), txHistory.end(), [](const TxDescription& a, const TxDescription& b) -> bool {
            return a.m_createTime > b.m_createTime;
        });

        txHistory.erase(std::remove_if(txHistory.begin(), txHistory.end(), [&assetId](const auto& tx) {
            return tx.m_assetId != assetId;
        }), txHistory.end());

        if (txHistory.empty())
        {
            cout << kTxHistoryEmpty << endl;
        }
        else
        {
            const auto lockHeight = GetAssetLockHeight(walletDB, assetId);
            auto [unitName, nthName] = GetAssetNames(walletDB, assetId);
            if (assetId == Asset::s_InvalidID)
            {
                unitName = kAmountASSET;
                nthName = kAmountAGROTH;
            }

            boost::ignore_unused(nthName);
            const auto amountHeader = boost::format(kAssetTxHistoryColumnAmount) % unitName;

            const array<uint8_t, 7> columnWidths{{20, 10, 17, 18, 20, 33, 65}};
                cout << boost::format(kTxHistoryTableHead)
                        % boost::io::group(left,  setw(columnWidths[0]),  kTxHistoryColumnDatetTime)
                        % boost::io::group(left,  setw(columnWidths[1]),  kTxHistoryColumnHeight)
                        % boost::io::group(left,  setw(columnWidths[2]),  kTxHistoryColumnDirection)
                        % boost::io::group(right, setw(columnWidths[3]),  amountHeader)
                        % boost::io::group(left,  setw(columnWidths[4]),  kTxHistoryColumnStatus)
                        % boost::io::group(left,  setw(columnWidths[5]),  kTxHistoryColumnId)
                        % boost::io::group(left,  setw(columnWidths[6]),  kTxHistoryColumnKernelId)
                     << std::endl;

            bool unreliableDisplayed = false;
            for (auto& tx : txHistory) {
                std::string direction = tx.m_sender ? kTxDirectionOut : kTxDirectionIn;
                if (tx.m_txType == TxType::AssetInfo || tx.m_txType == TxType::AssetReg || tx.m_txType == TxType::AssetUnreg ||
                    tx.m_txType == TxType::AssetIssue || tx.m_txType == TxType::AssetConsume)
                {
                    direction = tx.getTxTypeString();
                }
                else if(tx.m_selfTx)
                {
                    direction = kTxDirectionSelf;
                }

                std::string amount = to_string(PrintableAmount(tx.m_amount, true));
                if (tx.m_txType == TxType::AssetReg)
                {
                    amount += kBeamFee;
                }
                else if (tx.m_txType == TxType::AssetUnreg)
                {
                    amount += kBeamRefund;
                }
                else if (tx.m_txType == TxType::AssetInfo)
                {
                    amount = kNA;
                }

                std::string kernelId = to_string(tx.m_kernelID);
                if (tx.m_txType == TxType::AssetInfo)
                {
                    kernelId = kNA;
                }

                Height height = storage::DeduceTxDisplayHeight(*walletDB, tx);
                if (height < lockHeight && !unreliableDisplayed)
                {
                    unreliableDisplayed = true;
                    cout << kTxHistoryUnreliableTxs;
                }

                auto statusInterpreter = walletDB->getStatusInterpreter(tx);
                cout << boost::format(kTxHistoryTableFormat)
                        % boost::io::group(left,  setw(columnWidths[0]),  format_timestamp(kTimeStampFormat3x3, tx.m_createTime * 1000, false))
                        % boost::io::group(left,  setw(columnWidths[1]),  static_cast<int64_t>(height))
                        % boost::io::group(left,  setw(columnWidths[2]),  direction)
                        % boost::io::group(right, setw(columnWidths[3]),  amount)
                        % boost::io::group(left,  setw(columnWidths[4]),  statusInterpreter.getStatus())
                        % boost::io::group(left,  setw(columnWidths[5]),  to_hex(tx.m_txId.data(), tx.m_txId.size()))
                        % boost::io::group(left,  setw(columnWidths[6]),  kernelId)
                     << std::endl;
            }
        }
    }

    void ShowShilededCoins(const po::variables_map& vm, IWalletDB::Ptr walletDB, Asset::ID assetId)
    {
        if (!vm.count(cli::SHIELDED_UTXOS))
        {
            return;
        }

        // TODO should implement
        const char kShieldedCoinsTableHeadFormat[] = "  | %1% | %2% | %3% | %4% | %5% | %6% | %7% | %8% | %9% |";
        const char kShieldedCreateTxID[]    = "createTxID";
        const char kShieldedSpentTxID[]     = "spentTxID";
        const char kShieldedConfirmHeight[] = "confirmHeight";
        const char kShieldedSpentHeight[]   = "spentHeight";
        const char kUnlinkProgress[]          = "unlink(%)";
        const char kTargetAnonymitySet[]    = "targetAnonymitySet";

        auto shieldedCoins = walletDB->getShieldedCoins(assetId);
        if (shieldedCoins.empty())
        {
            std::cout << kNoShieldedCoins << std::endl;
            return;
        }

        const auto lockHeight = GetAssetLockHeight(walletDB, assetId);
        auto [unitName, nthName] = GetAssetNames(walletDB, assetId);

        std::vector<ShieldedCoin> reliable;
        std::vector<ShieldedCoin> unreliable;

        for (const auto& c: shieldedCoins) {
            if (c.m_confirmHeight < lockHeight)
            {
                unreliable.push_back(c);
            }
            else
            {
                reliable.push_back(c);
            }
        }

        const uint8_t nameWidth = std::max<uint8_t>(10, static_cast<uint8_t>(unitName.size()));
        const uint8_t nthWidth  = std::max<uint8_t>(10, static_cast<uint8_t>(nthName.size()));

        const array<uint8_t, 9> columnWidths{ { 10, nameWidth, nthWidth, 32, 32, 13, 11, 20, 18} };
        cout << "SHIELDED COINS\n\n"
             << boost::format(kShieldedCoinsTableHeadFormat)
                % boost::io::group(left, setw(columnWidths[0]),  kCoinColumnId)
                % boost::io::group(right, setw(columnWidths[1]), unitName)
                % boost::io::group(right, setw(columnWidths[2]), nthName)
                % boost::io::group(right, setw(columnWidths[3]), kShieldedCreateTxID)
                % boost::io::group(right, setw(columnWidths[4]), kShieldedSpentTxID)
                % boost::io::group(right, setw(columnWidths[5]), kShieldedConfirmHeight)
                % boost::io::group(right, setw(columnWidths[6]), kShieldedSpentHeight)
                % boost::io::group(right, setw(columnWidths[7]), kUnlinkProgress)
                % boost::io::group(right, setw(columnWidths[8]), kTargetAnonymitySet)
             << std::endl;

        const auto displayCoins = [&](const std::vector<ShieldedCoin>& coins) {
            for (const auto& c : coins)
            {
                cout << boost::format(kShieldedCoinsTableHeadFormat)
                    % boost::io::group(left, setw(columnWidths[0]),  c.m_TxoID == ShieldedCoin::kTxoInvalidID ? "--" : std::to_string(c.m_TxoID))
                    % boost::io::group(right, setw(columnWidths[1]), c.m_CoinID.m_Value / Rules::Coin)
                    % boost::io::group(right, setw(columnWidths[2]), c.m_CoinID.m_Value % Rules::Coin)
                    % boost::io::group(left, setw(columnWidths[3]),  c.m_createTxId ? to_hex(c.m_createTxId->data(), c.m_createTxId->size()) : "")
                    % boost::io::group(left, setw(columnWidths[4]),  c.m_spentTxId ? to_hex(c.m_spentTxId->data(), c.m_spentTxId->size()) : "")
                    % boost::io::group(right, setw(columnWidths[5]), (c.m_confirmHeight != MaxHeight) ? std::to_string(c.m_confirmHeight) : "--")
                    % boost::io::group(right, setw(columnWidths[6]), (c.m_spentHeight != MaxHeight) ? std::to_string(c.m_spentHeight) : "--")
                    % boost::io::group(right, setw(columnWidths[7]), std::to_string(c.m_UnlinkProgress))
                    % boost::io::group(right, setw(columnWidths[8]), Rules::get().Shielded.m_ProofMax.get_N())
                    << std::endl;
            }
        };

        displayCoins(reliable);
        if (!unreliable.empty())
        {
            cout << kTxHistoryUnreliableCoins;
            displayCoins(unreliable);
        }

        cout << std::endl;
    }

    void ShowAssetsInfo(const po::variables_map& vm)
    {
        auto showAssetId = Asset::s_InvalidID;
        if (vm.count(cli::ASSET_ID))
        {
            showAssetId = vm[cli::ASSET_ID].as<Positive<uint32_t>>().value;
        }

        auto walletDB = OpenDataBase(vm);
        Block::SystemState::ID stateID = {};
        walletDB->getSystemStateID(stateID);
        storage::Totals totals(*walletDB);

        const auto displayAsset = [&vm, &walletDB](const storage::Totals::AssetTotals &totals) {
            cout << endl;
            ShowAssetInfo(walletDB, totals);
            ShowAssetCoins(walletDB, totals.AssetId);
            ShowShilededCoins(vm, walletDB, totals.AssetId);
            ShowAssetTxs(vm, walletDB, totals.AssetId);
        };

        if (showAssetId != Asset::s_InvalidID)
        {
            displayAsset(totals.GetTotals(showAssetId));
        }
        else
        {
            bool assetDisplayed = false;
            for (auto it : totals.allTotals)
            {
                const auto assetId = it.second.AssetId;
                if (assetId != Asset::s_InvalidID)
                {
                    displayAsset(it.second);
                    assetDisplayed = true;
                }
            }

            //
            // Totals counts only coins. There might be transactions for assets
            // that do not have coins. Also there might be asset transactions
            // that have 0 asset id.
            //
            if (vm.count(cli::TX_HISTORY))
            {
                std::set<Asset::ID> noCoins;

                const auto filter = [&](const std::vector<TxDescription> &vec) -> bool {
                    bool orphans = false;
                    for (const auto &tx: vec)
                    {
                        orphans = orphans || tx.m_assetId == Asset::s_InvalidID;
                        if (!totals.HasTotals(tx.m_assetId))
                        {
                            noCoins.insert(tx.m_assetId);
                        }
                    }
                    return orphans;
                };

                filter(walletDB->getTxHistory(TxType::Simple));
                bool hasOrphaned = filter(walletDB->getTxHistory(TxType::AssetReg));
                hasOrphaned = filter(walletDB->getTxHistory(TxType::AssetIssue)) || hasOrphaned;
                hasOrphaned = filter(walletDB->getTxHistory(TxType::AssetConsume)) || hasOrphaned;
                hasOrphaned = filter(walletDB->getTxHistory(TxType::AssetUnreg)) || hasOrphaned;
                hasOrphaned = filter(walletDB->getTxHistory(TxType::AssetInfo)) || hasOrphaned;

                for (auto assetId: noCoins)
                {
                    cout << endl << endl;
                    displayAsset(totals.GetTotals(assetId));
                    assetDisplayed = true;
                }

                if (hasOrphaned)
                {
                    cout << endl << endl << kOrphanedAseetTxs << endl;
                    ShowAssetTxs(vm, walletDB, 0);
                }

                if (!assetDisplayed && !hasOrphaned)
                {
                    // if any asset without transaction has been displayed before
                    // 'no transactions' message has been displayed as well.
                    cout << kNoAssetTxsInWallet << endl;
                }
            }

            if (!assetDisplayed)
            {
                cout << kNoAssetsInWallet << endl;
            }
        }
    }

    void ShowBEAMInfo(const po::variables_map& vm)
    {
        auto walletDB = OpenDataBase(vm);
        Block::SystemState::ID stateID = {};
        walletDB->getSystemStateID(stateID);
        storage::Totals totalsCalc(*walletDB);

        // Show info about BEAM
        const auto& totals = totalsCalc.GetBeamTotals();
        const unsigned kWidth = 26;
        cout << boost::format(kWalletSummaryFormat)
             % boost::io::group(left, setfill('.'), setw(kWidth), kWalletSummaryFieldCurHeight) % stateID.m_Height
             % boost::io::group(left, setfill('.'), setw(kWidth), kWalletSummaryFieldCurStateID) % stateID.m_Hash
             % boost::io::group(left, setfill('.'), setw(kWidth), kWalletSummaryFieldAvailable) % to_string(PrintableAmount(totals.Avail))
             % boost::io::group(left, setfill('.'), setw(kWidth), kWalletSummaryFieldMaturing) % to_string(PrintableAmount(totals.Maturing))
             % boost::io::group(left, setfill('.'), setw(kWidth), kWalletSummaryFieldInProgress) % to_string(PrintableAmount(totals.Incoming))
             % boost::io::group(left, setfill('.'), setw(kWidth), kWalletSummaryFieldUnavailable) % to_string(PrintableAmount(totals.Unavail))
             % boost::io::group(left, setfill('.'), setw(kWidth), kWalletSummaryFieldAvailableCoinbase) % to_string(PrintableAmount(totals.AvailCoinbase))
             % boost::io::group(left, setfill('.'), setw(kWidth), kWalletSummaryFieldTotalCoinbase) % to_string(PrintableAmount(totals.Coinbase))
             % boost::io::group(left, setfill('.'), setw(kWidth), kWalletSummaryFieldAvaliableFee) % to_string(PrintableAmount(totals.AvailFee))
             % boost::io::group(left, setfill('.'), setw(kWidth), kWalletSummaryFieldTotalFee) % to_string(PrintableAmount(totals.Fee))
             % boost::io::group(left, setfill('.'), setw(kWidth), kWalletSummaryFieldTotalUnspent) % to_string(PrintableAmount(totals.Unspent));

        ShowAssetCoins(walletDB, Zero);
        ShowShilededCoins(vm, walletDB, Zero);

        // Lelantus basic ops disabled starting from v5.1
        if (vm.count(cli::TX_HISTORY) /*|| vm.count(cli::SHIELDED_TX_HISTORY)*/)
        {
            std::vector<TxDescription> txHistory;

            if (vm.count(cli::TX_HISTORY))
            {
                auto simpleTxHistory = walletDB->getTxHistory();
                txHistory.insert(txHistory.end(), simpleTxHistory.begin(), simpleTxHistory.end());
            }

            // Lelantus basic ops disabled starting from v5.1
            // if (vm.count(cli::SHIELDED_TX_HISTORY))
            // {
            //    auto pushTxHistory = walletDB->getTxHistory(TxType::PushTransaction);
            //    auto pullTxHistory = walletDB->getTxHistory(TxType::PullTransaction);
            //    txHistory.insert(txHistory.end(), pushTxHistory.begin(), pushTxHistory.end());
            //    txHistory.insert(txHistory.end(), pullTxHistory.begin(), pullTxHistory.end());
            //}

            txHistory.erase(std::remove_if(txHistory.begin(), txHistory.end(), [](const auto& tx) {
                return tx.m_assetId != 0;
            }), txHistory.end());

            if (txHistory.empty())
            {
                cout << kTxHistoryEmpty << endl;
            }
            else
            {
                const array<uint8_t, 7> columnWidths{ {20, 17, 26, 21, 33, 65, 100} };
                cout << boost::format(kTxHistoryTableHead)
                    % boost::io::group(left, setw(columnWidths[0]), kTxHistoryColumnDatetTime)
                    % boost::io::group(left, setw(columnWidths[1]), kTxHistoryColumnDirection)
                    % boost::io::group(right, setw(columnWidths[2]), kTxHistoryColumnAmount)
                    % boost::io::group(left, setw(columnWidths[3]), kTxHistoryColumnStatus)
                    % boost::io::group(left, setw(columnWidths[4]), kTxHistoryColumnId)
                    % boost::io::group(left, setw(columnWidths[5]), kTxHistoryColumnKernelId)
                    % boost::io::group(left, setw(columnWidths[6]), kTxToken)
                    << std::endl;

                for (auto& tx : txHistory) {
                    auto statusInterpreter = walletDB->getStatusInterpreter(tx);
                    cout << boost::format(kTxHistoryTableFormat)
                        % boost::io::group(left, setw(columnWidths[0]),
                            format_timestamp(kTimeStampFormat3x3, tx.m_createTime * 1000, false))
                        % boost::io::group(left, setw(columnWidths[1]),
                        (tx.m_selfTx ? kTxDirectionSelf : (tx.m_sender ? kTxDirectionOut
                            : kTxDirectionIn)))
                        % boost::io::group(right, setw(columnWidths[2]),
                            to_string(PrintableAmount(tx.m_amount, true)))
                        % boost::io::group(left, setw(columnWidths[3]), statusInterpreter.getStatus())
                        % boost::io::group(left, setw(columnWidths[4]), to_hex(tx.m_txId.data(), tx.m_txId.size()))
                        % boost::io::group(left, setw(columnWidths[5]), to_string(tx.m_kernelID))
                            % boost::io::group(left, setw(columnWidths[6]), tx.getToken())
                        << std::endl;
                }
            }
        }

        #ifdef BEAM_ATOMIC_SWAP_SUPPORT
        if (vm.count(cli::SWAP_TX_HISTORY))
        {
            auto txHistory = walletDB->getTxHistory(wallet::TxType::AtomicSwap);
            if (txHistory.empty())
            {
                cout << kSwapTxHistoryEmpty << endl;
            }
            else
            {
                const array<uint8_t, 6> columnWidths{ {20, 26, 18, 15, 23, 33} };
                cout << boost::format(kSwapTxHistoryTableHead)
                    % boost::io::group(left, setw(columnWidths[0]), kTxHistoryColumnDatetTime)
                    % boost::io::group(right, setw(columnWidths[1]), kTxHistoryColumnAmount)
                    % boost::io::group(right, setw(columnWidths[2]), kTxHistoryColumnSwapAmount)
                    % boost::io::group(left, setw(columnWidths[3]), kTxHistoryColumnSwapType)
                    % boost::io::group(left, setw(columnWidths[4]), kTxHistoryColumnStatus)
                    % boost::io::group(left, setw(columnWidths[5]), kTxHistoryColumnId)
                    << std::endl;

                for (auto& tx : txHistory) {
                    Amount swapAmount = 0;
                    storage::getTxParameter(*walletDB, tx.m_txId, wallet::kDefaultSubTxID,
                        wallet::TxParameterID::AtomicSwapAmount, swapAmount);
                    bool isBeamSide = false;
                    storage::getTxParameter(*walletDB, tx.m_txId, wallet::kDefaultSubTxID,
                        wallet::TxParameterID::AtomicSwapIsBeamSide, isBeamSide);

                    AtomicSwapCoin swapCoin = AtomicSwapCoin::Unknown;
                    storage::getTxParameter(*walletDB, tx.m_txId, wallet::kDefaultSubTxID,
                        wallet::TxParameterID::AtomicSwapCoin, swapCoin);

                    stringstream ss;
                    ss << (isBeamSide ? kBEAM : to_string(swapCoin)) << " <--> "
                        << (!isBeamSide ? kBEAM : to_string(swapCoin));

                    auto statusInterpreter = walletDB->getStatusInterpreter(tx);
                    cout << boost::format(kSwapTxHistoryTableFormat)
                        % boost::io::group(left, setw(columnWidths[0]),
                            format_timestamp(kTimeStampFormat3x3, tx.m_createTime * 1000, false))
                        % boost::io::group(right, setw(columnWidths[1]),
                            to_string(PrintableAmount(tx.m_amount, true)))
                        % boost::io::group(right, setw(columnWidths[2]), swapAmount)
                        % boost::io::group(right, setw(columnWidths[3]), ss.str())
                        % boost::io::group(left, setw(columnWidths[4]), statusInterpreter.getStatus())
                        % boost::io::group(left, setw(columnWidths[5]), to_hex(tx.m_txId.data(), tx.m_txId.size()))
                        << std::endl;
                }
            }
        }
        #endif
    }

    int ShowWalletInfo(const po::variables_map& vm)
    {
        //
        // If asset info is requested we show only it
        // Otherwise we display both BEAM & ASSETS
        //
        const bool showAssets = vm.count(cli::ASSETS) != 0 || vm.count(cli::ASSET_ID) != 0;
        if (showAssets)
        {
            ShowAssetsInfo(vm);
        }
        else
        {
            ShowBEAMInfo(vm);
        }

        return 0;
    }

    boost::optional<TxID> GetTxID(const po::variables_map& vm)
    {
        boost::optional<TxID> res;
        auto txIdStr = vm[cli::TX_ID].as<string>();
        if (txIdStr.empty())
        {
            LOG_ERROR() << kErrorTxIdParamReqired;
            return res;
        }
        
        auto txIdVec = from_hex(txIdStr);
        
        if (txIdVec.size() >= 16)
        {
            res.emplace();
            std::copy_n(txIdVec.begin(), 16, res->begin());
        }
        else
        {
            LOG_ERROR() << boost::format(kErrorTxIdParamInvalid) % txIdStr;
        }
        return res;
    }

    int TxDetails(const po::variables_map& vm)
    {
        auto txId = GetTxID(vm);
        if (!txId)
        {
            return -1;
        }
        auto walletDB = OpenDataBase(vm);
        auto tx = walletDB->getTx(*txId);
        if (!tx)
        {
            LOG_ERROR() << boost::format(kErrorTxWithIdNotFound) % vm[cli::TX_ID].as<string>();
            return -1;
        }
        auto token = tx->getToken();
        auto statusInterpreter = walletDB->getStatusInterpreter(*tx);
        LOG_INFO()
            << boost::format(kTxDetailsFormat)
                % storage::TxDetailsInfo(walletDB, *txId) % statusInterpreter.getStatus()
            << (tx->m_status == TxStatus::Failed
                    ? boost::format(kTxDetailsFailReason) % GetFailureMessage(tx->m_failureReason)
                    : boost::format(""))
            << (!token.empty() ? "\nToken: " : "") << token;


        return 0;
    }

    int ExportPaymentProof(const po::variables_map& vm)
    {
        auto txId = GetTxID(vm);
        if (!txId)
        {
            return -1;
        }

        auto walletDB = OpenDataBase(vm);
        auto tx = walletDB->getTx(*txId);
        if (!tx)
        {
            LOG_ERROR() << kErrorPpExportFailed;
            return -1;
        }
        if (!tx->m_sender || tx->m_selfTx)
        {
            LOG_ERROR() << kErrorPpCannotExportForReceiver;
            return -1;
        }
        if (tx->m_status != TxStatus::Completed)
        {
            LOG_ERROR() << kErrorPpExportFailedTxNotCompleted;
            return -1;
        }

        auto res = storage::ExportPaymentProof(*walletDB, *txId);
        if (!res.empty())
        {
            std::string sTxt;
            sTxt.resize(res.size() * 2);

            beam::to_hex(&sTxt.front(), res.data(), res.size());
            LOG_INFO() << boost::format(kPpExportedFrom) % sTxt;
        }

        return 0;
    }

    int VerifyPaymentProof(const po::variables_map& vm)
    {
        const auto& pprofData = vm[cli::PAYMENT_PROOF_DATA];
        if (pprofData.empty())
        {
            throw std::runtime_error(kErrorPpNotProvided);
        }
        ByteBuffer buf = from_hex(pprofData.as<string>());

        bool isValid = false;

        try
        {
            isValid = storage::VerifyPaymentProof(buf);
        }
        catch (const std::runtime_error & e)
        {
            LOG_ERROR() << e.what();
            throw std::runtime_error(kErrorPpInvalid);
        }

        if (!isValid)
            throw std::runtime_error(kErrorPpInvalid);

        return 0;
    }

    int ExportMinerKey(const po::variables_map& vm)
    {
        auto pass = GetPassword(vm);
        auto walletDB = OpenDataBase(vm, pass);

        uint32_t subKey = vm[cli::KEY_SUBKEY].as<Nonnegative<uint32_t>>().value;
        if (subKey < 1)
        {
            cout << kErrorSubkeyNotSpecified << endl;
            return -1;
        }

        Key::IKdf::Ptr pMaster = walletDB->get_MasterKdf();
        if (!pMaster)
        {
            cout << "Miner key not accessible" << endl;
            return -1;
        }

		Key::IKdf::Ptr pKey = MasterKey::get_Child(*pMaster, subKey);

        KeyString ks;
        ks.SetPassword(Blob(pass.data(), static_cast<uint32_t>(pass.size())));
        ks.m_sMeta = std::to_string(subKey);

        ks.ExportS(*pKey);
        cout << boost::format(kSubKeyInfo) % subKey % ks.m_sRes << std::endl;

        return 0;
    }

    int ExportOwnerKey(const po::variables_map& vm)
    {
        auto pass = GetPassword(vm);
        auto walletDB = OpenDataBase(vm, pass);

        Key::IPKdf::Ptr pKey = walletDB->get_OwnerKdf();

        KeyString ks;
        ks.SetPassword(Blob(pass.data(), static_cast<uint32_t>(pass.size())));
        ks.m_sMeta = std::to_string(0);

        ks.ExportP(*pKey);
        cout << boost::format(kOwnerKeyInfo) % ks.m_sRes << std::endl;

        return 0;
    }

    bool LoadDataToImport(const std::string& path, ByteBuffer& data)
    {
        FStream f;
        if (f.Open(path.c_str(), true))
        {
            size_t size = static_cast<size_t>(f.get_Remaining());
            if (size > 0)
            {
                data.resize(size);
                return f.read(data.data(), data.size()) == size;
            }
        }
        return false;
    }

    bool SaveExportedData(const ByteBuffer& data, const std::string& path)
    {
        const auto timestampedPath = TimestampFile(path);

        FStream f;
        if (f.Open(timestampedPath.c_str(), false) && f.write(data.data(), data.size()) == data.size())
        {
            LOG_INFO() << kDataExportedMessage;
            return true;
        }

        LOG_ERROR() << kErrorExportDataFail;
        return false;
    }

    int ExportWalletData(const po::variables_map& vm)
    {
        auto walletDB = OpenDataBase(vm);
        auto s = storage::ExportDataToJson(*walletDB);
        return SaveExportedData(ByteBuffer(s.begin(), s.end()), vm[cli::IMPORT_EXPORT_PATH].as<string>()) ? 0 : -1;
    }

    int ImportWalletData(const po::variables_map& vm)
    {
        ByteBuffer buffer;
        if (vm[cli::IMPORT_EXPORT_PATH].defaulted())
        {
            LOG_ERROR() << kErrorFileLocationParamReqired;
            return -1;
        }

        auto path = vm[cli::IMPORT_EXPORT_PATH].as<string>();
        if (path.empty() || !LoadDataToImport(path, buffer))
        {
            LOG_ERROR() << boost::format(kErrorImportPathInvalid)
                        % path;
            return -1;
        }

        auto walletDB = OpenDataBase(vm);
        const char* p = (char*)(&buffer[0]);
        return storage::ImportDataFromJson(*walletDB, p, buffer.size()) ? 0 : -1;
    }

    CoinIDList GetPreselectedCoinIDs(const po::variables_map& vm)
    {
        CoinIDList coinIDs;
        if (vm.count(cli::UTXO))
        {
            auto tempCoins = vm[cli::UTXO].as<vector<string>>();
            for (const auto& s : tempCoins)
            {
                auto csv = string_helpers::split(s, ',');
                for (const auto& v : csv)
                {
                    auto coinID = Coin::FromString(v);
                    if (coinID)
                    {
                        coinIDs.push_back(*coinID);
                    }
                }
            }
        }
        return coinIDs;
    }

    bool LoadReceiverParams(const po::variables_map& vm, TxParameters& params)
    {
        if (vm.find(cli::RECEIVER_ADDR) == vm.end())
        {
            LOG_ERROR() << kErrorReceiverAddrMissing;
            return false;
        }
        auto addressOrToken = vm[cli::RECEIVER_ADDR].as<string>();
        auto receiverParams = ParseParameters(addressOrToken);
        if (!receiverParams)
        {
            LOG_ERROR() << kErrorReceiverAddrMissing;
            return false;
        }
        if (!LoadReceiverParams(*receiverParams, params))
        {
            return false;
        }
        if (auto peerID = params.GetParameter<WalletID>(beam::wallet::TxParameterID::PeerID); peerID && std::to_string(*peerID) != addressOrToken)
        {
            params.SetParameter(beam::wallet::TxParameterID::OriginalToken, addressOrToken);
        }
        return true;
    }

    bool ReadAmount(const po::variables_map& vm, Amount& amount, const Amount& limit = std::numeric_limits<Amount>::max(), bool asset = false)
    {
        if (vm.count(cli::AMOUNT) == 0)
        {
            LOG_ERROR() << kErrorAmountMissing;
            return false;
        }

        const auto strAmount = vm[cli::AMOUNT].as<std::string>();

        try
        {
            boost::multiprecision::cpp_dec_float_50 preciseAmount(strAmount.c_str());
            preciseAmount *= Rules::Coin;

            if (preciseAmount == 0)
            {
                LOG_ERROR() << kErrorZeroAmount;
                return false;
            }

            if (preciseAmount < 0)
            {
                LOG_ERROR() << (boost::format(kErrorNegativeAmount) % strAmount).str();
                return false;
            }

            if (preciseAmount > limit)
            {
                std::stringstream ssLimit;
                ssLimit << PrintableAmount(limit, false, asset ? kAmountASSET : "", asset ? kAmountAGROTH : "");
                LOG_ERROR() << (boost::format(kErrorTooBigAmount) % strAmount % ssLimit.str()).str();
                return false;
            }

             amount = preciseAmount.convert_to<Amount>();
        }
        catch(const std::runtime_error& err)
        {
            LOG_ERROR() << "the argument ('" << strAmount << "') for option '--amount' is invalid.";
            LOG_ERROR() << err.what();
            return false;
        }

        return true;
    }

    bool ReadFee(const po::variables_map& vm, Amount& fee, bool checkFee)
    {
        fee = vm[cli::FEE].as<Nonnegative<Amount>>().value;
        if (checkFee && fee < cli::kMinimumFee)
        {
            LOG_ERROR() << kErrorFeeToLow;
            return false;
        }

        return true;
    }

    bool ReadShieldedId(const po::variables_map& vm, TxoID& id)
    {
        if (vm.count(cli::SHIELDED_ID) == 0)
        {
            LOG_ERROR() << kErrorShieldedIDMissing;
            return false;
        }

        id = vm[cli::SHIELDED_ID].as<Nonnegative<TxoID>>().value;

        return true;
    }

    bool LoadBaseParamsForTX(const po::variables_map& vm, Asset::ID& assetId, Amount& amount, Amount& fee, WalletID& receiverWalletID, bool checkFee, bool skipReceiverWalletID=false)
    {
        if (!skipReceiverWalletID)
        {
            TxParameters params;
            if (!LoadReceiverParams(vm, params))
            {
                return false;
            }
            receiverWalletID = *params.GetParameter<WalletID>(TxParameterID::PeerID);
        }

        if (!ReadAmount(vm, amount))
        {
            return false;
        }

        if (!ReadFee(vm, fee, checkFee))
        {
            return false;
        }

        if(vm.count(cli::ASSET_ID)) // asset id can be zero if beam only
        {
            assetId = vm[cli::ASSET_ID].as<Positive<uint32_t>>().value;
        }

        return true;
    }

    #ifdef BEAM_ATOMIC_SWAP_SUPPORT
    template<typename Settings>
    bool ParseElectrumSettings(const po::variables_map& vm, Settings& settings)
    {
        if (vm.count(cli::ELECTRUM_SEED) || vm.count(cli::ELECTRUM_ADDR) ||
            vm.count(cli::GENERATE_ELECTRUM_SEED) || vm.count(cli::SELECT_SERVER_AUTOMATICALLY) ||
            vm.count(cli::ADDRESSES_TO_RECEIVE) || vm.count(cli::ADDRESSES_FOR_CHANGE))
        {
            auto electrumSettings = settings.GetElectrumConnectionOptions();

            if (!electrumSettings.IsInitialized())
            {
                if (!vm.count(cli::ELECTRUM_SEED) && !vm.count(cli::GENERATE_ELECTRUM_SEED))
                {
                    throw std::runtime_error("electrum seed should be specified");
                }

                if (!vm.count(cli::ELECTRUM_ADDR) && 
                    (!vm.count(cli::SELECT_SERVER_AUTOMATICALLY) || (vm.count(cli::SELECT_SERVER_AUTOMATICALLY) && !vm[cli::SELECT_SERVER_AUTOMATICALLY].as<bool>())))
                {
                    throw std::runtime_error("electrum address should be specified");
                }
            }

            if (vm.count(cli::ELECTRUM_ADDR))
            {
                electrumSettings.m_address = vm[cli::ELECTRUM_ADDR].as<string>();
                if (!io::Address().resolve(electrumSettings.m_address.c_str()))
                {
                    throw std::runtime_error("unable to resolve electrum address: " + electrumSettings.m_address);
                }
            }

            if (vm.count(cli::SELECT_SERVER_AUTOMATICALLY))
            {
                electrumSettings.m_automaticChooseAddress = vm[cli::SELECT_SERVER_AUTOMATICALLY].as<bool>();
                if (!electrumSettings.m_automaticChooseAddress && electrumSettings.m_address.empty())
                {
                    throw std::runtime_error("electrum address should be specified");
                }
            }

            if (vm.count(cli::ADDRESSES_TO_RECEIVE))
            {
                electrumSettings.m_receivingAddressAmount = vm[cli::ADDRESSES_TO_RECEIVE].as<Positive<uint32_t>>().value;
            }

            if (vm.count(cli::ADDRESSES_FOR_CHANGE))
            {
                electrumSettings.m_changeAddressAmount = vm[cli::ADDRESSES_FOR_CHANGE].as<Positive<uint32_t>>().value;
            }

            if (vm.count(cli::ELECTRUM_SEED))
            {
                auto tempPhrase = vm[cli::ELECTRUM_SEED].as<string>();
                boost::algorithm::trim_if(tempPhrase, [](char ch) { return ch == kElectrumSeparateSymbol; });
                electrumSettings.m_secretWords = string_helpers::split(tempPhrase, kElectrumSeparateSymbol);

                if (!bitcoin::validateElectrumMnemonic(electrumSettings.m_secretWords))
                {
                    if (bitcoin::validateElectrumMnemonic(electrumSettings.m_secretWords, true))
                    {
                        throw std::runtime_error("Segwit seed phrase is not supported yet.");
                    }
                    throw std::runtime_error("seed is not valid");
                }
            }
            else if (vm.count(cli::GENERATE_ELECTRUM_SEED))
            {
                electrumSettings.m_secretWords = bitcoin::createElectrumMnemonic(getEntropy());

                // TODO roman.strilets need to check words
                auto strSeed = std::accumulate(
                    std::next(electrumSettings.m_secretWords.begin()), electrumSettings.m_secretWords.end(), *electrumSettings.m_secretWords.begin(),
                    [](std::string a, std::string b)
                {
                    return a + kElectrumSeparateSymbol + b;
                });

                LOG_INFO() << "seed = " << strSeed;
            }

            settings.SetElectrumConnectionOptions(electrumSettings);

            return true;
        }

        return false;
    }

    template<typename Settings>
    bool ParseSwapSettings(const po::variables_map& vm, Settings& settings)
    {
        if (vm.count(cli::SWAP_WALLET_ADDR) > 0 || vm.count(cli::SWAP_WALLET_USER) > 0 || vm.count(cli::SWAP_WALLET_PASS) > 0)
        {
            auto coreSettings = settings.GetConnectionOptions();
            if (!coreSettings.IsInitialized())
            {
                if (vm.count(cli::SWAP_WALLET_USER) == 0)
                {
                    throw std::runtime_error(kErrorSwapWalletUserNameUnspecified);
                }

                if (vm.count(cli::SWAP_WALLET_ADDR) == 0)
                {
                    throw std::runtime_error(kErrorSwapWalletAddrUnspecified);
                }

                if (vm.count(cli::SWAP_WALLET_PASS) == 0)
                {
                    throw std::runtime_error(kErrorSwapWalletPwdNotProvided);
                }
            }

            if (vm.count(cli::SWAP_WALLET_USER))
            {
                coreSettings.m_userName = vm[cli::SWAP_WALLET_USER].as<string>();
            }

            if (vm.count(cli::SWAP_WALLET_ADDR))
            {
                string nodeUri = vm[cli::SWAP_WALLET_ADDR].as<string>();
                if (!coreSettings.m_address.resolve(nodeUri.c_str()))
                {
                    throw std::runtime_error((boost::format(kErrorSwapWalletAddrNotResolved) % nodeUri).str());
                }
            }

            // TODO roman.strilets: use SecString instead of std::string
            if (vm.count(cli::SWAP_WALLET_PASS))
            {
                coreSettings.m_pass = vm[cli::SWAP_WALLET_PASS].as<string>();
            }

            settings.SetConnectionOptions(coreSettings);

            return true;
        }

        return false;
    }

    template<typename SettingsProvider, typename Settings, typename CoreSettings, typename ElectrumSettings>
    int HandleSwapCoin(const po::variables_map& vm, const IWalletDB::Ptr& walletDB, const char* swapCoin)
    {
        SettingsProvider settingsProvider{ walletDB };
        settingsProvider.Initialize();

        if (vm.count(cli::ALTCOIN_SETTINGS_RESET))
        {
            auto connectionType = bitcoin::from_string(vm[cli::ALTCOIN_SETTINGS_RESET].as<string>());

            if (connectionType)
            {
                if (*connectionType == bitcoin::ISettings::ConnectionType::Core)
                {
                    auto settings = settingsProvider.GetSettings();

                    if (!settings.GetElectrumConnectionOptions().IsInitialized())
                    {
                        settings = Settings{};
                    }
                    else
                    {
                        settings.SetConnectionOptions(CoreSettings{});

                        if (settings.GetCurrentConnectionType() == bitcoin::ISettings::ConnectionType::Core)
                        {
                            settings.ChangeConnectionType(bitcoin::ISettings::ConnectionType::Electrum);
                        }
                    }

                    settingsProvider.SetSettings(settings);
                    return 0;
                }

                if (*connectionType == bitcoin::ISettings::ConnectionType::Electrum)
                {
                    auto settings = settingsProvider.GetSettings();

                    if (!settings.GetConnectionOptions().IsInitialized())
                    {
                        settings = Settings{};
                    }
                    else
                    {
                        settings.SetElectrumConnectionOptions(ElectrumSettings{});

                        if (settings.GetCurrentConnectionType() == bitcoin::ISettings::ConnectionType::Electrum)
                        {
                            settings.ChangeConnectionType(bitcoin::ISettings::ConnectionType::Core);
                        }
                    }

                    settingsProvider.SetSettings(settings);
                    return 0;
                }
            }

            LOG_ERROR() << "unknown parameter";
            return -1;
        }

        auto settings = settingsProvider.GetSettings();
        bool isChanged = false;

        isChanged |= ParseSwapSettings(vm, settings);
        isChanged |= ParseElectrumSettings(vm, settings);

        if (!isChanged && !settings.IsInitialized())
        {
            LOG_INFO() << "settings should be specified.";
            return -1;
        }

        if (vm.count(cli::SWAP_FEERATE) == 0 && settings.GetFeeRate() == 0)
        {
            throw std::runtime_error(kErrorSwapFeeRateMissing);
        }

        if (vm.count(cli::SWAP_FEERATE))
        {
            Amount feeRate = vm[cli::SWAP_FEERATE].as<Positive<Amount>>().value;
            if (feeRate < settings.GetMinFeeRate())
            {
                ostringstream stream;
                stream << "Error: you set fee rate less than minimun. For " << swapCoin << " it should be > " << settings.GetMinFeeRate();
                throw std::runtime_error(stream.str());
            }
            settings.SetFeeRate(vm[cli::SWAP_FEERATE].as<Positive<Amount>>().value);
            isChanged = true;
        }

        if (vm.count(cli::ACTIVE_CONNECTION))
        {
            auto typeConnection = bitcoin::from_string(vm[cli::ACTIVE_CONNECTION].as<string>());
            if (!typeConnection)
            {
                throw std::runtime_error("active_connection is wrong");
            }

            if ((*typeConnection == bitcoin::ISettings::ConnectionType::Core && !settings.GetConnectionOptions().IsInitialized())
                || (*typeConnection == bitcoin::ISettings::ConnectionType::Electrum && !settings.GetElectrumConnectionOptions().IsInitialized()))
            {
                throw std::runtime_error(vm[cli::ACTIVE_CONNECTION].as<string>() + " is not initialized");
            }

            settings.ChangeConnectionType(*typeConnection);
            isChanged = true;
        }

        if (isChanged)
        {
            settingsProvider.SetSettings(settings);
        }
        return 0;
    }

    template<typename SettingsProvider>
    void ShowSwapSettings(const IWalletDB::Ptr& walletDB, const char* coinName)
    {
        SettingsProvider settingsProvider{ walletDB };
        
        settingsProvider.Initialize();
        auto settings = settingsProvider.GetSettings();

        if (settings.IsInitialized())
        {
            ostringstream stream;
            stream << "\n" << coinName << " settings" << '\n';
            if (settings.GetConnectionOptions().IsInitialized())
            {
                stream << "RPC user: " << settings.GetConnectionOptions().m_userName << '\n'
                    << "RPC node: " << settings.GetConnectionOptions().m_address.str() << '\n';
            }

            if (settings.GetElectrumConnectionOptions().IsInitialized())
            {
                if (settings.GetElectrumConnectionOptions().m_automaticChooseAddress)
                {
                    stream << "Automatic node selection mode is turned ON.\n";
                }
                else
                {
                    stream << "Electrum node: " << settings.GetElectrumConnectionOptions().m_address << '\n';
                }

                stream << "Amount of receiving addresses: " << settings.GetElectrumConnectionOptions().m_receivingAddressAmount << '\n';
                stream << "Amount of change addresses: " << settings.GetElectrumConnectionOptions().m_changeAddressAmount << '\n';
            }
            stream << "Fee rate: " << settings.GetFeeRate() << '\n';
            stream << "Active connection: " << bitcoin::to_string(settings.GetCurrentConnectionType()) << '\n';

            LOG_INFO() << stream.str();
            return;
        }

        LOG_INFO() << coinName << " settings are not initialized.";
    }

    bool HasActiveSwapTx(const IWalletDB::Ptr& walletDB, AtomicSwapCoin swapCoin)
    {
        auto txHistory = walletDB->getTxHistory(wallet::TxType::AtomicSwap);

        for (const auto& tx : txHistory)
        {
            if (tx.m_status != TxStatus::Canceled && tx.m_status != TxStatus::Completed && tx.m_status != TxStatus::Failed)
            {
                AtomicSwapCoin txSwapCoin = AtomicSwapCoin::Unknown;
                storage::getTxParameter(*walletDB, tx.m_txId, wallet::kDefaultSubTxID, wallet::TxParameterID::AtomicSwapCoin, txSwapCoin);
                if (txSwapCoin == swapCoin) return true;
            }
        }

        return false;
    }

    int SetSwapSettings(const po::variables_map& vm)
    {
        if (vm.count(cli::SWAP_COIN) > 0)
        {
            auto swapCoin = wallet::from_string(vm[cli::SWAP_COIN].as<string>());
            auto walletDB = OpenDataBase(vm);
            if (HasActiveSwapTx(walletDB, swapCoin))
            {
                LOG_ERROR() << "You cannot change settings while you have transactions in progress. Please wait untill transactions are completed and try again.";
                return -1;
            }

            switch (swapCoin)
            {
            case beam::wallet::AtomicSwapCoin::Bitcoin:
            {
                return HandleSwapCoin<bitcoin::SettingsProvider, bitcoin::Settings, bitcoin::BitcoinCoreSettings, bitcoin::ElectrumSettings>
                    (vm, walletDB, kSwapCoinBTC);
            }
            case beam::wallet::AtomicSwapCoin::Litecoin:
            {
                return HandleSwapCoin<litecoin::SettingsProvider, litecoin::Settings, litecoin::LitecoinCoreSettings, litecoin::ElectrumSettings>
                    (vm, walletDB, kSwapCoinLTC);
            }
            case beam::wallet::AtomicSwapCoin::Qtum:
            {
                return HandleSwapCoin<qtum::SettingsProvider, qtum::Settings, qtum::QtumCoreSettings, qtum::ElectrumSettings>
                    (vm, walletDB, kSwapCoinQTUM);
            }
<<<<<<< HEAD
            case beam::wallet::AtomicSwapCoin::Bitcoin_Cash:
            {
                return HandleSwapCoin<bitcoin_cash::SettingsProvider, bitcoin_cash::Settings, bitcoin_cash::CoreSettings, bitcoin_cash::ElectrumSettings>
                    (vm, walletDB, kSwapCoinBCH);
            }
            case beam::wallet::AtomicSwapCoin::Bitcoin_SV:
            {
                return HandleSwapCoin<bitcoin_sv::SettingsProvider, bitcoin_sv::Settings, bitcoin_sv::CoreSettings, bitcoin_sv::ElectrumSettings>
                    (vm, walletDB, kSwapCoinBSV);
            }
            case beam::wallet::AtomicSwapCoin::Dogecoin:
            {
                return HandleSwapCoin<dogecoin::SettingsProvider, dogecoin::Settings, dogecoin::DogecoinCoreSettings, dogecoin::ElectrumSettings>
                    (vm, walletDB, kSwapCoinDOGE);
=======
            case beam::wallet::AtomicSwapCoin::Dash:
            {
                return HandleSwapCoin<dash::SettingsProvider, dash::Settings, dash::DashCoreSettings, dash::ElectrumSettings>
                    (vm, walletDB, kSwapCoinDASH);
>>>>>>> 35e95f2b
            }
            default:
            {
                throw std::runtime_error("Unsupported coin for swap");
                break;
            }
            }
            return 0;
        }

        LOG_ERROR() << "swap_coin should be specified";
        return -1;
    }

    int ShowSwapSettings(const po::variables_map& vm)
    {
        if (vm.count(cli::SWAP_COIN) > 0)
        {
            auto walletDB = OpenDataBase(vm);
            auto swapCoin = wallet::from_string(vm[cli::SWAP_COIN].as<string>());
            switch (swapCoin)
            {
            case beam::wallet::AtomicSwapCoin::Bitcoin:
            {
                ShowSwapSettings<bitcoin::SettingsProvider>(walletDB, "bitcoin");
                break;
            }
            case beam::wallet::AtomicSwapCoin::Litecoin:
            {
                ShowSwapSettings<litecoin::SettingsProvider>(walletDB, "litecoin");
                break;
            }
            case beam::wallet::AtomicSwapCoin::Qtum:
            {
                ShowSwapSettings<qtum::SettingsProvider>(walletDB, "qtum");
                break;
            }
<<<<<<< HEAD
            case beam::wallet::AtomicSwapCoin::Bitcoin_Cash:
            {
                ShowSwapSettings<bitcoin_cash::SettingsProvider>(walletDB, "bch");
                break;
            }
            case beam::wallet::AtomicSwapCoin::Bitcoin_SV:
            {
                ShowSwapSettings<bitcoin_sv::SettingsProvider>(walletDB, "bsv");
                break;
            }
            case beam::wallet::AtomicSwapCoin::Dogecoin:
            {
                ShowSwapSettings<dogecoin::SettingsProvider>(walletDB, "dogecoin");
=======
            case beam::wallet::AtomicSwapCoin::Dash:
            {
                ShowSwapSettings<dash::SettingsProvider>(walletDB, "dash");
>>>>>>> 35e95f2b
                break;
            }
            default:
            {
                throw std::runtime_error("Unsupported coin for swap");
                break;
            }
            }
            return 0;
        }

        LOG_ERROR() << "swap_coin should be specified";
        return -1;
    }

    boost::optional<TxID> InitSwap(const po::variables_map& vm, const IWalletDB::Ptr& walletDB, Wallet& wallet, bool checkFee)
    {
        if (vm.count(cli::SWAP_AMOUNT) == 0)
        {
            throw std::runtime_error(kErrorSwapAmountMissing);
        }

        Amount swapAmount = vm[cli::SWAP_AMOUNT].as<Positive<Amount>>().value;
        wallet::AtomicSwapCoin swapCoin = wallet::AtomicSwapCoin::Bitcoin;

        if (vm.count(cli::SWAP_COIN) > 0)
        {
            swapCoin = wallet::from_string(vm[cli::SWAP_COIN].as<string>());
        }

        Amount swapFeeRate = GetSwapFeeRate(walletDB, swapCoin);
        bool isSwapAmountValid =
            IsSwapAmountValid(swapCoin, swapAmount, swapFeeRate);
        if (!isSwapAmountValid)
            throw std::runtime_error("The swap amount must be greater than the redemption fee.");

        bool isBeamSide = (vm.count(cli::SWAP_BEAM_SIDE) != 0);

        Asset::ID assetId = Asset::s_InvalidID;
        Amount amount = 0;
        Amount fee = 0;
        WalletID receiverWalletID(Zero);

        if (!LoadBaseParamsForTX(vm, assetId, amount, fee, receiverWalletID, checkFee, true))
        {
            return boost::none;
        }

        if (assetId)
        {
            throw std::runtime_error(kErrorCantSwapAsset);
        }

        if (vm.count(cli::SWAP_AMOUNT) == 0)
        {
            throw std::runtime_error(kErrorSwapAmountMissing);
        }

        if (amount <= kMinFeeInGroth)
        {
            throw std::runtime_error(kErrorSwapAmountTooLow);
        }

        WalletAddress senderAddress = GenerateNewAddress(walletDB, "");

        // TODO:SWAP use async callbacks or IWalletObserver?

        Height minHeight = walletDB->getCurrentHeight();
        auto swapTxParameters = CreateSwapTransactionParameters();
        FillSwapTxParams(&swapTxParameters,
                         senderAddress.m_walletID,
                         minHeight,
                         amount,
                         fee,
                         swapCoin,
                         swapAmount,
                         swapFeeRate,
                         isBeamSide);

        boost::optional<TxID> currentTxID = wallet.StartTransaction(swapTxParameters);

        // print swap tx token
        {
            const auto& mirroredTxParams = MirrorSwapTxParams(swapTxParameters);
            const auto& readyForTokenizeTxParams =
                PrepareSwapTxParamsForTokenization(mirroredTxParams);
            auto swapTxToken = std::to_string(readyForTokenizeTxParams);
            LOG_INFO() << "Swap token: " << swapTxToken;
        }
        return currentTxID;
    }

    boost::optional<TxID> AcceptSwap(const po::variables_map& vm, const IWalletDB::Ptr& walletDB, Wallet& wallet, bool checkFee)
    {
        if (vm.count(cli::SWAP_TOKEN) == 0)
        {
            throw std::runtime_error("swap transaction token should be specified");
        }

        auto swapTxToken = vm[cli::SWAP_TOKEN].as<std::string>();
        auto swapTxParameters = beam::wallet::ParseParameters(swapTxToken);

        // validate TxType and parameters
        auto transactionType = swapTxParameters->GetParameter<TxType>(TxParameterID::TransactionType);
        auto isBeamSide = swapTxParameters->GetParameter<bool>(TxParameterID::AtomicSwapIsBeamSide);
        auto swapCoin = swapTxParameters->GetParameter<AtomicSwapCoin>(TxParameterID::AtomicSwapCoin);
        auto beamAmount = swapTxParameters->GetParameter<Amount>(TxParameterID::Amount);
        auto swapAmount = swapTxParameters->GetParameter<Amount>(TxParameterID::AtomicSwapAmount);
        auto peerID = swapTxParameters->GetParameter<WalletID>(TxParameterID::PeerID);
        auto peerResponseTime = swapTxParameters->GetParameter<Height>(TxParameterID::PeerResponseTime);
        auto createTime = swapTxParameters->GetParameter<Height>(TxParameterID::CreateTime);
        auto minHeight = swapTxParameters->GetParameter<Height>(TxParameterID::MinHeight);

        bool isValidToken = isBeamSide && swapCoin && beamAmount && swapAmount && peerID && peerResponseTime && createTime && minHeight;

        if (!transactionType || *transactionType != TxType::AtomicSwap || !isValidToken)
        {
            throw std::runtime_error("swap transaction token is invalid.");
        }

        Amount swapFeeRate = 0;

        if (swapCoin == wallet::AtomicSwapCoin::Bitcoin)
        {
            auto btcSettingsProvider = std::make_shared<bitcoin::SettingsProvider>(walletDB);
            btcSettingsProvider->Initialize();
            auto btcSettings = btcSettingsProvider->GetSettings();
            if (!btcSettings.IsInitialized())
            {
                throw std::runtime_error("BTC settings should be initialized.");
            }

            if (!BitcoinSide::CheckAmount(*swapAmount, btcSettings.GetFeeRate()))
            {
                throw std::runtime_error("The swap amount must be greater than the redemption fee.");
            }
            swapFeeRate = btcSettings.GetFeeRate();
        }
        else if (swapCoin == wallet::AtomicSwapCoin::Litecoin)
        {
            auto ltcSettingsProvider = std::make_shared<litecoin::SettingsProvider>(walletDB);
            ltcSettingsProvider->Initialize();
            auto ltcSettings = ltcSettingsProvider->GetSettings();
            if (!ltcSettings.IsInitialized())
            {
                throw std::runtime_error("LTC settings should be initialized.");
            }

            if (!LitecoinSide::CheckAmount(*swapAmount, ltcSettings.GetFeeRate()))
            {
                throw std::runtime_error("The swap amount must be greater than the redemption fee.");
            }
            swapFeeRate = ltcSettings.GetFeeRate();
        }
        else if (swapCoin == wallet::AtomicSwapCoin::Qtum)
        {
            auto qtumSettingsProvider = std::make_shared<qtum::SettingsProvider>(walletDB);
            qtumSettingsProvider->Initialize();
            auto qtumSettings = qtumSettingsProvider->GetSettings();
            if (!qtumSettings.IsInitialized())
            {
                throw std::runtime_error("Qtum settings should be initialized.");
            }

            if (!QtumSide::CheckAmount(*swapAmount, qtumSettings.GetFeeRate()))
            {
                throw std::runtime_error("The swap amount must be greater than the redemption fee.");
            }
            swapFeeRate = qtumSettings.GetFeeRate();
        }
<<<<<<< HEAD
        else if (swapCoin == wallet::AtomicSwapCoin::Bitcoin_Cash)
        {
            auto bchSettingsProvider = std::make_shared<bitcoin_cash::SettingsProvider>(walletDB);
            bchSettingsProvider->Initialize();
            auto bchSettings = bchSettingsProvider->GetSettings();
            if (!bchSettings.IsInitialized())
            {
                throw std::runtime_error("Bitcoin Cash settings should be initialized.");
            }

            if (!BitcoinCashSide::CheckAmount(*swapAmount, bchSettings.GetFeeRate()))
            {
                throw std::runtime_error("The swap amount must be greater than the redemption fee.");
            }
            swapFeeRate = bchSettings.GetFeeRate();
        }
        else if (swapCoin == wallet::AtomicSwapCoin::Bitcoin_SV)
        {
            auto bsvSettingsProvider = std::make_shared<bitcoin_sv::SettingsProvider>(walletDB);
            bsvSettingsProvider->Initialize();
            auto bsvSettings = bsvSettingsProvider->GetSettings();
            if (!bsvSettings.IsInitialized())
            {
                throw std::runtime_error("Bitcoin SV settings should be initialized.");
            }

            if (!BitcoinSVSide::CheckAmount(*swapAmount, bsvSettings.GetFeeRate()))
            {
                throw std::runtime_error("The swap amount must be greater than the redemption fee.");
            }
            swapFeeRate = bsvSettings.GetFeeRate();
        }
        else if (swapCoin == wallet::AtomicSwapCoin::Dogecoin)
        {
            auto dogecoinSettingsProvider = std::make_shared<dogecoin::SettingsProvider>(walletDB);
            dogecoinSettingsProvider->Initialize();
            auto dogecoinSettings = dogecoinSettingsProvider->GetSettings();
            if (!dogecoinSettings.IsInitialized())
            {
                throw std::runtime_error("Dogecoin settings should be initialized.");
            }

            if (!DogecoinSide::CheckAmount(*swapAmount, dogecoinSettings.GetFeeRate()))
            {
                throw std::runtime_error("The swap amount must be greater than the redemption fee.");
            }
            swapFeeRate = dogecoinSettings.GetFeeRate();
=======
        else if (swapCoin == wallet::AtomicSwapCoin::Dash)
        {
            auto dashSettingsProvider = std::make_shared<dash::SettingsProvider>(walletDB);
            dashSettingsProvider->Initialize();
            auto dashSettings = dashSettingsProvider->GetSettings();
            if (!dashSettings.IsInitialized())
            {
                throw std::runtime_error("Dash settings should be initialized.");
            }

            if (!DashSide::CheckAmount(*swapAmount, dashSettings.GetFeeRate()))
            {
                throw std::runtime_error("The swap amount must be greater than the redemption fee.");
            }
            swapFeeRate = dashSettings.GetFeeRate();
>>>>>>> 35e95f2b
        }
        else
        {
            throw std::runtime_error("Unsupported swap coin.");
        }

#ifdef BEAM_LIB_VERSION
        if (auto libVersion = swapTxParameters->GetParameter(beam::wallet::TxParameterID::LibraryVersion); libVersion)
        {
            std::string libVersionStr;
            beam::wallet::fromByteBuffer(*libVersion, libVersionStr);
            std::string myLibVersionStr = BEAM_LIB_VERSION;

            std::regex libVersionRegex("\\d{1,}\\.\\d{1,}\\.\\d{4,}");
            if (std::regex_match(libVersionStr, libVersionRegex) &&
                std::lexicographical_compare(
                    myLibVersionStr.begin(),
                    myLibVersionStr.end(),
                    libVersionStr.begin(),
                    libVersionStr.end(),
                    std::less<char>{}))
            {
                LOG_WARNING() <<
                    "This token generated by newer Beam library version(" << libVersionStr << ")\n" <<
                    "Your version is: " << myLibVersionStr << " Please, check for updates.";
            }
        }
#endif  // BEAM_LIB_VERSION

        // display swap details to user
        cout << " Swap conditions: " << "\n"
            << " Beam side:    " << *isBeamSide << "\n"
            << " Swap coin:    " << to_string(*swapCoin) << "\n"
            << " Beam amount:  " << PrintableAmount(*beamAmount) << "\n"
            << " Swap amount:  " << *swapAmount << "\n"
            << " Peer ID:      " << to_string(*peerID) << "\n";

        // get accepting
        // TODO: Refactor
        bool isAccepted = false;
        while (true)
        {
            std::string result;
            cout << "Do you agree to these conditions? (y/n): ";
            cin >> result;

            if (result == "y" || result == "n")
            {
                isAccepted = (result == "y");
                break;
            }
        }

        if (!isAccepted)
        {
            LOG_INFO() << "Swap rejected!";
            return boost::none;
        }

        // on accepting
        WalletAddress senderAddress = GenerateNewAddress(walletDB, "");

        Amount fee = cli::kMinimumFee;
        swapTxParameters->SetParameter(TxParameterID::MyID, senderAddress.m_walletID);
        FillSwapFee(&(*swapTxParameters), fee, swapFeeRate, *isBeamSide);

        return wallet.StartTransaction(*swapTxParameters);
    }
    #endif // BEAM_ATOMIC_SWAP_SUPPORT

    struct CliNodeConnection final : public proto::FlyClient::NetworkStd
    {
    public:
        CliNodeConnection(proto::FlyClient& fc) : proto::FlyClient::NetworkStd(fc) {};
        void OnConnectionFailed(const proto::NodeConnection::DisconnectReason& reason) override
        {
            LOG_ERROR() << kErrorConnectionFailed << " reason: " << reason;
        };
    };

    proto::FlyClient::NetworkStd::Ptr CreateNetwork(
        proto::FlyClient& fc, const po::variables_map& vm)
    {
        if (vm.count(cli::NODE_ADDR) == 0)
        {
            LOG_ERROR() << kErrorNodeAddrNotSpecified;
            return nullptr;
        }

        string nodeURI = vm[cli::NODE_ADDR].as<string>();
        io::Address nodeAddress;
        if (!nodeAddress.resolve(nodeURI.c_str()))
        {
            LOG_ERROR() << boost::format(kErrorNodeAddrUnresolved) % nodeURI;
            return nullptr;
        }

        auto nnet = make_shared<CliNodeConnection>(fc);
        nnet->m_Cfg.m_PollPeriod_ms =
            vm[cli::NODE_POLL_PERIOD].as<Nonnegative<uint32_t>>().value;
        if (nnet->m_Cfg.m_PollPeriod_ms)
        {
            LOG_INFO() << boost::format(kNodePoolPeriod)
                       % nnet->m_Cfg.m_PollPeriod_ms;
            uint32_t timeout_ms =
                std::max(Rules::get().DA.Target_s * 1000,
                         nnet->m_Cfg.m_PollPeriod_ms);
            if (timeout_ms != nnet->m_Cfg.m_PollPeriod_ms)
            {
                LOG_INFO() << boost::format(kNodePoolPeriodRounded)
                           % timeout_ms;
            }
        }
        uint32_t responceTime_s =
            Rules::get().DA.Target_s * wallet::kDefaultTxResponseTime;
        if (nnet->m_Cfg.m_PollPeriod_ms >= responceTime_s * 1000)
        {
            LOG_WARNING() << boost::format(kErrorNodePoolPeriodTooMuch)
                          % uint32_t(responceTime_s / 3600);
        }
        nnet->m_Cfg.m_vNodes.push_back(nodeAddress);
        nnet->m_Cfg.m_UseProxy = vm[cli::PROXY_USE].as<bool>();
        if (nnet->m_Cfg.m_UseProxy)
        {
            string proxyURI = vm[cli::PROXY_ADDRESS].as<string>();
            io::Address proxyAddr;
            if (!proxyAddr.resolve(proxyURI.c_str()))
            {
                LOG_ERROR() << boost::format(kErrorNodeAddrUnresolved) % proxyURI;
                return nullptr;
            }
            nnet->m_Cfg.m_ProxyAddr = proxyAddr;
        }
        nnet->Connect();

        return nnet;
    }

    void CheckAssetsAllowed(const po::variables_map& vm)
    {
        if (!Rules::get().CA.Enabled)
        {
            throw std::runtime_error(kErrorAssetsFork2);
        }

        if (!vm[cli::WITH_ASSETS].as<bool>())
        {
            throw std::runtime_error(kErrorAssetsDisabled);
        }
    }

    std::string ReadAssetMeta(const po::variables_map& vm, bool allow_v5_0)
    {
        if(!vm.count(cli::ASSET_METADATA))
        {
            throw std::runtime_error(kErrorAssetMetadataRequired);
        }

        std::string strMeta = vm[cli::ASSET_METADATA].as<std::string>();
        if (strMeta.empty())
        {
            throw std::runtime_error(kErrorAssetMetadataRequired);
        }

        WalletAssetMeta meta(strMeta);

        if (!(allow_v5_0 ? meta.isStd_v5_0() : meta.isStd()))
        {
            throw std::runtime_error(kErrorAssetNonSTDMeta);
        }

        return strMeta;
    }

    std::string AssetID2Meta(const po::variables_map& vm, IWalletDB::Ptr walletDB)
    {
        if(!vm.count(cli::ASSET_ID))
        {
            throw std::runtime_error(kErrorAssetIDRequired);
        }

        const Asset::ID assetID = vm[cli::ASSET_ID].as<Positive<uint32_t>>().value;
        const auto info = walletDB->findAsset(assetID);
        if(!info.is_initialized())
        {
             throw std::runtime_error(kErrorAssetNotFound);
        }

        if(!info->m_IsOwned)
        {
            throw std::runtime_error(kErrorAssetNotOwned);
        }

        std::string meta;
        if(!fromByteBuffer(info->m_Metadata.m_Value, meta))
        {
            throw std::runtime_error(kErrorAssetLoadMeta);
        }

        return meta;
    }

    boost::optional<TxID> IssueConsumeAsset(bool issue, const po::variables_map& vm, Wallet& wallet, IWalletDB::Ptr walletDB)
    {
        CheckAssetsAllowed(vm);

        std::string meta;
        if(vm.count(cli::ASSET_ID))
        {
            meta = AssetID2Meta(vm, walletDB);
        }
        else if (vm.count(cli::ASSET_METADATA))
        {
            meta = ReadAssetMeta(vm, true);
        }
        else
        {
            throw std::runtime_error(kErrorAssetIdOrMetaRequired);
        }

        Amount amountGroth = 0;
        Amount limit = static_cast<Amount>(std::numeric_limits<AmountSigned>::max());
        if(!ReadAmount(vm, amountGroth, limit, true))
        {
            return boost::none;
        }

        Amount fee = 0;
        if(!ReadFee(vm, fee, true))
        {
            return boost::none;
        }

        auto params = CreateTransactionParameters(issue ? TxType::AssetIssue : TxType::AssetConsume)
                        .SetParameter(TxParameterID::Amount, amountGroth)
                        .SetParameter(TxParameterID::Fee, fee)
                        .SetParameter(TxParameterID::PreselectedCoins, GetPreselectedCoinIDs(vm))
                        .SetParameter(TxParameterID::AssetMetadata, meta);

        return wallet.StartTransaction(params);
    }

    boost::optional<TxID> RegisterAsset(const po::variables_map& vm, Wallet& wallet)
    {
        CheckAssetsAllowed(vm);

        const auto strMeta = ReadAssetMeta(vm, false);

        Amount fee = 0;
        if (!ReadFee(vm, fee, true))
        {
            return boost::none;
        }

        auto params = CreateTransactionParameters(TxType::AssetReg)
                        .SetParameter(TxParameterID::Amount, Rules::get().CA.DepositForList)
                        .SetParameter(TxParameterID::Fee, fee)
                        .SetParameter(TxParameterID::PreselectedCoins, GetPreselectedCoinIDs(vm))
                        .SetParameter(TxParameterID::AssetMetadata, strMeta);

        return wallet.StartTransaction(params);
    }

    boost::optional<TxID> UnregisterAsset(const po::variables_map& vm, Wallet& wallet, IWalletDB::Ptr walletDB)
    {
        CheckAssetsAllowed(vm);

        std::string meta;
        if(vm.count(cli::ASSET_ID))
        {
            meta = AssetID2Meta(vm, walletDB);
        }
        else if (vm.count(cli::ASSET_METADATA))
        {
            meta = ReadAssetMeta(vm, true);
        }
        else
        {
            throw std::runtime_error(kErrorAssetIdOrMetaRequired);
        }

        Amount fee = 0;
        if (!ReadFee(vm, fee, true))
        {
            return boost::none;
        }

        auto params = CreateTransactionParameters(TxType::AssetUnreg)
                        .SetParameter(TxParameterID::Amount, Rules::get().CA.DepositForList)
                        .SetParameter(TxParameterID::Fee, fee)
                        .SetParameter(TxParameterID::PreselectedCoins, GetPreselectedCoinIDs(vm))
                        .SetParameter(TxParameterID::AssetMetadata, meta);

        return wallet.StartTransaction(params);
    }

    TxID GetAssetInfo(const po::variables_map& vm, Wallet& wallet)
    {
        CheckAssetsAllowed(vm);

        auto params = CreateTransactionParameters(TxType::AssetInfo);
        if (vm.count(cli::ASSET_ID))
        {
            Asset::ID aid = vm[cli::ASSET_ID].as<Positive<uint32_t>>().value;
            params.SetParameter(TxParameterID::AssetID, aid);
            return wallet.StartTransaction(params);
        }

        if (vm.count(cli::ASSET_METADATA))
        {
            const auto assetMeta = ReadAssetMeta(vm, true);
            params.SetParameter(TxParameterID::AssetMetadata, assetMeta);
            return wallet.StartTransaction(params);
        }

        throw std::runtime_error(kErrorAssetIdOrMetaRequired);
    }

#ifdef BEAM_LASER_SUPPORT

    int HandleLaser(const po::variables_map& vm)
    {
        auto walletDB = OpenDataBase(vm);
        auto laser =
            std::make_unique<laser::Mediator>(walletDB);

        if (vm.count(cli::LASER_LIST))
        {
            LaserShow(walletDB);
            return 0;
        }

        if (vm.count(cli::LASER_DELETE))
        {
            if (LaserDelete(laser, vm))
            {
                LaserShow(walletDB);
                return 0;
            }
            return -1;
        }

        auto nnet = CreateNetwork(*laser, vm);
        if (!nnet)
        {
            return -1;
        }
        laser->SetNetwork(nnet);
        laser->ListenClosedChannelsWithPossibleRollback();

        LaserObserver laserObserver(walletDB, vm);
        laser->AddObserver(&laserObserver);

        if (ProcessLaser(laser, walletDB, vm))
        {
            io::Reactor::get_Current().run();
            return 0;
        }

        return -1;
    }

#endif  // BEAM_LASER_SUPPORT

    int DoWalletFunc(const po::variables_map& vm, std::function<int (const po::variables_map&, Wallet::Ptr, IWalletDB::Ptr, boost::optional<TxID>&, bool)> func)
    {
        LOG_INFO() << kStartMessage;
        auto walletDB = OpenDataBase(vm);

        const auto& currHeight = walletDB->getCurrentHeight();
        const auto& fork1Height = Rules::get().pForks[1].m_Height;
        const bool isFork1 = currHeight >= fork1Height;

        bool isServer = vm[cli::COMMAND].as<string>() == cli::LISTEN || vm.count(cli::LISTEN);

        boost::optional<TxID> currentTxID;
        auto onTxCompleteAction = [&currentTxID](const TxID& txID)
        {
            if (currentTxID.is_initialized() &&
                currentTxID.get() != txID)
            {
                return;
            }
            io::Reactor::get_Current().stop();
        };

        const auto withAssets = vm[cli::WITH_ASSETS].as<bool>();
        auto txCompletedAction = isServer ? Wallet::TxCompletedAction() : onTxCompleteAction;

        auto wallet = std::make_shared<Wallet>(walletDB, withAssets,
                      std::move(txCompletedAction),
                      Wallet::UpdateCompletedAction());
        {
            wallet::AsyncContextHolder holder(*wallet);

#ifdef BEAM_LELANTUS_SUPPORT
            // Forcibly disable starting from v5.1
            // lelantus::RegisterCreators(*wallet, walletDB, withAssets);
#endif

#ifdef BEAM_ATOMIC_SWAP_SUPPORT
            RegisterSwapTxCreators(wallet, walletDB);
#endif  // BEAM_ATOMIC_SWAP_SUPPORT
#ifdef BEAM_CONFIDENTIAL_ASSETS_SUPPORT
           if (Rules::get().CA.Enabled && withAssets)
            {
                RegisterAssetCreators(*wallet);
            }
#endif  // BEAM_CONFIDENTIAL_ASSETS_SUPPORT
            wallet->ResumeAllTransactions();

            auto nnet = CreateNetwork(*wallet, vm);
            if (!nnet)
            {
                return -1;
            }
            wallet->AddMessageEndpoint(make_shared<WalletNetworkViaBbs>(*wallet, nnet, walletDB));
            wallet->SetNodeEndpoint(nnet);

            int res = func(vm, wallet, walletDB, currentTxID, isFork1);
            if (res != 0)
            {
                return res;
            }
        }
        io::Reactor::get_Current().run();
        return 0;
    }

    int Send(const po::variables_map& vm)
    {
        return DoWalletFunc(vm, [](auto&& vm, auto&& wallet, auto&& walletDB, auto& currentTxID, bool isFork1)
            {
                io::Address receiverAddr;
                Asset::ID assetId = Asset::s_InvalidID;
                Amount amount = 0;
                Amount fee = 0;
                WalletID receiverWalletID(Zero);

                if (!LoadBaseParamsForTX(vm, assetId, amount, fee, receiverWalletID, isFork1))
                {
                    return -1;
                }

                if (assetId != Asset::s_InvalidID)
                {
                    CheckAssetsAllowed(vm);
                }

                WalletAddress senderAddress = GenerateNewAddress(walletDB, "");
                auto params = CreateSimpleTransactionParameters();
                LoadReceiverParams(vm, params);
                params.SetParameter(TxParameterID::MyID, senderAddress.m_walletID)
                    .SetParameter(TxParameterID::Amount, amount)
                    .SetParameter(TxParameterID::Fee, fee)
                    .SetParameter(TxParameterID::AssetID, assetId)
                    .SetParameter(TxParameterID::PreselectedCoins, GetPreselectedCoinIDs(vm));
                currentTxID = wallet->StartTransaction(params);

                return 0;
            });
    }

    int Listen(const po::variables_map& vm)
    {
        return DoWalletFunc(vm, [](auto&& vm, auto&& wallet, auto&& walletDB, auto& currentTxID, bool isFork1)
            {
                return 0;
            });
    }
    
    int Rescan(const po::variables_map& vm)
    {
        return DoWalletFunc(vm, [](auto&& vm, auto&& wallet, auto&& walletDB, auto& currentTxID, bool isFork1)
            {
                wallet->Rescan();
                return 0;
            });
    }

    int CreateNewAddress(const po::variables_map& vm)
    {
        auto walletDB = OpenDataBase(vm);
        if (!CreateNewAddress(vm, walletDB))
        {
            return -1;
        }

        if (!vm.count(cli::LISTEN))
        {
            return 0;
        }

        return Listen(vm);
    }

    int DeleteTransaction(const po::variables_map& vm)
    {
        auto txId = GetTxID(vm);
        if (!txId)
        {
            return -1;
        }

        auto walletDB = OpenDataBase(vm);
        auto tx = walletDB->getTx(*txId);
        if (tx)
        {
            LOG_INFO() << "deleting tx " << *txId;
            if (tx->canDelete())
            {
                walletDB->deleteTx(*txId);
                return 0;
            }
            LOG_ERROR() << kErrorTxStatusInvalid;
            return -1;
        }

        LOG_ERROR() << kErrorTxIdUnknown;
        return -1;
    }

    int CancelTransaction(const po::variables_map& vm)
    {
        auto txId = GetTxID(vm);
        if (!txId)
        {
            return -1;
        }

        return DoWalletFunc(vm, [&txId](auto&& vm, auto&& wallet, auto&& walletDB, auto& currentTxID, bool isFork1)
            {
                auto tx = walletDB->getTx(*txId);
                if (tx)
                {
                    if (wallet->CanCancelTransaction(*txId))
                    {
                        currentTxID = *txId;
                        wallet->CancelTransaction(*txId);
                        return 0;
                    }
                    auto statusInterpreter = walletDB->getStatusInterpreter(*tx);
                    LOG_ERROR() << kErrorCancelTxInInvalidStatus << statusInterpreter.getStatus();
                    return -1;
                }
                LOG_ERROR() << kErrorTxIdUnknown;
                return -1;
            });
    }

    #ifdef BEAM_ATOMIC_SWAP_SUPPORT
    int InitSwap(const po::variables_map& vm)
    {
        return DoWalletFunc(vm, [](auto&& vm, auto&& wallet, auto&& walletDB, auto& currentTxID, bool isFork1)
            {
                if (!wallet->IsWalletInSync())
                {
                    return -1;
                }

                currentTxID = InitSwap(vm, walletDB, *wallet, isFork1);
                if (!currentTxID)
                {
                    return -1;
                }

                return 0;
            });
    }

    int AcceptSwap(const po::variables_map& vm)
    {
        return DoWalletFunc(vm, [](auto&& vm, auto&& wallet, auto&& walletDB, auto& currentTxID, bool isFork1)
            {
                currentTxID = AcceptSwap(vm, walletDB, *wallet, isFork1);
                if (!currentTxID)
                {
                    return -1;
                }
                return 0;
            });
    }
    #endif

    int IssueAsset(const po::variables_map& vm)
    {
        return DoWalletFunc(vm, [](auto&& vm, auto&& wallet, auto&& walletDB, auto& currentTxID, bool isFork1)
            {
                currentTxID = IssueConsumeAsset(true, vm, *wallet, walletDB);
                return currentTxID ? 0 : -1;
            });
    }

    int ConsumeAsset(const po::variables_map& vm)
    {
        return DoWalletFunc(vm, [](auto&& vm, auto&& wallet, auto&& walletDB, auto& currentTxID, bool isFork1)
            {
                currentTxID = IssueConsumeAsset(false, vm, *wallet, walletDB);
                return currentTxID ? 0 : -1;
            });
    }

    int RegisterAsset(const po::variables_map& vm)
    {
        return DoWalletFunc(vm, [](auto&& vm, auto&& wallet, auto&& walletDB, auto& currentTxID, bool isFork1)
            {
                currentTxID = RegisterAsset(vm, *wallet);
                return currentTxID ? 0 : -1;
            });
    }

    int UnregisterAsset(const po::variables_map& vm)
    {
        return DoWalletFunc(vm, [](auto&& vm, auto&& wallet, auto&& walletDB, auto& currentTxID, bool isFork1)
            {
                currentTxID = UnregisterAsset(vm, *wallet, walletDB);
                return currentTxID ? 0 : -1;
            });
    }

    int GetAssetInfo(const po::variables_map& vm)
    {
        return DoWalletFunc(vm, [](auto&& vm, auto&& wallet, auto&& walletDB, auto& currentTxID, bool isFork1)
            {
                currentTxID = GetAssetInfo(vm, *wallet);
                return currentTxID ? 0: -1;
            });
    }

    boost::optional<TxID> InsertToShieldedPool(const po::variables_map& vm, Wallet& wallet, IWalletDB::Ptr walletDB)
    {
        Amount amount = 0;
        Amount fee = 0;
        if (!ReadAmount(vm, amount) || !ReadFee(vm, fee, true))
        {
            return boost::none;
        }

        if (fee < kShieldedTxMinFeeInGroth)
        {
            LOG_ERROR() << "Fee is too small. Minimal fee is " << PrintableAmount(kShieldedTxMinFeeInGroth);
            return boost::none;
        }

        const Amount pushTxMinAmount = kShieldedTxMinFeeInGroth + 1;
        if (amount < pushTxMinAmount)
        {
            LOG_ERROR() << "Amount is too small. Minimal amount is " << PrintableAmount(pushTxMinAmount);
            return boost::none;
        }

        Asset::ID assetId = Asset::s_InvalidID;
        if(vm.count(cli::ASSET_ID)) // asset id can be zero if beam only
        {
            CheckAssetsAllowed(vm);
            assetId = vm[cli::ASSET_ID].as<Positive<uint32_t> >().value;
        }

        WalletAddress senderAddress = GenerateNewAddress(walletDB, "");
        auto txParams = lelantus::CreatePushTransactionParameters(senderAddress.m_walletID);
        LoadReceiverParams(vm, txParams);

        txParams.SetParameter(TxParameterID::Amount, amount)
                .SetParameter(TxParameterID::Fee, fee)
                .SetParameter(TxParameterID::AssetID, assetId)
                .SetParameter(TxParameterID::PreselectedCoins, GetPreselectedCoinIDs(vm));

        return wallet.StartTransaction(txParams);
    }

    int InsertToShieldedPool(const po::variables_map& vm)
    {
        return DoWalletFunc(vm, [](auto&& vm, auto&& wallet, auto&& walletDB, auto& currentTxID, bool isFork1)
            {
                currentTxID = InsertToShieldedPool(vm, *wallet, walletDB);
                return currentTxID ? 0: -1;
            });
    }

    boost::optional<TxID> ExtractFromShieldedPool(const po::variables_map& vm, Wallet& wallet, IWalletDB::Ptr walletDB)
    {
        TxoID shieldedId = 0;
        Amount fee = 0;

        if (!ReadFee(vm, fee, true) || !ReadShieldedId(vm, shieldedId))
        {
            return boost::none;
        }

        if (fee < kShieldedTxMinFeeInGroth)
        {
            LOG_ERROR () << "Fee is too small. Minimal fee is " << PrintableAmount(kShieldedTxMinFeeInGroth);
            return boost::none;
        }

        auto shieldedCoin = walletDB->getShieldedCoin(shieldedId);
        if (!shieldedCoin)
        {
            LOG_ERROR () << "Is not shielded UTXO id: " << shieldedId;
            return boost::none;
        }

        const bool isAsset = shieldedCoin->m_CoinID.m_AssetID != Asset::s_InvalidID;
        if (isAsset)
        {
            CheckAssetsAllowed(vm);
        }
        else
        {
            // BEAM
            if (shieldedCoin->m_CoinID.m_Value <= fee)
            {
                LOG_ERROR() << "Shielded UTXO amount less or equal fee.";
                return boost::none;
            }
        }

        WalletAddress senderAddress = GenerateNewAddress(walletDB, "");

        auto txParams = lelantus::CreatePullTransactionParameters(senderAddress.m_walletID)
            .SetParameter(TxParameterID::Amount, isAsset ? shieldedCoin->m_CoinID.m_Value : shieldedCoin->m_CoinID.m_Value - fee)
            .SetParameter(TxParameterID::Fee, fee)
            .SetParameter(TxParameterID::AssetID, shieldedCoin->m_CoinID.m_AssetID)
            .SetParameter(TxParameterID::ShieldedOutputId, shieldedId)
            .SetParameter(TxParameterID::PreselectedCoins, GetPreselectedCoinIDs(vm));

        return wallet.StartTransaction(txParams);
    }

    int ExtractFromShieldedPool(const po::variables_map& vm)
    {
        return DoWalletFunc(vm, [](auto&& vm, auto&& wallet, auto&& walletDB, auto& currentTxID, bool isFork1)
            {
                currentTxID = ExtractFromShieldedPool(vm, *wallet, walletDB);
                return currentTxID ? 0: -1;
            });
    }

}  // namespace

io::Reactor::Ptr reactor;

static const unsigned LOG_ROTATION_PERIOD_SEC = 3*60*60; // 3 hours

int main_impl(int argc, char* argv[])
{
    beam::Crash::InstallHandler(NULL);
    const Command commands[] =
    {
        {cli::INIT,               InitWallet,                       "initialize new wallet database with a new seed phrase"},
        {cli::RESTORE,            RestoreWallet,                    "restore wallet database from a seed phrase provided by the user"},
        {cli::SEND,               Send,                             "send BEAM"},
        {cli::LISTEN,             Listen,                           "listen to the node (the wallet won't close till halted"},
        {cli::TREASURY,           HandleTreasury,                   "process treasury"},
        {cli::INFO,               ShowWalletInfo,                   "print information about wallet balance and transactions"},
        {cli::EXPORT_MINER_KEY,   ExportMinerKey,                   "export miner key to pass to a mining node"},
        {cli::EXPORT_OWNER_KEY,   ExportOwnerKey,                   "export owner key to allow a node to monitor owned UTXO on the blockchain"},
        {cli::NEW_ADDRESS,        CreateNewAddress,                 "generate new SBBS address"},
        {cli::CANCEL_TX,          CancelTransaction,                "cancel transaction by ID"},
        {cli::DELETE_TX,          DeleteTransaction,                "delete transaction by ID"},
        {cli::CHANGE_ADDRESS_EXPIRATION, ChangeAddressExpiration,   "change SBBS address expiration time"},
        {cli::TX_DETAILS,         TxDetails,                        "print details of the transaction with given ID"},
        {cli::PAYMENT_PROOF_EXPORT, ExportPaymentProof,             "export payment proof by transaction ID"},
        {cli::PAYMENT_PROOF_VERIFY, VerifyPaymentProof,             "verify payment proof"},
        {cli::GENERATE_PHRASE,      GeneratePhrase,                 "generate new seed phrase"},
        {cli::WALLET_ADDRESS_LIST,  ShowAddressList,                "print SBBS addresses"},
        {cli::WALLET_RESCAN,        Rescan,                         "rescan the blockchain for owned UTXO (works only with node configured with an owner key)"},
        {cli::EXPORT_DATA,          ExportWalletData,               "export wallet data (UTXO, transactions, addresses) to a JSON file"},
        {cli::IMPORT_DATA,          ImportWalletData,               "import wallet data from a JSON file"},
#ifdef BEAM_ATOMIC_SWAP_SUPPORT
        {cli::SWAP_INIT,            InitSwap,                       "initialize atomic swap"},
        {cli::SWAP_ACCEPT,          AcceptSwap,                     "accept atomic swap offer"},
        {cli::SET_SWAP_SETTINGS,    SetSwapSettings,                "set generic atomic swap settings"},
        {cli::SHOW_SWAP_SETTINGS,   ShowSwapSettings,               "print BTC/LTC/QTUM-specific swap settings"},
#endif // BEAM_ATOMIC_SWAP_SUPPORT
        {cli::GET_TOKEN,            GetToken,                       "generate transaction token for a specific receiver (identifiable by SBBS address or wallet identity)"},
        {cli::SET_CONFIRMATIONS_COUNT, SetConfirmationsCount,       "set count of confirmations before you can't spend coin"},
        {cli::GET_CONFIRMATIONS_COUNT, GetConfirmationsCount,       "get count of confirmations before you can't spend coin"},
#ifdef BEAM_LASER_SUPPORT   
        {cli::LASER,                HandleLaser,                    "laser beam command"},
#endif  // BEAM_LASER_SUPPORT
        {cli::ASSET_ISSUE,          IssueAsset,                     "issue new confidential asset"},
        {cli::ASSET_CONSUME,        ConsumeAsset,                   "consume (burn) an existing confidential asset"},
        {cli::ASSET_REGISTER,       RegisterAsset,                  "register new asset with the blockchain"},
        {cli::ASSET_UNREGISTER,     UnregisterAsset,                "unregister asset from the blockchain"},
        {cli::ASSET_INFO,           GetAssetInfo,                   "print confidential asset information from a node"},
#ifdef BEAM_LELANTUS_SUPPORT
        // Basic lelantus operations are disabled in CLI starting from v5.1
        // {cli::INSERT_TO_POOL,       InsertToShieldedPool,           "insert UTXO to the shielded pool"},
        // {cli::EXTRACT_FROM_POOL,    ExtractFromShieldedPool,        "extract shielded UTXO from the shielded pool"}
#endif
    };

    try
    {
        auto [options, visibleOptions] = createOptionsDescription(GENERAL_OPTIONS | WALLET_OPTIONS);

        po::variables_map vm;
        try
        {
            vm = getOptions(argc, argv, kDefaultConfigFile, options, true);
        }
        catch (const po::invalid_option_value& e)
        {
            cout << e.what() << std::endl;
            return 0;
        }
        catch (const NonnegativeOptionException& e)
        {
            cout << e.what() << std::endl;
            return 0;
        }
        catch (const PositiveOptionException& e)
        {
            cout << e.what() << std::endl;
            return 0;
        }
        catch (const po::error& e)
        {
            cout << e.what() << std::endl;
            printHelp(begin(commands), end(commands), visibleOptions);

            return 0;
        }

        if (vm.count(cli::HELP))
        {
            printHelp(begin(commands), end(commands), visibleOptions);

            return 0;
        }

        if (vm.count(cli::VERSION))
        {
            cout << PROJECT_VERSION << endl;
            return 0;
        }

        if (vm.count(cli::GIT_COMMIT_HASH))
        {
            cout << GIT_COMMIT_HASH << endl;
            return 0;
        }

        int logLevel = getLogLevel(cli::LOG_LEVEL, vm, LOG_LEVEL_DEBUG);
        int fileLogLevel = getLogLevel(cli::FILE_LOG_LEVEL, vm, LOG_LEVEL_DEBUG);

#define LOG_FILES_DIR "logs"
#define LOG_FILES_PREFIX "wallet_"

        const auto path = boost::filesystem::system_complete(LOG_FILES_DIR);
        auto logger = beam::Logger::create(logLevel, logLevel, fileLogLevel, LOG_FILES_PREFIX, path.string());

        try
        {
            po::notify(vm);

            unsigned logCleanupPeriod = vm[cli::LOG_CLEANUP_DAYS].as<uint32_t>() * 24 * 3600;
            clean_old_logfiles(LOG_FILES_DIR, LOG_FILES_PREFIX, logCleanupPeriod);
            Rules::get().UpdateChecksum();

            {
                reactor = io::Reactor::create();
                io::Reactor::Scope scope(*reactor);
                io::Reactor::GracefulIntHandler gih(*reactor);
                LogRotation logRotation(*reactor, LOG_ROTATION_PERIOD_SEC, logCleanupPeriod);

                if (vm.count(cli::COMMAND) == 0)
                {
                    LOG_ERROR() << kErrorCommandNotSpecified;
                    printHelp(begin(commands), end(commands), visibleOptions);
                    return 0;
                }

                auto command = vm[cli::COMMAND].as<string>();

                auto cit = find_if(begin(commands), end(commands), [&command](auto& p) {return p.name == command; });
                if (cit == end(commands))
                {
                    LOG_ERROR() << boost::format(kErrorCommandUnknown) % command;
                    return -1;
                }

                LOG_INFO() << boost::format(kVersionInfo) % PROJECT_VERSION % BRANCH_NAME;
                LOG_INFO() << boost::format(kRulesSignatureInfo) % Rules::get().get_SignatureStr();
                        
                return cit->handler(vm);
            }
        }
        catch (const ReceiverAddressExpiredException&)
        {
        }
        catch (const FailToStartSwapException&)
        {
        }
        catch (const FileIsNotDatabaseException&)
        {
            LOG_ERROR() << kErrorCantOpenWallet;
            return -1;
        }
        catch (const DatabaseException & ex)
        {
            LOG_ERROR() << ex.what();
            return -1;
        }
        catch (const po::invalid_option_value& e)
        {
            cout << e.what() << std::endl;
            return 0;
        }
        catch (const NonnegativeOptionException& e)
        {
            cout << e.what() << std::endl;
            return 0;
        }
        catch (const PositiveOptionException& e)
        {
            cout << e.what() << std::endl;
            return 0;
        }
        catch (const po::error& e)
        {
            LOG_ERROR() << e.what();
            printHelp(begin(commands), end(commands), visibleOptions);
        }
        catch (const std::runtime_error& e)
        {
            LOG_ERROR() << e.what();
        }
    }
    catch (const std::exception& e)
    {
        std::cout << e.what() << std::endl;
    }

    return 0;
}

int main(int argc, char* argv[]) {
#ifdef _WIN32
    return main_impl(argc, argv);
#else
    block_sigpipe();
    auto f = std::async(
        std::launch::async,
        [argc, argv]() -> int {
            // TODO: this hungs app on OSX
            //lock_signals_in_this_thread();
            int ret = main_impl(argc, argv);
            kill(0, SIGINT);
            return ret;
        }
    );

    wait_for_termination(0);

    if (reactor) reactor->stop();

    return f.get();
#endif
}<|MERGE_RESOLUTION|>--- conflicted
+++ resolved
@@ -27,13 +27,10 @@
 #include "wallet/transactions/swaps/bridges/qtum/electrum.h"
 #include "wallet/transactions/swaps/bridges/litecoin/litecoin.h"
 #include "wallet/transactions/swaps/bridges/qtum/qtum.h"
-<<<<<<< HEAD
 #include "wallet/transactions/swaps/bridges/bitcoin_cash/bitcoin_cash.h"
 #include "wallet/transactions/swaps/bridges/bitcoin_sv/bitcoin_sv.h"
 #include "wallet/transactions/swaps/bridges/dogecoin/dogecoin.h"
-=======
 #include "wallet/transactions/swaps/bridges/dash/dash.h"
->>>>>>> 35e95f2b
 
 #include "wallet/transactions/swaps/common.h"
 #include "wallet/transactions/swaps/utils.h"
@@ -2178,7 +2175,6 @@
                 return HandleSwapCoin<qtum::SettingsProvider, qtum::Settings, qtum::QtumCoreSettings, qtum::ElectrumSettings>
                     (vm, walletDB, kSwapCoinQTUM);
             }
-<<<<<<< HEAD
             case beam::wallet::AtomicSwapCoin::Bitcoin_Cash:
             {
                 return HandleSwapCoin<bitcoin_cash::SettingsProvider, bitcoin_cash::Settings, bitcoin_cash::CoreSettings, bitcoin_cash::ElectrumSettings>
@@ -2193,12 +2189,11 @@
             {
                 return HandleSwapCoin<dogecoin::SettingsProvider, dogecoin::Settings, dogecoin::DogecoinCoreSettings, dogecoin::ElectrumSettings>
                     (vm, walletDB, kSwapCoinDOGE);
-=======
+            }
             case beam::wallet::AtomicSwapCoin::Dash:
             {
                 return HandleSwapCoin<dash::SettingsProvider, dash::Settings, dash::DashCoreSettings, dash::ElectrumSettings>
                     (vm, walletDB, kSwapCoinDASH);
->>>>>>> 35e95f2b
             }
             default:
             {
@@ -2236,7 +2231,6 @@
                 ShowSwapSettings<qtum::SettingsProvider>(walletDB, "qtum");
                 break;
             }
-<<<<<<< HEAD
             case beam::wallet::AtomicSwapCoin::Bitcoin_Cash:
             {
                 ShowSwapSettings<bitcoin_cash::SettingsProvider>(walletDB, "bch");
@@ -2250,11 +2244,11 @@
             case beam::wallet::AtomicSwapCoin::Dogecoin:
             {
                 ShowSwapSettings<dogecoin::SettingsProvider>(walletDB, "dogecoin");
-=======
+                break;
+            }
             case beam::wallet::AtomicSwapCoin::Dash:
             {
                 ShowSwapSettings<dash::SettingsProvider>(walletDB, "dash");
->>>>>>> 35e95f2b
                 break;
             }
             default:
@@ -2425,7 +2419,6 @@
             }
             swapFeeRate = qtumSettings.GetFeeRate();
         }
-<<<<<<< HEAD
         else if (swapCoin == wallet::AtomicSwapCoin::Bitcoin_Cash)
         {
             auto bchSettingsProvider = std::make_shared<bitcoin_cash::SettingsProvider>(walletDB);
@@ -2473,7 +2466,7 @@
                 throw std::runtime_error("The swap amount must be greater than the redemption fee.");
             }
             swapFeeRate = dogecoinSettings.GetFeeRate();
-=======
+        }
         else if (swapCoin == wallet::AtomicSwapCoin::Dash)
         {
             auto dashSettingsProvider = std::make_shared<dash::SettingsProvider>(walletDB);
@@ -2489,7 +2482,6 @@
                 throw std::runtime_error("The swap amount must be greater than the redemption fee.");
             }
             swapFeeRate = dashSettings.GetFeeRate();
->>>>>>> 35e95f2b
         }
         else
         {
