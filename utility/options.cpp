// Copyright 2018 The Beam Team
//
// Licensed under the Apache License, Version 2.0 (the "License");
// you may not use this file except in compliance with the License.
// You may obtain a copy of the License at
//
//    http://www.apache.org/licenses/LICENSE-2.0
//
// Unless required by applicable law or agreed to in writing, software
// distributed under the License is distributed on an "AS IS" BASIS,
// WITHOUT WARRANTIES OR CONDITIONS OF ANY KIND, either express or implied.
// See the License for the specific language governing permissions and
// limitations under the License.

#include "options.h"
#include "core/common.h"

using namespace std;

namespace beam
{
    namespace cli
    {
        const char* HELP = "help";
        const char* HELP_FULL = "help,h";
        const char* MODE = "mode";
        const char* PORT = "port";
        const char* PORT_FULL = "port,p";
        const char* STORAGE = "storage";
        const char* WALLET_STORAGE = "wallet_path";
        const char* HISTORY = "history_dir";
        const char* TEMP = "temp_dir";
        const char* IMPORT = "import";
        const char* MINING_THREADS = "mining_threads";
        const char* VERIFICATION_THREADS = "verification_threads";
        const char* MINER_ID = "miner_id";
        const char* NODE_PEER = "peer";
        const char* PASS = "pass";
        const char* AMOUNT = "amount";
        const char* AMOUNT_FULL = "amount,a";
        const char* RECEIVER_ADDR = "receiver_addr";
        const char* RECEIVER_ADDR_FULL = "receiver_addr,r";
        const char* NODE_ADDR = "node_addr";
        const char* NODE_ADDR_FULL = "node_addr,n";
        const char* COMMAND = "command";
        const char* NODE = "node";
        const char* WALLET = "wallet";
        const char* LISTEN = "listen";
        const char* TREASURY = "treasury";
        const char* TREASURY_BLOCK = "treasury_path";
        const char* INIT = "init";
        const char* SEND = "send";
        const char* INFO = "info";
        const char* TX_HISTORY = "tx_history";
        const char* WALLET_SEED = "wallet_seed";
        const char* FEE = "fee";
        const char* FEE_FULL = "fee,f";
        const char* RECEIVE = "receive";
        const char* LOG_LEVEL = "log_level";
        const char* FILE_LOG_LEVEL = "file_log_level";
        const char* LOG_INFO = "info";
        const char* LOG_DEBUG = "debug";
        const char* LOG_VERBOSE = "verbose";
        const char* VERSION = "version";
        const char* VERSION_FULL = "version,v";
        const char* GIT_COMMIT_HASH = "git_commit_hash";
<<<<<<< HEAD
        // ui
        const char* WALLET_ADDR = "addr";
=======
        // ui
		const char* WALLET_ADDR = "addr";
        const char* APPDATA_PATH = "appdata";
>>>>>>> 9d160147
    }

    po::options_description createOptionsDescription()
    {
#ifdef WIN32
        char szLocalDir[] = ".\\";
        char szTempDir[MAX_PATH] = { 0 };
        GetTempPath(_countof(szTempDir), szTempDir);

#else // WIN32
        char szLocalDir[] = "./";
        char szTempDir[] = "/tmp/";
#endif // WIN32

        po::options_description general_options("General options");
        general_options.add_options()
            (cli::HELP_FULL, "list of all options")
            (cli::MODE, po::value<string>()->required(), "mode to execute [node|wallet]")
            (cli::PORT_FULL, po::value<uint16_t>()->default_value(10000), "port to start the server on")
            (cli::WALLET_SEED, po::value<string>(), "secret key generation seed")
            (cli::LOG_LEVEL, po::value<string>(), "log level [info|debug|verbose]")
            (cli::FILE_LOG_LEVEL, po::value<string>(), "file log level [info|debug|verbose]")
            (cli::VERSION_FULL, "return project version")
            (cli::GIT_COMMIT_HASH, "return commit hash");

        po::options_description node_options("Node options");
        node_options.add_options()
            (cli::STORAGE, po::value<string>()->default_value("node.db"), "node storage path")
            (cli::HISTORY, po::value<string>()->default_value(szLocalDir), "directory for compressed history")
            (cli::TEMP, po::value<string>()->default_value(szTempDir), "temp directory for compressed history, must be on the same volume")
            (cli::MINING_THREADS, po::value<uint32_t>()->default_value(0), "number of mining threads(there is no mining if 0)")
            (cli::VERIFICATION_THREADS, po::value<int>()->default_value(-1), "number of threads for cryptographic verifications (0 = single thread, -1 = auto)")
            (cli::MINER_ID, po::value<uint32_t>()->default_value(0), "seed for miner nonce generation")
            (cli::NODE_PEER, po::value<vector<string>>()->multitoken(), "nodes to connect to")
            (cli::IMPORT, po::value<Height>()->default_value(0), "Specify the blockchain height to import. The compressed history is asumed to be downloaded the the specified directory")
            ;

        po::options_description wallet_options("Wallet options");
        wallet_options.add_options()
            (cli::PASS, po::value<string>()->default_value(""), "password for the wallet")
            (cli::AMOUNT_FULL, po::value<double>(), "amount to send (in Beams, 1 Beam = 1000000 chattle)")
            (cli::FEE_FULL, po::value<double>()->default_value(0), "fee (in Beams, 1 Beam = 1000000 chattle)")
            (cli::RECEIVER_ADDR_FULL, po::value<string>(), "address of receiver")
            (cli::NODE_ADDR_FULL, po::value<string>(), "address of node")
            (cli::TREASURY_BLOCK, po::value<string>()->default_value("treasury.mw"), "Block to create/append treasury to")
            (cli::WALLET_STORAGE, po::value<string>()->default_value("wallet.db"), "path to wallet file")
            (cli::TX_HISTORY, "print transacrions' history in info command")
            (cli::COMMAND, po::value<string>(), "command to execute [send|receive|listen|init|info|treasury]");

        po::options_description uioptions("UI options");
        uioptions.add_options()
            (cli::WALLET_ADDR, po::value<vector<string>>()->multitoken())
			(cli::APPDATA_PATH, po::value<string>());

#define RulesParams(macro) \
	macro(Amount, CoinbaseEmission, "coinbase emission in a single block") \
	macro(Height, MaturityCoinbase, "num of blocks before coinbase UTXO can be spent") \
	macro(Height, MaturityStd, "num of blocks before non-coinbase UTXO can be spent") \
	macro(size_t, MaxBodySize, "Max block body size [bytes]") \
	macro(uint32_t, DesiredRate_s, "Desired rate of generated blocks [seconds]") \
	macro(uint32_t, DifficultyReviewCycle, "num of blocks after which the mining difficulty can be adjusted") \
	macro(uint32_t, MaxDifficultyChange, "Max difficulty change after each cycle (each step is roughly x2 complexity)") \
	macro(uint32_t, TimestampAheadThreshold_s, "Block timestamp tolerance [seconds]") \
	macro(uint32_t, WindowForMedian, "How many blocks are considered in calculating the timestamp median") \
	macro(bool, FakePoW, "Don't verify PoW. Mining is simulated by the timer. For tests only")

#define THE_MACRO(type, name, comment) (#name, po::value<type>()->default_value(Rules::get().name), comment)

        po::options_description rules_options("Rules configuration");
        rules_options.add_options() RulesParams(THE_MACRO);

#undef THE_MACRO

        po::options_description options{ "Allowed options" };
        options
            .add(general_options)
            .add(node_options)
            .add(wallet_options)
            .add(uioptions)
            .add(rules_options);
        return options;
    }

    po::variables_map getOptions(int argc, char* argv[], const char* configFile, const po::options_description& options)
    {
        po::positional_options_description pos;
        pos.add(cli::MODE, 1);

        po::variables_map vm;

        po::store(po::command_line_parser(argc, argv) // value stored first is preferred
            .options(options)
            .positional(pos)
            .run(), vm);

        {
            std::ifstream cfg(configFile);

            if (cfg)
            {
                po::store(po::parse_config_file(cfg, options), vm);
            }
        }


        #define THE_MACRO(type, name, comment) Rules::get().name = vm[#name].as<type>();
        		RulesParams(THE_MACRO);
        #undef THE_MACRO

        return vm;
    }

    int getLogLevel(const std::string &dstLog, const po::variables_map& vm, int defaultValue)
    {
        const map<std::string, int> logLevels
        {
            { cli::LOG_DEBUG, LOG_LEVEL_DEBUG },
            { cli::INFO, LOG_LEVEL_INFO },
            { cli::LOG_VERBOSE, LOG_LEVEL_VERBOSE }
        };

        if (vm.count(dstLog))
        {
            auto level = vm[dstLog].as<string>();
            if (auto it = logLevels.find(level); it != logLevels.end())
            {
                return it->second;
            }
        }

        return defaultValue;
    }
}<|MERGE_RESOLUTION|>--- conflicted
+++ resolved
@@ -1,207 +1,202 @@
-// Copyright 2018 The Beam Team
-//
-// Licensed under the Apache License, Version 2.0 (the "License");
-// you may not use this file except in compliance with the License.
-// You may obtain a copy of the License at
-//
-//    http://www.apache.org/licenses/LICENSE-2.0
-//
-// Unless required by applicable law or agreed to in writing, software
-// distributed under the License is distributed on an "AS IS" BASIS,
-// WITHOUT WARRANTIES OR CONDITIONS OF ANY KIND, either express or implied.
-// See the License for the specific language governing permissions and
-// limitations under the License.
-
-#include "options.h"
-#include "core/common.h"
-
-using namespace std;
-
-namespace beam
-{
-    namespace cli
-    {
-        const char* HELP = "help";
-        const char* HELP_FULL = "help,h";
-        const char* MODE = "mode";
-        const char* PORT = "port";
-        const char* PORT_FULL = "port,p";
-        const char* STORAGE = "storage";
-        const char* WALLET_STORAGE = "wallet_path";
-        const char* HISTORY = "history_dir";
-        const char* TEMP = "temp_dir";
-        const char* IMPORT = "import";
-        const char* MINING_THREADS = "mining_threads";
-        const char* VERIFICATION_THREADS = "verification_threads";
-        const char* MINER_ID = "miner_id";
-        const char* NODE_PEER = "peer";
-        const char* PASS = "pass";
-        const char* AMOUNT = "amount";
-        const char* AMOUNT_FULL = "amount,a";
-        const char* RECEIVER_ADDR = "receiver_addr";
-        const char* RECEIVER_ADDR_FULL = "receiver_addr,r";
-        const char* NODE_ADDR = "node_addr";
-        const char* NODE_ADDR_FULL = "node_addr,n";
-        const char* COMMAND = "command";
-        const char* NODE = "node";
-        const char* WALLET = "wallet";
-        const char* LISTEN = "listen";
-        const char* TREASURY = "treasury";
-        const char* TREASURY_BLOCK = "treasury_path";
-        const char* INIT = "init";
-        const char* SEND = "send";
-        const char* INFO = "info";
-        const char* TX_HISTORY = "tx_history";
-        const char* WALLET_SEED = "wallet_seed";
-        const char* FEE = "fee";
-        const char* FEE_FULL = "fee,f";
-        const char* RECEIVE = "receive";
-        const char* LOG_LEVEL = "log_level";
-        const char* FILE_LOG_LEVEL = "file_log_level";
-        const char* LOG_INFO = "info";
-        const char* LOG_DEBUG = "debug";
-        const char* LOG_VERBOSE = "verbose";
-        const char* VERSION = "version";
-        const char* VERSION_FULL = "version,v";
-        const char* GIT_COMMIT_HASH = "git_commit_hash";
-<<<<<<< HEAD
-        // ui
-        const char* WALLET_ADDR = "addr";
-=======
-        // ui
+// Copyright 2018 The Beam Team
+//
+// Licensed under the Apache License, Version 2.0 (the "License");
+// you may not use this file except in compliance with the License.
+// You may obtain a copy of the License at
+//
+//    http://www.apache.org/licenses/LICENSE-2.0
+//
+// Unless required by applicable law or agreed to in writing, software
+// distributed under the License is distributed on an "AS IS" BASIS,
+// WITHOUT WARRANTIES OR CONDITIONS OF ANY KIND, either express or implied.
+// See the License for the specific language governing permissions and
+// limitations under the License.
+
+#include "options.h"
+#include "core/common.h"
+
+using namespace std;
+
+namespace beam
+{
+    namespace cli
+    {
+        const char* HELP = "help";
+        const char* HELP_FULL = "help,h";
+        const char* MODE = "mode";
+        const char* PORT = "port";
+        const char* PORT_FULL = "port,p";
+        const char* STORAGE = "storage";
+        const char* WALLET_STORAGE = "wallet_path";
+        const char* HISTORY = "history_dir";
+        const char* TEMP = "temp_dir";
+        const char* IMPORT = "import";
+        const char* MINING_THREADS = "mining_threads";
+        const char* VERIFICATION_THREADS = "verification_threads";
+        const char* MINER_ID = "miner_id";
+        const char* NODE_PEER = "peer";
+        const char* PASS = "pass";
+        const char* AMOUNT = "amount";
+        const char* AMOUNT_FULL = "amount,a";
+        const char* RECEIVER_ADDR = "receiver_addr";
+        const char* RECEIVER_ADDR_FULL = "receiver_addr,r";
+        const char* NODE_ADDR = "node_addr";
+        const char* NODE_ADDR_FULL = "node_addr,n";
+        const char* COMMAND = "command";
+        const char* NODE = "node";
+        const char* WALLET = "wallet";
+        const char* LISTEN = "listen";
+        const char* TREASURY = "treasury";
+        const char* TREASURY_BLOCK = "treasury_path";
+        const char* INIT = "init";
+        const char* SEND = "send";
+        const char* INFO = "info";
+        const char* TX_HISTORY = "tx_history";
+        const char* WALLET_SEED = "wallet_seed";
+        const char* FEE = "fee";
+        const char* FEE_FULL = "fee,f";
+        const char* RECEIVE = "receive";
+        const char* LOG_LEVEL = "log_level";
+        const char* FILE_LOG_LEVEL = "file_log_level";
+        const char* LOG_INFO = "info";
+        const char* LOG_DEBUG = "debug";
+        const char* LOG_VERBOSE = "verbose";
+        const char* VERSION = "version";
+        const char* VERSION_FULL = "version,v";
+        const char* GIT_COMMIT_HASH = "git_commit_hash";
+        // ui
 		const char* WALLET_ADDR = "addr";
-        const char* APPDATA_PATH = "appdata";
->>>>>>> 9d160147
-    }
-
-    po::options_description createOptionsDescription()
-    {
-#ifdef WIN32
-        char szLocalDir[] = ".\\";
-        char szTempDir[MAX_PATH] = { 0 };
-        GetTempPath(_countof(szTempDir), szTempDir);
-
-#else // WIN32
-        char szLocalDir[] = "./";
-        char szTempDir[] = "/tmp/";
-#endif // WIN32
-
-        po::options_description general_options("General options");
-        general_options.add_options()
-            (cli::HELP_FULL, "list of all options")
-            (cli::MODE, po::value<string>()->required(), "mode to execute [node|wallet]")
-            (cli::PORT_FULL, po::value<uint16_t>()->default_value(10000), "port to start the server on")
-            (cli::WALLET_SEED, po::value<string>(), "secret key generation seed")
-            (cli::LOG_LEVEL, po::value<string>(), "log level [info|debug|verbose]")
-            (cli::FILE_LOG_LEVEL, po::value<string>(), "file log level [info|debug|verbose]")
-            (cli::VERSION_FULL, "return project version")
-            (cli::GIT_COMMIT_HASH, "return commit hash");
-
-        po::options_description node_options("Node options");
-        node_options.add_options()
-            (cli::STORAGE, po::value<string>()->default_value("node.db"), "node storage path")
-            (cli::HISTORY, po::value<string>()->default_value(szLocalDir), "directory for compressed history")
-            (cli::TEMP, po::value<string>()->default_value(szTempDir), "temp directory for compressed history, must be on the same volume")
-            (cli::MINING_THREADS, po::value<uint32_t>()->default_value(0), "number of mining threads(there is no mining if 0)")
-            (cli::VERIFICATION_THREADS, po::value<int>()->default_value(-1), "number of threads for cryptographic verifications (0 = single thread, -1 = auto)")
-            (cli::MINER_ID, po::value<uint32_t>()->default_value(0), "seed for miner nonce generation")
-            (cli::NODE_PEER, po::value<vector<string>>()->multitoken(), "nodes to connect to")
-            (cli::IMPORT, po::value<Height>()->default_value(0), "Specify the blockchain height to import. The compressed history is asumed to be downloaded the the specified directory")
-            ;
-
-        po::options_description wallet_options("Wallet options");
-        wallet_options.add_options()
-            (cli::PASS, po::value<string>()->default_value(""), "password for the wallet")
-            (cli::AMOUNT_FULL, po::value<double>(), "amount to send (in Beams, 1 Beam = 1000000 chattle)")
-            (cli::FEE_FULL, po::value<double>()->default_value(0), "fee (in Beams, 1 Beam = 1000000 chattle)")
-            (cli::RECEIVER_ADDR_FULL, po::value<string>(), "address of receiver")
-            (cli::NODE_ADDR_FULL, po::value<string>(), "address of node")
-            (cli::TREASURY_BLOCK, po::value<string>()->default_value("treasury.mw"), "Block to create/append treasury to")
-            (cli::WALLET_STORAGE, po::value<string>()->default_value("wallet.db"), "path to wallet file")
-            (cli::TX_HISTORY, "print transacrions' history in info command")
-            (cli::COMMAND, po::value<string>(), "command to execute [send|receive|listen|init|info|treasury]");
-
-        po::options_description uioptions("UI options");
-        uioptions.add_options()
-            (cli::WALLET_ADDR, po::value<vector<string>>()->multitoken())
-			(cli::APPDATA_PATH, po::value<string>());
-
-#define RulesParams(macro) \
-	macro(Amount, CoinbaseEmission, "coinbase emission in a single block") \
-	macro(Height, MaturityCoinbase, "num of blocks before coinbase UTXO can be spent") \
-	macro(Height, MaturityStd, "num of blocks before non-coinbase UTXO can be spent") \
-	macro(size_t, MaxBodySize, "Max block body size [bytes]") \
-	macro(uint32_t, DesiredRate_s, "Desired rate of generated blocks [seconds]") \
-	macro(uint32_t, DifficultyReviewCycle, "num of blocks after which the mining difficulty can be adjusted") \
-	macro(uint32_t, MaxDifficultyChange, "Max difficulty change after each cycle (each step is roughly x2 complexity)") \
-	macro(uint32_t, TimestampAheadThreshold_s, "Block timestamp tolerance [seconds]") \
-	macro(uint32_t, WindowForMedian, "How many blocks are considered in calculating the timestamp median") \
-	macro(bool, FakePoW, "Don't verify PoW. Mining is simulated by the timer. For tests only")
-
-#define THE_MACRO(type, name, comment) (#name, po::value<type>()->default_value(Rules::get().name), comment)
-
-        po::options_description rules_options("Rules configuration");
-        rules_options.add_options() RulesParams(THE_MACRO);
-
-#undef THE_MACRO
-
-        po::options_description options{ "Allowed options" };
-        options
-            .add(general_options)
-            .add(node_options)
-            .add(wallet_options)
-            .add(uioptions)
-            .add(rules_options);
-        return options;
-    }
-
-    po::variables_map getOptions(int argc, char* argv[], const char* configFile, const po::options_description& options)
-    {
-        po::positional_options_description pos;
-        pos.add(cli::MODE, 1);
-
-        po::variables_map vm;
-
-        po::store(po::command_line_parser(argc, argv) // value stored first is preferred
-            .options(options)
-            .positional(pos)
-            .run(), vm);
-
-        {
-            std::ifstream cfg(configFile);
-
-            if (cfg)
-            {
-                po::store(po::parse_config_file(cfg, options), vm);
-            }
-        }
-
-
-        #define THE_MACRO(type, name, comment) Rules::get().name = vm[#name].as<type>();
-        		RulesParams(THE_MACRO);
-        #undef THE_MACRO
-
-        return vm;
-    }
-
-    int getLogLevel(const std::string &dstLog, const po::variables_map& vm, int defaultValue)
-    {
-        const map<std::string, int> logLevels
-        {
-            { cli::LOG_DEBUG, LOG_LEVEL_DEBUG },
-            { cli::INFO, LOG_LEVEL_INFO },
-            { cli::LOG_VERBOSE, LOG_LEVEL_VERBOSE }
-        };
-
-        if (vm.count(dstLog))
-        {
-            auto level = vm[dstLog].as<string>();
-            if (auto it = logLevels.find(level); it != logLevels.end())
-            {
-                return it->second;
-            }
-        }
-
-        return defaultValue;
-    }
+        const char* APPDATA_PATH = "appdata";
+    }
+
+    po::options_description createOptionsDescription()
+    {
+#ifdef WIN32
+        char szLocalDir[] = ".\\";
+        char szTempDir[MAX_PATH] = { 0 };
+        GetTempPath(_countof(szTempDir), szTempDir);
+
+#else // WIN32
+        char szLocalDir[] = "./";
+        char szTempDir[] = "/tmp/";
+#endif // WIN32
+
+        po::options_description general_options("General options");
+        general_options.add_options()
+            (cli::HELP_FULL, "list of all options")
+            (cli::MODE, po::value<string>()->required(), "mode to execute [node|wallet]")
+            (cli::PORT_FULL, po::value<uint16_t>()->default_value(10000), "port to start the server on")
+            (cli::WALLET_SEED, po::value<string>(), "secret key generation seed")
+            (cli::LOG_LEVEL, po::value<string>(), "log level [info|debug|verbose]")
+            (cli::FILE_LOG_LEVEL, po::value<string>(), "file log level [info|debug|verbose]")
+            (cli::VERSION_FULL, "return project version")
+            (cli::GIT_COMMIT_HASH, "return commit hash");
+
+        po::options_description node_options("Node options");
+        node_options.add_options()
+            (cli::STORAGE, po::value<string>()->default_value("node.db"), "node storage path")
+            (cli::HISTORY, po::value<string>()->default_value(szLocalDir), "directory for compressed history")
+            (cli::TEMP, po::value<string>()->default_value(szTempDir), "temp directory for compressed history, must be on the same volume")
+            (cli::MINING_THREADS, po::value<uint32_t>()->default_value(0), "number of mining threads(there is no mining if 0)")
+            (cli::VERIFICATION_THREADS, po::value<int>()->default_value(-1), "number of threads for cryptographic verifications (0 = single thread, -1 = auto)")
+            (cli::MINER_ID, po::value<uint32_t>()->default_value(0), "seed for miner nonce generation")
+            (cli::NODE_PEER, po::value<vector<string>>()->multitoken(), "nodes to connect to")
+            (cli::IMPORT, po::value<Height>()->default_value(0), "Specify the blockchain height to import. The compressed history is asumed to be downloaded the the specified directory")
+            ;
+
+        po::options_description wallet_options("Wallet options");
+        wallet_options.add_options()
+            (cli::PASS, po::value<string>()->default_value(""), "password for the wallet")
+            (cli::AMOUNT_FULL, po::value<double>(), "amount to send (in Beams, 1 Beam = 1000000 chattle)")
+            (cli::FEE_FULL, po::value<double>()->default_value(0), "fee (in Beams, 1 Beam = 1000000 chattle)")
+            (cli::RECEIVER_ADDR_FULL, po::value<string>(), "address of receiver")
+            (cli::NODE_ADDR_FULL, po::value<string>(), "address of node")
+            (cli::TREASURY_BLOCK, po::value<string>()->default_value("treasury.mw"), "Block to create/append treasury to")
+            (cli::WALLET_STORAGE, po::value<string>()->default_value("wallet.db"), "path to wallet file")
+            (cli::TX_HISTORY, "print transacrions' history in info command")
+            (cli::COMMAND, po::value<string>(), "command to execute [send|receive|listen|init|info|treasury]");
+
+        po::options_description uioptions("UI options");
+        uioptions.add_options()
+            (cli::WALLET_ADDR, po::value<vector<string>>()->multitoken())
+			(cli::APPDATA_PATH, po::value<string>());
+
+#define RulesParams(macro) \
+	macro(Amount, CoinbaseEmission, "coinbase emission in a single block") \
+	macro(Height, MaturityCoinbase, "num of blocks before coinbase UTXO can be spent") \
+	macro(Height, MaturityStd, "num of blocks before non-coinbase UTXO can be spent") \
+	macro(size_t, MaxBodySize, "Max block body size [bytes]") \
+	macro(uint32_t, DesiredRate_s, "Desired rate of generated blocks [seconds]") \
+	macro(uint32_t, DifficultyReviewCycle, "num of blocks after which the mining difficulty can be adjusted") \
+	macro(uint32_t, MaxDifficultyChange, "Max difficulty change after each cycle (each step is roughly x2 complexity)") \
+	macro(uint32_t, TimestampAheadThreshold_s, "Block timestamp tolerance [seconds]") \
+	macro(uint32_t, WindowForMedian, "How many blocks are considered in calculating the timestamp median") \
+	macro(bool, FakePoW, "Don't verify PoW. Mining is simulated by the timer. For tests only")
+
+#define THE_MACRO(type, name, comment) (#name, po::value<type>()->default_value(Rules::get().name), comment)
+
+        po::options_description rules_options("Rules configuration");
+        rules_options.add_options() RulesParams(THE_MACRO);
+
+#undef THE_MACRO
+
+        po::options_description options{ "Allowed options" };
+        options
+            .add(general_options)
+            .add(node_options)
+            .add(wallet_options)
+            .add(uioptions)
+            .add(rules_options);
+        return options;
+    }
+
+    po::variables_map getOptions(int argc, char* argv[], const char* configFile, const po::options_description& options)
+    {
+        po::positional_options_description pos;
+        pos.add(cli::MODE, 1);
+
+        po::variables_map vm;
+
+        po::store(po::command_line_parser(argc, argv) // value stored first is preferred
+            .options(options)
+            .positional(pos)
+            .run(), vm);
+
+        {
+            std::ifstream cfg(configFile);
+
+            if (cfg)
+            {
+                po::store(po::parse_config_file(cfg, options), vm);
+            }
+        }
+
+
+        #define THE_MACRO(type, name, comment) Rules::get().name = vm[#name].as<type>();
+        		RulesParams(THE_MACRO);
+        #undef THE_MACRO
+
+        return vm;
+    }
+
+    int getLogLevel(const std::string &dstLog, const po::variables_map& vm, int defaultValue)
+    {
+        const map<std::string, int> logLevels
+        {
+            { cli::LOG_DEBUG, LOG_LEVEL_DEBUG },
+            { cli::INFO, LOG_LEVEL_INFO },
+            { cli::LOG_VERBOSE, LOG_LEVEL_VERBOSE }
+        };
+
+        if (vm.count(dstLog))
+        {
+            auto level = vm[dstLog].as<string>();
+            if (auto it = logLevels.find(level); it != logLevels.end())
+            {
+                return it->second;
+            }
+        }
+
+        return defaultValue;
+    }
 }