// Copyright 2018 The Beam Team
//
// Licensed under the Apache License, Version 2.0 (the "License");
// you may not use this file except in compliance with the License.
// You may obtain a copy of the License at
//
//    http://www.apache.org/licenses/LICENSE-2.0
//
// Unless required by applicable law or agreed to in writing, software
// distributed under the License is distributed on an "AS IS" BASIS,
// WITHOUT WARRANTIES OR CONDITIONS OF ANY KIND, either express or implied.
// See the License for the specific language governing permissions and
// limitations under the License.

#include "common.h"

#ifndef WIN32
#	include <unistd.h>
#	include <errno.h>
#else
#	include <dbghelp.h>
#	pragma comment (lib, "dbghelp")
#endif // WIN32

// misc
bool memis0(const void* p, size_t n)
{
	for (size_t i = 0; i < n; i++)
		if (((const uint8_t*)p)[i])
			return false;
	return true;
}

void memxor(uint8_t* pDst, const uint8_t* pSrc, size_t n)
{
	for (size_t i = 0; i < n; i++)
		pDst[i] ^= pSrc[i];
}

namespace beam
{

#ifdef WIN32

	std::wstring Utf8toUtf16(const char* sz)
	{
		std::wstring sRet;

		int nVal = MultiByteToWideChar(CP_UTF8, 0, sz, -1, NULL, 0);
		if (nVal > 1)
		{
			sRet.resize(nVal - 1);
			MultiByteToWideChar(CP_UTF8, 0, sz, -1, sRet.data(), nVal);
		}

		return sRet;
	}

	bool DeleteFile(const char* sz)
	{
		return ::DeleteFileW(Utf8toUtf16(sz).c_str()) != FALSE;
	}

#else // WIN32

	bool DeleteFile(const char* sz)
	{
		return !unlink(sz);
	}


#endif // WIN32

	Blob::Blob(const ByteBuffer& bb)
	{
		if ((n = (uint32_t)bb.size()) != 0)
			p = &bb.at(0);
	}

	void Blob::Export(ByteBuffer& x) const
	{
		if (n)
		{
			x.resize(n);
			memcpy(&x.at(0), p, n);
		}
		else
			x.clear();
	}
}

namespace std
{
	void ThrowIoError()
	{
#ifdef WIN32
		int nErrorCode = GetLastError();
#else // WIN32
		int nErrorCode = errno;
#endif // WIN32

		char sz[0x20];
		snprintf(sz, _countof(sz), "I/O Error=%d", nErrorCode);
		throw runtime_error(sz);
	}

	void TestNoError(const ios& obj)
	{
		if (obj.fail())
			ThrowIoError();
	}

	bool FStream::Open(const char* sz, bool bRead, bool bStrict /* = false */, bool bAppend /* = false */)
	{
		int mode = ios_base::binary;
		mode |= bRead ? ios_base::ate : bAppend ? ios_base::app : ios_base::trunc;
		mode |= bRead ? ios_base::in : ios_base::out;

#ifdef WIN32
		std::wstring sPathArg = beam::Utf8toUtf16(sz);
#else // WIN32
		const char* sPathArg = sz;
#endif // WIN32

		m_F.open(sPathArg, (ios_base::openmode) mode);

		if (m_F.fail())
		{
			if (bStrict)
				ThrowIoError();
			return false;
		}

		if (bRead)
		{
			m_Remaining = m_F.tellg();
			m_F.seekg(0);
		}

		return true;
	}

	void FStream::Close()
	{
		if (m_F.is_open())
			m_F.close();
	}

	void FStream::Restart()
	{
		m_Remaining += m_F.tellg();
		m_F.seekg(0);
	}

	void FStream::Seek(uint64_t n)
	{
		m_Remaining += m_F.tellg();
		m_F.seekg(n);
		m_Remaining -= m_F.tellg();
	}

	void FStream::NotImpl()
	{
		throw runtime_error("not impl");
	}

	size_t FStream::read(void* pPtr, size_t nSize)
	{
		m_F.read((char*)pPtr, nSize);
		size_t ret = m_F.gcount();
		m_Remaining -= ret;

		if (ret != nSize)
			throw runtime_error("underflow");

		return ret;
	}

	size_t FStream::write(const void* pPtr, size_t nSize)
	{
		m_F.write((char*) pPtr, nSize);
		TestNoError(m_F);

		return nSize;
	}

	char FStream::getch()
	{
		char ch;
		read(&ch, 1);
		return ch;
	}

	char FStream::peekch() const
	{
		NotImpl();
#if !(defined(_MSC_VER) && defined(NDEBUG))
        return 0;
#endif
	}

	void FStream::ungetch(char)
	{
		NotImpl();
	}

	void FStream::Flush()
	{
		m_F.flush();
		TestNoError(m_F);
	}

} // namespace std

<<<<<<< HEAD
#if defined(BEAM_USE_STATIC)

#if defined(_MSC_VER) && (_MSC_VER >= 1900)

FILE _iob[] = { *stdin, *stdout, *stderr };
extern "C" FILE * __cdecl __iob_func(void) { return _iob; }

#endif

#endif
=======
#ifdef WIN32

wchar_t g_szDumpPathTemplate[MAX_PATH];
uint32_t g_DumpIdx = 0;

void MiniDumpWriteGuarded(EXCEPTION_POINTERS* pExc)
{
	HANDLE hFile;

	wchar_t szPath[MAX_PATH];
	for ( ; ; g_DumpIdx++)
	{
		_snwprintf_s(szPath, _countof(szPath), _countof(szPath), L"%s%u.dmp", g_szDumpPathTemplate, g_DumpIdx);
		szPath[_countof(szPath) - 1] = 0; // for more safety

		hFile = CreateFileW(szPath, GENERIC_WRITE, FILE_SHARE_READ, NULL, CREATE_NEW, FILE_ATTRIBUTE_NORMAL, NULL);
		if (INVALID_HANDLE_VALUE != hFile)
			break; // ok

		if (GetLastError() != ERROR_FILE_EXISTS)
			return; // oops!
	}

	MINIDUMP_EXCEPTION_INFORMATION mdei = { 0 };
	mdei.ThreadId = GetCurrentThreadId();
	mdei.ExceptionPointers = pExc;

	MiniDumpWriteDump(GetCurrentProcess(), GetCurrentProcessId(), hFile, MiniDumpNormal, &mdei, NULL, NULL);

	verify(CloseHandle(hFile));

}

void MiniDumpWriteNoExc()
{
	__try {
		RaiseException(0xC20A1000, EXCEPTION_NONCONTINUABLE, 0, NULL);
	} __except (MiniDumpWriteGuarded(GetExceptionInformation()), EXCEPTION_EXECUTE_HANDLER) {
	}
}

long WINAPI ExcFilter(EXCEPTION_POINTERS* pExc)
{
	__try {
		MiniDumpWriteGuarded(pExc);
	} __except (EXCEPTION_EXECUTE_HANDLER) {
	}

	return EXCEPTION_CONTINUE_SEARCH;
}

//void CrtInvHandler(const wchar_t* expression, const wchar_t* function, const wchar_t* file, unsigned int line, uintptr_t pReserved)
//{
//	if (IsDebuggerPresent())
//		/*_invalid_parameter_handler(expression, function, file, line, pReserved)*/;
//	else
//		MiniDumpWriteNoExc();
//}

terminate_function g_pfnTerminate = NULL;

void TerminateHandler()
{
	MiniDumpWriteNoExc();
	g_pfnTerminate();
}

_CRT_REPORT_HOOK g_pfnCrtReport = NULL;

int CrtReportHook(int n, char* sz, int* p)
{
	MiniDumpWriteNoExc();
	return 0;
}


void beam::InstallCrashHandler(const char* szLocation)
{
	if (szLocation)
	{
		std::wstring s = beam::Utf8toUtf16(szLocation);
		size_t nLen = s.size();
		if (nLen >= _countof(g_szDumpPathTemplate))
			nLen = _countof(g_szDumpPathTemplate) - 1;

		memcpy(g_szDumpPathTemplate, s.c_str(), sizeof(wchar_t) * (nLen + 1));
	}
	else
	{
		GetModuleFileNameW(NULL, g_szDumpPathTemplate, _countof(g_szDumpPathTemplate));
		g_szDumpPathTemplate[_countof(g_szDumpPathTemplate) - 1] = 0;
	}

	SetUnhandledExceptionFilter(ExcFilter);

	// CRT-specific
	//_set_invalid_parameter_handler(CrtInvHandler);
	g_pfnTerminate = set_terminate(TerminateHandler);
	_CrtSetReportHook(CrtReportHook);
}

#else // WIN32

void beam::InstallCrashHandler(const char*)
{
}

#endif // WIN32
>>>>>>> 0225878d
<|MERGE_RESOLUTION|>--- conflicted
+++ resolved
@@ -212,7 +212,6 @@
 
 } // namespace std
 
-<<<<<<< HEAD
 #if defined(BEAM_USE_STATIC)
 
 #if defined(_MSC_VER) && (_MSC_VER >= 1900)
@@ -223,7 +222,7 @@
 #endif
 
 #endif
-=======
+
 #ifdef WIN32
 
 wchar_t g_szDumpPathTemplate[MAX_PATH];
@@ -331,5 +330,4 @@
 {
 }
 
-#endif // WIN32
->>>>>>> 0225878d
+#endif // WIN32