--- conflicted
+++ resolved
@@ -178,28 +178,20 @@
             m_NodeID = msg.m_ID;
 
             Key::IKdf::Ptr pKdf;
-			Key::IPKdf::Ptr pPKdf;
-            m_This.m_Client.get_Kdf(pKdf, pPKdf);
+            m_This.m_Client.get_Kdf(pKdf);
             if (pKdf)
             {
                 ProveKdfObscured(*pKdf, IDType::Owner);
-<<<<<<< HEAD
-                return;
             }
-
-            Key::IPKdf::Ptr ownerKdf;
-            m_This.m_Client.get_OwnerKdf(ownerKdf);
-            if (ownerKdf)
+            else
             {
-                ProvePKdfObscured(*ownerKdf, IDType::Viewer);
+                Key::IPKdf::Ptr ownerKdf;
+                m_This.m_Client.get_OwnerKdf(ownerKdf);
+                if (ownerKdf)
+                {
+                    ProvePKdfObscured(*ownerKdf, IDType::Viewer);
+                }
             }
-=======
-			else
-			{
-				if (pPKdf)
-					ProvePKdfObscured(*pPKdf, IDType::Viewer);
-			}
->>>>>>> b260e38a
         }
         break;
 
@@ -208,16 +200,9 @@
             if ((Flags::Owned & m_Flags) || !(Flags::Node & m_Flags))
                 ThrowUnexpected();
 
-<<<<<<< HEAD
             Key::IPKdf::Ptr pubKdf;
             m_This.m_Client.get_OwnerKdf(pubKdf);
             if (!(pubKdf && IsPKdfObscured(*pubKdf, msg.m_ID)))
-=======
-            Key::IKdf::Ptr pKdf;
-			Key::IPKdf::Ptr pPKdf;
-			m_This.m_Client.get_Kdf(pKdf, pPKdf);
-            if (!(pPKdf && IsPKdfObscured(*pPKdf, msg.m_ID)))
->>>>>>> b260e38a
                 ThrowUnexpected();
 
             //  viewer confirmed!
@@ -237,8 +222,7 @@
         ThrowUnexpected();
 
     Key::IKdf::Ptr pKdf;
-	Key::IPKdf::Ptr pPKdf;
-	m_This.m_Client.get_Kdf(pKdf, pPKdf);
+    m_This.m_Client.get_Kdf(pKdf);
     if (!pKdf)
         ThrowUnexpected(); // ?!
 
