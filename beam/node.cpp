--- conflicted
+++ resolved
@@ -1945,13 +1945,7 @@
 	if (bResetTimer)
 	{
 		if (get_NextTimeout(n_ms))
-<<<<<<< HEAD
 			SetTimerRaw(n_ms);
-=======
-		{
-			SetTimer(n_ms);
-		}
->>>>>>> 2b953e95
 		else
 			KillTimer();
 	}
