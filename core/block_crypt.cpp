--- conflicted
+++ resolved
@@ -1897,18 +1897,11 @@
 
 		ZeroObject(pForks);
 
-<<<<<<< HEAD
 		pForks[1].m_Height = 321321; // mainnet hard fork
 		pForks[2].m_Height = 777777;
 		pForks[3].m_Height = 1280000;
 		pForks[4].m_Height = 1820000;
-=======
-		pForks[1].m_Height = 30;
-		pForks[2].m_Height = 30;
-		pForks[3].m_Height = 1500;
-		pForks[4].m_Height = 516700;
-		pForks[5].m_Height = 676330;
->>>>>>> 25e7ad79
+		pForks[5].m_Height = 1920000;
 
 		DisableForksFrom(6); // future forks
 	}
