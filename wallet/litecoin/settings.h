--- conflicted
+++ resolved
@@ -28,20 +28,12 @@
         Settings()
             : bitcoin::Settings()
         {
-<<<<<<< HEAD
-            constexpr uint32_t kLTCDefaultLockTimeInBlocks = 2 * 24 * 4 * 6;
-            constexpr Amount kLtcMinFeeRate = 90000;
-
-            SetLockTimeInBlocks(kLTCDefaultLockTimeInBlocks);
-            SetFeeRate(kLtcMinFeeRate);
-=======
             constexpr double kLTCBlocksPerHour = 24;
             constexpr uint32_t kLTCDefaultLockTimeInBlocks = 12 * 24;  // 12h
-            constexpr Amount kLtcMinFeeRate = 90000;
-
-            SetLockTimeInBlocks(kLTCDefaultLockTimeInBlocks);
-            SetFeeRate(kLtcMinFeeRate);
->>>>>>> 5ae50895
+            constexpr Amount kLtcMinFeeRate = 90000;
+
+            SetLockTimeInBlocks(kLTCDefaultLockTimeInBlocks);
+            SetFeeRate(kLtcMinFeeRate);
             SetMinFeeRate(kLtcMinFeeRate);
             SetBlocksPerHour(kLTCBlocksPerHour);
             SetAddressVersion(getAddressVersion());
