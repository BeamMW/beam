--- conflicted
+++ resolved
@@ -27,12 +27,9 @@
 #include "wallet/transactions/swaps/bridges/qtum/electrum.h"
 #include "wallet/transactions/swaps/bridges/litecoin/litecoin.h"
 #include "wallet/transactions/swaps/bridges/qtum/qtum.h"
-<<<<<<< HEAD
-#include "wallet/transactions/swaps/bridges/dogecoin/dogecoin.h"
-=======
 #include "wallet/transactions/swaps/bridges/bitcoin_cash/bitcoin_cash.h"
 #include "wallet/transactions/swaps/bridges/bitcoin_sv/bitcoin_sv.h"
->>>>>>> 7ef70266
+#include "wallet/transactions/swaps/bridges/dogecoin/dogecoin.h"
 
 #include "wallet/transactions/swaps/common.h"
 #include "wallet/transactions/swaps/utils.h"
@@ -2177,18 +2174,20 @@
                 return HandleSwapCoin<qtum::SettingsProvider, qtum::Settings, qtum::QtumCoreSettings, qtum::ElectrumSettings>
                     (vm, walletDB, kSwapCoinQTUM);
             }
+            case beam::wallet::AtomicSwapCoin::Bitcoin_Cash:
+            {
+                return HandleSwapCoin<bitcoin_cash::SettingsProvider, bitcoin_cash::Settings, bitcoin_cash::CoreSettings, bitcoin_cash::ElectrumSettings>
+                    (vm, walletDB, kSwapCoinBCH);
+            }
+            case beam::wallet::AtomicSwapCoin::Bitcoin_SV:
+            {
+                return HandleSwapCoin<bitcoin_sv::SettingsProvider, bitcoin_sv::Settings, bitcoin_sv::CoreSettings, bitcoin_sv::ElectrumSettings>
+                    (vm, walletDB, kSwapCoinBSV);
+            }
             case beam::wallet::AtomicSwapCoin::Dogecoin:
             {
                 return HandleSwapCoin<dogecoin::SettingsProvider, dogecoin::Settings, dogecoin::DogecoinCoreSettings, dogecoin::ElectrumSettings>
                     (vm, walletDB, kSwapCoinDOGE);
-            }
-            case beam::wallet::AtomicSwapCoin::Bitcoin_Cash:
-            {
-                return HandleSwapCoin<bitcoin_cash::SettingsProvider, bitcoin_cash::Settings, bitcoin_cash::CoreSettings, bitcoin_cash::ElectrumSettings>(vm, walletDB);
-            }
-            case beam::wallet::AtomicSwapCoin::Bitcoin_SV:
-            {
-                return HandleSwapCoin<bitcoin_sv::SettingsProvider, bitcoin_sv::Settings, bitcoin_sv::CoreSettings, bitcoin_sv::ElectrumSettings>(vm, walletDB);
             }
             default:
             {
@@ -2226,11 +2225,6 @@
                 ShowSwapSettings<qtum::SettingsProvider>(walletDB, "qtum");
                 break;
             }
-<<<<<<< HEAD
-            case beam::wallet::AtomicSwapCoin::Dogecoin:
-            {
-                ShowSwapSettings<dogecoin::SettingsProvider>(walletDB, "dogecoin");
-=======
             case beam::wallet::AtomicSwapCoin::Bitcoin_Cash:
             {
                 ShowSwapSettings<bitcoin_cash::SettingsProvider>(walletDB, "bch");
@@ -2239,7 +2233,11 @@
             case beam::wallet::AtomicSwapCoin::Bitcoin_SV:
             {
                 ShowSwapSettings<bitcoin_sv::SettingsProvider>(walletDB, "bsv");
->>>>>>> 7ef70266
+                break;
+            }
+            case beam::wallet::AtomicSwapCoin::Dogecoin:
+            {
+                ShowSwapSettings<dogecoin::SettingsProvider>(walletDB, "dogecoin");
                 break;
             }
             default:
@@ -2410,7 +2408,38 @@
             }
             swapFeeRate = qtumSettings.GetFeeRate();
         }
-<<<<<<< HEAD
+        else if (swapCoin == wallet::AtomicSwapCoin::Bitcoin_Cash)
+        {
+            auto bchSettingsProvider = std::make_shared<bitcoin_cash::SettingsProvider>(walletDB);
+            bchSettingsProvider->Initialize();
+            auto bchSettings = bchSettingsProvider->GetSettings();
+            if (!bchSettings.IsInitialized())
+            {
+                throw std::runtime_error("Bitcoin Cash settings should be initialized.");
+            }
+
+            if (!BitcoinCashSide::CheckAmount(*swapAmount, bchSettings.GetFeeRate()))
+            {
+                throw std::runtime_error("The swap amount must be greater than the redemption fee.");
+            }
+            swapFeeRate = bchSettings.GetFeeRate();
+        }
+        else if (swapCoin == wallet::AtomicSwapCoin::Bitcoin_SV)
+        {
+            auto bsvSettingsProvider = std::make_shared<bitcoin_sv::SettingsProvider>(walletDB);
+            bsvSettingsProvider->Initialize();
+            auto bsvSettings = bsvSettingsProvider->GetSettings();
+            if (!bsvSettings.IsInitialized())
+            {
+                throw std::runtime_error("Bitcoin SV settings should be initialized.");
+            }
+
+            if (!BitcoinSVSide::CheckAmount(*swapAmount, bsvSettings.GetFeeRate()))
+            {
+                throw std::runtime_error("The swap amount must be greater than the redemption fee.");
+            }
+            swapFeeRate = bsvSettings.GetFeeRate();
+        }
         else if (swapCoin == wallet::AtomicSwapCoin::Dogecoin)
         {
             auto dogecoinSettingsProvider = std::make_shared<dogecoin::SettingsProvider>(walletDB);
@@ -2426,39 +2455,6 @@
                 throw std::runtime_error("The swap amount must be greater than the redemption fee.");
             }
             swapFeeRate = dogecoinSettings.GetFeeRate();
-=======
-        else if (swapCoin == wallet::AtomicSwapCoin::Bitcoin_Cash)
-        {
-            auto bchSettingsProvider = std::make_shared<bitcoin_cash::SettingsProvider>(walletDB);
-            bchSettingsProvider->Initialize();
-            auto bchSettings = bchSettingsProvider->GetSettings();
-            if (!bchSettings.IsInitialized())
-            {
-                throw std::runtime_error("Bitcoin Cash settings should be initialized.");
-            }
-
-            if (!BitcoinCashSide::CheckAmount(*swapAmount, bchSettings.GetFeeRate()))
-            {
-                throw std::runtime_error("The swap amount must be greater than the redemption fee.");
-            }
-            swapFeeRate = bchSettings.GetFeeRate();
-        }
-        else if (swapCoin == wallet::AtomicSwapCoin::Bitcoin_SV)
-        {
-            auto bsvSettingsProvider = std::make_shared<bitcoin_sv::SettingsProvider>(walletDB);
-            bsvSettingsProvider->Initialize();
-            auto bsvSettings = bsvSettingsProvider->GetSettings();
-            if (!bsvSettings.IsInitialized())
-            {
-                throw std::runtime_error("Bitcoin SV settings should be initialized.");
-            }
-
-            if (!BitcoinSVSide::CheckAmount(*swapAmount, bsvSettings.GetFeeRate()))
-            {
-                throw std::runtime_error("The swap amount must be greater than the redemption fee.");
-            }
-            swapFeeRate = bsvSettings.GetFeeRate();
->>>>>>> 7ef70266
         }
         else
         {
