// Copyright 2018 The Beam Team
//
// Licensed under the Apache License, Version 2.0 (the "License");
// you may not use this file except in compliance with the License.
// You may obtain a copy of the License at
//
//    http://www.apache.org/licenses/LICENSE-2.0
//
// Unless required by applicable law or agreed to in writing, software
// distributed under the License is distributed on an "AS IS" BASIS,
// WITHOUT WARRANTIES OR CONDITIONS OF ANY KIND, either express or implied.
// See the License for the specific language governing permissions and
// limitations under the License.

#pragma once

#include "core/common.h"
#include "core/ecc_native.h"
#include "core/merkle.h"

#include "core/serialization_adapters.h"
#include "core/proto.h"
#include "swaps/second_side.h"
#include <algorithm>

namespace beam::wallet
{
    enum class TxType : uint8_t
    {
        Simple,
        AtomicSwap,
        ALL
    };

    using TxID = std::array<uint8_t, 16>;
    const Height kDefaultTxLifetime = 2 * 60;
    const Height kDefaultTxResponseTime = 12 * 60;

#pragma pack (push, 1)
    struct WalletID
    {
        uintBigFor<BbsChannel>::Type m_Channel;
        PeerID m_Pk;

        WalletID() {}
        WalletID(Zero_)
        {
            m_Channel = Zero;
            m_Pk = Zero;
        }

        template <typename Archive>
        void serialize(Archive& ar)
        {
            ar
                & m_Channel
                & m_Pk;
        }

        bool FromBuf(const ByteBuffer&);
        bool FromHex(const std::string&);

        bool IsValid() const; // isn't cheap

        int cmp(const WalletID&) const;
        COMPARISON_VIA_CMP
    };
#pragma pack (pop)

    bool check_receiver_address(const std::string& addr);

    struct PrintableAmount
    {
        explicit PrintableAmount(const Amount& amount, bool showPoint = false) 
            : m_value{ amount }
            , m_showPoint{showPoint}
        {}
        const Amount& m_value;
        bool m_showPoint;
    };
    
    struct Coin;

    enum class TxStatus : uint32_t
    {
        Pending,
        InProgress,
        Cancelled,
        Completed,
        Failed,
        Registering
    };

#define BEAM_TX_FAILURE_REASON_MAP(MACRO) \
    MACRO(Unknown,                      0, "Unknown reason") \
    MACRO(Cancelled,                    1, "Transaction was cancelled") \
    MACRO(InvalidPeerSignature,         2, "Peer's signature is not valid ") \
    MACRO(FailedToRegister,             3, "Failed to register transaction") \
    MACRO(InvalidTransaction,           4, "Transaction is not valid") \
    MACRO(InvalidKernelProof,           5, "Invalid kernel proof provided") \
    MACRO(FailedToSendParameters,       6, "Failed to send tx parameters") \
    MACRO(NoInputs,                     7, "No inputs") \
    MACRO(ExpiredAddressProvided,       8, "Address is expired") \
    MACRO(FailedToGetParameter,         9, "Failed to get parameter") \
    MACRO(TransactionExpired,           10, "Transaction has expired") \
    MACRO(NoPaymentProof,               11, "Payment not signed by the receiver") \
    MACRO(MaxHeightIsUnacceptable,      12, "Kernel's max height is unacceptable") \
    MACRO(InvalidState,                 13, "Transaction has invalid state") \
    MACRO(SubTxFailed,                  14, "Subtransaction has failed") \
    MACRO(SwapInvalidAmount,            15, "Contract's amount is not valid") \
    MACRO(SwapInvalidContract,          16, "Side chain has invalid contract") \
    MACRO(SwapSecondSideBridgeError,    17, "Side chain bridge has internal error") \
    MACRO(SwapNetworkBridgeError,       18, "Side chain bridge has network error") \
    MACRO(SwapFormatResponseError,      19, "Side chain bridge has format response error") \
    MACRO(InvalidCredentialsOfSideChain,   20, "Invalid credentials of Side chain") \
<<<<<<< HEAD
    MACRO(FailedToCreateMultiSig,       21, "Failed to create mullti-signature") \
=======
    MACRO(NotEnoughTimeToFinishBtcTx,   21, "Not enough time to finish btc lock transaction") \
>>>>>>> 5338839a

    enum TxFailureReason : int32_t
    {
#define MACRO(name, code, _) name = code, 
        BEAM_TX_FAILURE_REASON_MAP(MACRO)
#undef MACRO
    };

    // Specifies key transaction parameters for interaction with Wallet Clients
    struct TxDescription
    {
        TxDescription() = default;

        TxDescription(const TxID& txId
                    , wallet::TxType txType
                    , Amount amount
                    , Amount fee
                    , Height minHeight
                    , const WalletID& peerId
                    , const WalletID& myId
                    , ByteBuffer&& message
                    , Timestamp createTime
                    , bool sender)
            : m_txId{ txId }
            , m_txType{ txType }
            , m_amount{ amount }
            , m_fee{ fee }
            , m_change{}
            , m_minHeight{ minHeight }
            , m_peerId{ peerId }
            , m_myId{myId}
            , m_message{ std::move(message) }
            , m_createTime{ createTime }
            , m_modifyTime{ createTime }
            , m_sender{ sender }
            , m_status{ TxStatus::Pending }
        {

        }

        TxID m_txId;
        wallet::TxType m_txType = wallet::TxType::Simple;
        Amount m_amount=0;
        Amount m_fee=0;
        Amount m_change=0;
        Height m_minHeight=0;
        WalletID m_peerId = Zero;
        WalletID m_myId = Zero;
        ByteBuffer m_message;
        Timestamp m_createTime=0;
        Timestamp m_modifyTime=0;
        bool m_sender=false;
        bool m_selfTx = false;
        TxStatus m_status=TxStatus::Pending;
        Merkle::Hash m_kernelID = Zero;
        TxFailureReason m_failureReason = TxFailureReason::Unknown;

        bool canResume() const
        {
            return m_status == TxStatus::Pending 
                || m_status == TxStatus::InProgress 
                || m_status == TxStatus::Registering;
        }

        bool canCancel() const
        {
            return m_status == TxStatus::InProgress
                || m_status == TxStatus::Pending;
        }

        bool canDelete() const
        {
            return m_status == TxStatus::Failed
                || m_status == TxStatus::Completed
                || m_status == TxStatus::Cancelled;
        }

        std::string getStatusString() const;
    };

    template<typename T>
    bool fromByteBuffer(const ByteBuffer& b, T& value)
    {
        if (!b.empty())
        {
            Deserializer d;
            d.reset(b.data(), b.size());
            d & value;
            return true;
        }
        ZeroObject(value);
        return false;
    }

    template <typename T>
    ByteBuffer toByteBuffer(const T& value)
    {
        Serializer s;
        s& value;
        ByteBuffer b;
        s.swap_buf(b);
        return b;
    }

    ByteBuffer toByteBuffer(const ECC::Point::Native& value);
    ByteBuffer toByteBuffer(const ECC::Scalar::Native& value);

    // Ids of the transaction parameters
    enum class TxParameterID : uint8_t
    {
        // public parameters
        // Can bet set during outside communications
        TransactionType = 0,
        IsSender = 1,
        Amount = 2,
        Fee = 3,
        MinHeight = 4,
        Message = 5,
        MyID = 6,
        PeerID = 7,
        //Inputs = 8,
        //Outputs = 9,
        CreateTime = 10,
        IsInitiator = 11,
        PeerMaxHeight = 12,
        AmountList = 13,
        PreselectedCoins = 14,
        Lifetime = 15,
        PeerProtoVersion = 16,
        MaxHeight = 17,

        SubTxIndex = 25,
        PeerPublicSharedBlindingFactor = 26,

        IsSelfTx = 27,
       
        AtomicSwapIsBeamSide = 30,
        AtomicSwapCoin = 31,
        AtomicSwapAmount = 32,
        AtomicSwapPublicKey = 33,
        AtomicSwapPeerPublicKey = 34,
        AtomicSwapLockTime = 35,
        AtomicSwapExternalLockTime = 36,
        AtomicSwapExternalTx = 37,
        AtomicSwapExternalTxID = 38,
        AtomicSwapExternalTxOutputIndex = 39,

        // signature parameters

        PeerPublicNonce = 40,

        PeerPublicExcess = 50,

        PeerSignature = 60,

        PeerOffset = 70,

        PeerInputs = 80,
        PeerOutputs = 81,

        TransactionRegistered = 90,

        FailureReason = 92,

        PaymentConfirmation = 99,

        PeerSharedBulletProofMSig = 108,
        PeerSharedBulletProofPart2 = 109,
        PeerSharedBulletProofPart3 = 110,

        PeerLockImage = 115,

        // private parameters
        PrivateFirstParam = 128,

        ModifyTime = 128,
        KernelProofHeight = 129,

        BlindingExcess = 130,

        KernelUnconfirmedHeight = 133,
        PeerResponseHeight = 134,

        Offset = 140,

        Change = 150,
        Status = 151,
        KernelID = 152,

        MyAddressID = 158, // in case the address used in the tx is eventually deleted, the user should still be able to prove it was owned

        SharedBlindingFactor = 160,
        MyNonce = 162,
        NonceSlot = 163,
        PublicNonce = 164,
        SharedBulletProof = 171,
        SharedCoinID = 172,
        SharedSeed = 173,

        Inputs = 180,
        InputCoins = 183,
        OutputCoins = 184,           
        Outputs = 190,

        Kernel = 200,
        PreImage = 201,
        AtomicSwapSecretPrivateKey = 202,
        AtomicSwapSecretPublicKey = 203,

        InternalFailureReason = 210,
    
        State = 255

    };

    enum class AtomicSwapCoin
    {
        Bitcoin,
        Litecoin,
        Qtum,
        Unknown
    };

    AtomicSwapCoin from_string(const std::string& value);

    enum class SwapSecondSideChainType
    {
        Mainnet,
        Testnet,
        Unknown
    };

    SwapSecondSideChainType SwapSecondSideChainTypeFromString(const std::string& value);

    using SubTxID = uint16_t;
    const SubTxID kDefaultSubTxID = 1;

    // messages
    struct SetTxParameter
    {
        WalletID m_From;
        TxID m_TxID;

        TxType m_Type;

        std::vector<std::pair<TxParameterID, ByteBuffer>> m_Parameters;

        template <typename T>
        SetTxParameter& AddParameter(TxParameterID paramID, T&& value)
        {
            m_Parameters.emplace_back(paramID, toByteBuffer(value));
            return *this;
        }

        template <typename T>
        bool GetParameter(TxParameterID paramID, T& value) const 
        {
            auto pit = std::find_if(m_Parameters.begin(), m_Parameters.end(), [paramID](const auto& p) { return p.first == paramID; });
            if (pit == m_Parameters.end())
            {
                return false;
            }
            const ByteBuffer& b = pit->second;
                
            if (!b.empty())
            {
                Deserializer d;
                d.reset(b.data(), b.size());
                d & value;
            }
            else
            {
                ZeroObject(value);
            }
            return true;
        }

        SERIALIZE(m_From, m_TxID, m_Type, m_Parameters);
    };

    // context to take into account all async wallet operations
    struct IAsyncContext
    {
        virtual void OnAsyncStarted() = 0;
        virtual void OnAsyncFinished() = 0;
    };

    class AsyncContextHolder
    {
    public:
        AsyncContextHolder(IAsyncContext& context)
            : m_Context(context)
        {
            m_Context.OnAsyncStarted();
        }
        ~AsyncContextHolder()
        {
            m_Context.OnAsyncFinished();
        }
    private:
        IAsyncContext& m_Context;
    };

    struct INegotiatorGateway : IAsyncContext
    {
        virtual ~INegotiatorGateway() {}
        virtual void on_tx_completed(const TxID& ) = 0;
        virtual void register_tx(const TxID&, Transaction::Ptr, SubTxID subTxID = kDefaultSubTxID) = 0;
        virtual void confirm_outputs(const std::vector<Coin>&) = 0;
        virtual void confirm_kernel(const TxID&, const Merkle::Hash& kernelID, SubTxID subTxID = kDefaultSubTxID) = 0;
        virtual void get_kernel(const TxID&, const Merkle::Hash& kernelID, SubTxID subTxID = kDefaultSubTxID) = 0;
        virtual bool get_tip(Block::SystemState::Full& state) const = 0;
        virtual void send_tx_params(const WalletID& peerID, SetTxParameter&&) = 0;
        virtual void UpdateOnNextTip(const TxID&) = 0;
        virtual SecondSide::Ptr GetSecondSide(const TxID&) const = 0;
    };

    enum class ErrorType : uint8_t
    {
        NodeProtocolBase,
        NodeProtocolIncompatible,
        ConnectionBase,
        ConnectionTimedOut,
        ConnectionRefused,
        ConnectionHostUnreach,
        ConnectionAddrInUse,
        TimeOutOfSync,
        InternalNodeStartFailed,
        HostResolvedError,
    };

    ErrorType getWalletError(proto::NodeProcessingException::Type exceptionType);
    ErrorType getWalletError(io::ErrorCode errorCode);

    struct PaymentConfirmation
    {
        // I, the undersigned, being healthy in mind and body, hereby accept they payment specified below, that shall be delivered by the following kernel ID.
        Amount m_Value;
        ECC::Hash::Value m_KernelID;
        PeerID m_Sender;
        ECC::Signature m_Signature;

        void get_Hash(ECC::Hash::Value&) const;
        bool IsValid(const PeerID&) const;

        void Sign(const ECC::Scalar::Native& sk);
    };
}

namespace beam
{
    std::ostream& operator<<(std::ostream& os, const wallet::PrintableAmount& amount);
    std::ostream& operator<<(std::ostream& os, const wallet::TxID& uuid);
}

namespace std
{
    string to_string(const beam::wallet::WalletID&);
    string to_string(const beam::Merkle::Hash& hash);
    string to_string(beam::wallet::AtomicSwapCoin value);
}<|MERGE_RESOLUTION|>--- conflicted
+++ resolved
@@ -113,11 +113,8 @@
     MACRO(SwapNetworkBridgeError,       18, "Side chain bridge has network error") \
     MACRO(SwapFormatResponseError,      19, "Side chain bridge has format response error") \
     MACRO(InvalidCredentialsOfSideChain,   20, "Invalid credentials of Side chain") \
-<<<<<<< HEAD
-    MACRO(FailedToCreateMultiSig,       21, "Failed to create mullti-signature") \
-=======
     MACRO(NotEnoughTimeToFinishBtcTx,   21, "Not enough time to finish btc lock transaction") \
->>>>>>> 5338839a
+    MACRO(FailedToCreateMultiSig,       22, "Failed to create mullti-signature") \
 
     enum TxFailureReason : int32_t
     {
