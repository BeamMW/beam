// Copyright 2018 The Beam Team
//
// Licensed under the Apache License, Version 2.0 (the "License");
// you may not use this file except in compliance with the License.
// You may obtain a copy of the License at
//
//    http://www.apache.org/licenses/LICENSE-2.0
//
// Unless required by applicable law or agreed to in writing, software
// distributed under the License is distributed on an "AS IS" BASIS,
// WITHOUT WARRANTIES OR CONDITIONS OF ANY KIND, either express or implied.
// See the License for the specific language governing permissions and
// limitations under the License.

#pragma once

#include <boost/program_options.hpp>
#include "core/ecc.h"
#include "logger.h"

namespace beam
{
    namespace po = boost::program_options;
    namespace cli
    {
        extern const char* HELP;
        extern const char* HELP_FULL;
        extern const char* MODE;
        extern const char* PORT;
        extern const char* PORT_FULL;
        extern const char* STRATUM_PORT;
        extern const char* STRATUM_SECRETS_PATH;
        extern const char* STRATUM_USE_TLS;
        extern const char* STORAGE;
        extern const char* WALLET_STORAGE;
        extern const char* HISTORY;
        extern const char* TEMP;
        extern const char* IMPORT;
        extern const char* MINING_THREADS;
        extern const char* VERIFICATION_THREADS;
        extern const char* NODE_PEER;
        extern const char* PASS;
        extern const char* BTC_PASS;
        extern const char* BTC_USER_NAME;
        extern const char* AMOUNT;
        extern const char* AMOUNT_FULL;
        extern const char* RECEIVER_ADDR;
        extern const char* RECEIVER_ADDR_FULL;
        extern const char* NODE_ADDR;
        extern const char* NODE_ADDR_FULL;
        extern const char* BTC_NODE_ADDR;
        extern const char* COMMAND;
        extern const char* NODE;
        extern const char* WALLET;
        extern const char* LISTEN;
        extern const char* TREASURY;
        extern const char* TREASURY_BLOCK;
        extern const char* RESYNC;
        extern const char* CRASH;
        extern const char* INIT;
        extern const char* RESTORE;
        extern const char* EXPORT_MINER_KEY;
        extern const char* EXPORT_OWNER_KEY;
        extern const char* KEY_SUBKEY;
        extern const char* KEY_OWNER;
        extern const char* KEY_MINE;
        extern const char* BBS_ENABLE;
        extern const char* NEW_ADDRESS;
        extern const char* CANCEL_TX;
		extern const char* PAYMENT_PROOF_EXPORT;
		extern const char* PAYMENT_PROOF_VERIFY;
		extern const char* PAYMENT_PROOF_DATA;
		extern const char* PAYMENT_PROOF_REQUIRED;
        extern const char* SEND;
        extern const char* INFO;
        extern const char* NEW_ADDRESS_COMMENT;
        extern const char* EXPIRATION_TIME;
        extern const char* TX_HISTORY;
        extern const char* TX_ID;
        extern const char* SEED_PHRASE;
        extern const char* GENERATE_PHRASE;
        extern const char* FEE;
        extern const char* FEE_FULL;
        extern const char* RECEIVE;
        extern const char* LOG_LEVEL;
        extern const char* FILE_LOG_LEVEL;
        extern const char* LOG_INFO;
        extern const char* LOG_DEBUG;
        extern const char* LOG_VERBOSE;
        extern const char* LOG_CLEANUP_DAYS;
		extern const char* LOG_UTXOS;
        extern const char* VERSION;
        extern const char* VERSION_FULL;
        extern const char* GIT_COMMIT_HASH;
        extern const char* WALLET_ADDR;
        extern const char* CHANGE_ADDRESS_EXPIRATION;
        extern const char* WALLET_ADDRESS_LIST;
        extern const char* WALLET_RESCAN;
        extern const char* UTXO;
        extern const char* EXPORT_ADDRESSES;
        extern const char* IMPORT_ADDRESSES;
        extern const char* IMPORT_EXPORT_PATH;
        extern const char* NO_FAST_SYNC;
        extern const char* API_USE_HTTP;
 // treasury
        extern const char* TR_OPCODE;
        extern const char* TR_WID;
        extern const char* TR_PERC;
		extern const char* TR_PERC_TOTAL;
		extern const char* TR_COMMENT;
		extern const char* TR_M;
		extern const char* TR_N;
		// ui
        extern const char* APPDATA_PATH;
    }

    enum OptionsFlag : int
    {
        GENERAL_OPTIONS = 1 << 0,
        NODE_OPTIONS    = 1 << 1,
        WALLET_OPTIONS  = 1 << 2,
        UI_OPTIONS      = 1 << 3,

        ALL_OPTIONS     = GENERAL_OPTIONS | NODE_OPTIONS | WALLET_OPTIONS | UI_OPTIONS
    };

    std::pair<po::options_description, po::options_description> createOptionsDescription(int flags = ALL_OPTIONS);

    po::variables_map getOptions(int argc, char* argv[], const char* configFile, const po::options_description& options, bool walletOptions = false);

    int getLogLevel(const std::string &dstLog, const po::variables_map& vm, int defaultValue = LOG_LEVEL_DEBUG);

    std::vector<std::string> getCfgPeers(const po::variables_map& vm);

    class SecString;

<<<<<<< HEAD
    bool read_wallet_seed(ECC::NoLeak<ECC::uintBig>& walletSeed, po::variables_map& vm);

    bool read_wallet_pass(SecString& pass, po::variables_map& vm);

    bool read_btc_pass(SecString& pass, po::variables_map& vm);
=======
    bool read_wallet_pass(SecString& pass, const po::variables_map& vm);
    bool confirm_wallet_pass(const SecString& pass);
>>>>>>> fa53f142
}<|MERGE_RESOLUTION|>--- conflicted
+++ resolved
@@ -134,14 +134,7 @@
 
     class SecString;
 
-<<<<<<< HEAD
-    bool read_wallet_seed(ECC::NoLeak<ECC::uintBig>& walletSeed, po::variables_map& vm);
-
-    bool read_wallet_pass(SecString& pass, po::variables_map& vm);
-
-    bool read_btc_pass(SecString& pass, po::variables_map& vm);
-=======
     bool read_wallet_pass(SecString& pass, const po::variables_map& vm);
     bool confirm_wallet_pass(const SecString& pass);
->>>>>>> fa53f142
+    bool read_btc_pass(SecString& pass, po::variables_map& vm);
 }