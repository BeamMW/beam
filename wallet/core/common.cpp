--- conflicted
+++ resolved
@@ -903,21 +903,10 @@
     {
         switch(m_txType)
         {
-<<<<<<< HEAD
-        case TxType::Simple: return "simple";
-        case TxType::AssetReg: return "asset register";
-        case TxType::AssetUnreg: return "asset unregister";
-        case TxType::AssetIssue: return "asset issue";
-        case TxType::AssetConsume: return "asset consume";
-        case TxType::AtomicSwap: return "atomic swap";
-        case TxType::AssetInfo: return "asset info";
-        case TxType::Contract: return "contract";
-=======
 #define MACRO(type, index, s) case TxType::type: return s;
             BEAM_TX_TYPES_MAP(MACRO)
 #undef MACRO
 
->>>>>>> 66a0d9b2
         default:
             BOOST_ASSERT_MSG(false, kErrorUnknownTxType);
             return "unknown";
