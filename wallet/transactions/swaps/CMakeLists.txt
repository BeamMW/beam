cmake_minimum_required(VERSION 3.13)

set(SWAP_SRC
    common.cpp
    swap_transaction.cpp
    lock_tx_builder.cpp
    shared_tx_builder.cpp
    utils.cpp
    swap_tx_description.cpp
    bridges/bitcoin/client.cpp
    bridges/bitcoin/common.cpp
    bridges/bitcoin/bitcoin_side.cpp
    bridges/bitcoin/bitcoin_core_016.cpp
    bridges/bitcoin/bitcoin_core_017.cpp
    bridges/bitcoin/electrum.cpp
    bridges/bitcoin/settings.cpp
    bridges/bitcoin/settings_provider.cpp
<<<<<<< HEAD
    bridges/bitcoin_cash/common.cpp
    bridges/bitcoin_cash/bitcoin_cash_core.cpp
    bridges/bitcoin_cash/bitcoin_cash_side.cpp
    bridges/bitcoin_sv/common.cpp
    bridges/bitcoin_sv/bitcoin_sv_core.cpp
    #bridges/bitcoin_sv/bitcoin_sv_side.cpp
    bridges/dogecoin/common.cpp
    bridges/dogecoin/dogecoin_core_014.cpp
    bridges/dogecoin/dogecoin_side.cpp
=======
    bridges/dash/common.cpp
    bridges/dash/dash_core_014.cpp
    bridges/dash/dash_side.cpp
>>>>>>> 35e95f2b
    bridges/litecoin/common.cpp
    bridges/litecoin/litecoin_core_016.cpp
    bridges/litecoin/litecoin_core_017.cpp
    bridges/litecoin/litecoin_side.cpp
    bridges/qtum/common.cpp
    bridges/qtum/qtum_core_017.cpp
    bridges/qtum/qtum_side.cpp
)

add_library(swap STATIC ${SWAP_SRC})
target_link_libraries(swap PUBLIC wallet libbitcoin PRIVATE http)
target_compile_definitions(swap PUBLIC BEAM_ATOMIC_SWAP_SUPPORT)
target_include_directories(swap PUBLIC "${CMAKE_CURRENT_SOURCE_DIR}")


<|MERGE_RESOLUTION|>--- conflicted
+++ resolved
@@ -15,7 +15,6 @@
     bridges/bitcoin/electrum.cpp
     bridges/bitcoin/settings.cpp
     bridges/bitcoin/settings_provider.cpp
-<<<<<<< HEAD
     bridges/bitcoin_cash/common.cpp
     bridges/bitcoin_cash/bitcoin_cash_core.cpp
     bridges/bitcoin_cash/bitcoin_cash_side.cpp
@@ -25,11 +24,9 @@
     bridges/dogecoin/common.cpp
     bridges/dogecoin/dogecoin_core_014.cpp
     bridges/dogecoin/dogecoin_side.cpp
-=======
     bridges/dash/common.cpp
     bridges/dash/dash_core_014.cpp
     bridges/dash/dash_side.cpp
->>>>>>> 35e95f2b
     bridges/litecoin/common.cpp
     bridges/litecoin/litecoin_core_016.cpp
     bridges/litecoin/litecoin_core_017.cpp
