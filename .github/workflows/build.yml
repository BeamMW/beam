--- conflicted
+++ resolved
@@ -14,12 +14,8 @@
     runs-on: ${{ matrix.os }}
     strategy:
       matrix:
-<<<<<<< HEAD
-        os: [macos-10.15, ubuntu-18.04, windows-2019]
-=======
         # os: [macos-11]
         os: [macos-11, ubuntu-18.04, windows-2019]
->>>>>>> 25e7ad79
 
     steps:
     - uses: actions/checkout@v2
