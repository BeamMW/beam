cmake_minimum_required(VERSION 3.1)
project(beam)

enable_testing()

function(add_test_snippet EXE_NAME LIB_NAME)
    add_executable(${EXE_NAME} ${EXE_NAME}.cpp)
    add_dependencies(${EXE_NAME} ${LIB_NAME})
    target_link_libraries(${EXE_NAME} ${LIB_NAME})
    add_test(NAME ${EXE_NAME} COMMAND $<TARGET_FILE:${EXE_NAME}>)
endfunction()

set(CMAKE_CXX_STANDARD 17)
set(CMAKE_CXX_STANDARD_REQUIRED ON)

if(MSVC)
    set(CMAKE_CXX_FLAGS "${CMAKE_CXX_FLAGS} /W4")
    set(CMAKE_CXX_FLAGS_RELEASE "${CMAKE_CXX_FLAGS_RELEASE} /O2")
else()
    set(CMAKE_CXX_FLAGS "${CMAKE_CXX_FLAGS} -march=native -Wall -pthread")
    set(CMAKE_CXX_FLAGS_DEBUG "${CMAKE_CXX_FLAGS_DEBUG} -O0 -ggdb3")
    set(CMAKE_CXX_FLAGS_RELEASE "${CMAKE_CXX_FLAGS_RELEASE} -O3")
endif()


if(UNIX OR WIN32)
    set(UV_INTERNAL ON)
    add_definitions(-DUV_INTERNAL)
endif()

if (WIN32)
    add_definitions(-DNOMINMAX)
    find_package(Boost)
    if (Boost_FOUND)
        add_definitions( -DBOOST_ALL_DYN_LINK )
        include_directories(${Boost_INCLUDE_DIRS})
<<<<<<< HEAD

=======
>>>>>>> d2786d58
    endif()
endif()

include_directories(${PROJECT_SOURCE_DIR})
add_definitions(-DPROJECT_SOURCE_DIR="${PROJECT_SOURCE_DIR}")

include_directories(${PROJECT_SOURCE_DIR}/utility) # TODO  move to ./3rdparty all that stuff that requires to add this line

add_subdirectory(utility)

# TODO roll comments back after features merging

#add_subdirectory(core)
add_subdirectory(pow)
#add_subdirectory(pool)
add_subdirectory(p2p)
#add_subdirectory(wallet)
#add_subdirectory(sqlite)
#add_subdirectory(beam)<|MERGE_RESOLUTION|>--- conflicted
+++ resolved
@@ -34,10 +34,6 @@
     if (Boost_FOUND)
         add_definitions( -DBOOST_ALL_DYN_LINK )
         include_directories(${Boost_INCLUDE_DIRS})
-<<<<<<< HEAD
-
-=======
->>>>>>> d2786d58
     endif()
 endif()
 
