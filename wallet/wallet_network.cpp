#include "wallet_network.h"

// protocol version
#define WALLET_MAJOR 0
#define WALLET_MINOR 0
#define WALLET_REV   1

using namespace std;

namespace beam {

    WalletNetworkIO::WalletNetworkIO(io::Address address
                                   , io::Address node_address
                                   , bool is_server
                                   , IKeyChain::Ptr keychain
                                   , io::Reactor::Ptr reactor
                                   , unsigned reconnect_ms
                                   , unsigned sync_period_ms
                                   , uint64_t start_tag)
        : m_protocol{ WALLET_MAJOR, WALLET_MINOR, WALLET_REV, 150, *this, 20000 }
        , m_address{address}
        , m_node_address{node_address}
        , m_reactor{ !reactor ? io::Reactor::create() : reactor }
        , m_server{ is_server ? io::TcpServer::create(m_reactor, m_address, BIND_THIS_MEMFN(on_stream_accepted)) : io::TcpServer::Ptr() }
        , m_wallet{keychain, *this, is_server ? Wallet::TxCompletedAction() : [this](auto a) { this->stop(); } }
        , m_is_node_connected{false}
        , m_connection_tag{ start_tag }
        , m_reactor_scope{*m_reactor }
        , m_reconnect_ms{ reconnect_ms }
        , m_sync_period_ms{ sync_period_ms }
        , m_sync_timer{io::Timer::create(m_reactor)}
    {
        m_protocol.add_message_handler<WalletNetworkIO, wallet::InviteReceiver,     &WalletNetworkIO::on_message>(senderInvitationCode, this, 1, 20000);
        m_protocol.add_message_handler<WalletNetworkIO, wallet::ConfirmTransaction, &WalletNetworkIO::on_message>(senderConfirmationCode, this, 1, 20000);
        m_protocol.add_message_handler<WalletNetworkIO, wallet::ConfirmInvitation,  &WalletNetworkIO::on_message>(receiverConfirmationCode, this, 1, 20000);
        m_protocol.add_message_handler<WalletNetworkIO, wallet::TxRegistered,       &WalletNetworkIO::on_message>(receiverRegisteredCode, this, 1, 20000);
        m_protocol.add_message_handler<WalletNetworkIO, wallet::TxFailed,           &WalletNetworkIO::on_message>(failedCode, this, 1, 20000);

        connect_node();
    }

    WalletNetworkIO::~WalletNetworkIO()
    {
        assert(m_connections.empty());
        assert(m_connections_callbacks.empty());
    }

    void WalletNetworkIO::start()
    {
        m_reactor->run();
    }

    void WalletNetworkIO::stop()
    {
        m_reactor->stop();
    }

    void WalletNetworkIO::transfer_money(io::Address receiver, Amount&& amount)
    {
        connect_wallet(receiver, [this, receiver, amount = move(amount)](uint64_t tag) mutable
        {
            m_wallet.transfer_money(tag, move(amount));
        });
    }

    void WalletNetworkIO::connect_wallet(io::Address address, ConnectCallback&& callback)
    {
        LOG_INFO() << "Establishing secure channel with " << address.str();
        auto tag = get_connection_tag();
        m_connections_callbacks.emplace(tag, callback);
        auto res = m_reactor->tcp_connect(address, tag, BIND_THIS_MEMFN(on_client_connected));
        test_io_result(res);
    }

    void WalletNetworkIO::send_tx_message(PeerId to, const wallet::InviteReceiver& data)
    {
        send(to, senderInvitationCode, data);
    }

    void WalletNetworkIO::send_tx_message(PeerId to, const wallet::ConfirmTransaction& data)
    {
        send(to, senderConfirmationCode, data);
    }

    void WalletNetworkIO::send_tx_message(PeerId to, const wallet::ConfirmInvitation& data)
    {
        send(to, receiverConfirmationCode, data);
    }

    void WalletNetworkIO::send_tx_message(PeerId to, const  wallet::TxRegistered& data)
    {
        send(to, receiverRegisteredCode, data);
    }

    void WalletNetworkIO::send_tx_message(PeerId to, const  wallet::TxFailed& data)
    {
        send(to, failedCode, data);
    }

    void WalletNetworkIO::send_node_message(proto::NewTransaction&& data)
    {
        send_to_node(move(data));
    }

    void WalletNetworkIO::send_node_message(proto::GetProofUtxo&& data)
    {
        send_to_node(move(data));
    }

	void WalletNetworkIO::send_node_message(proto::GetHdr&& data)
	{
		send_to_node(move(data));
	}

    void WalletNetworkIO::send_node_message(proto::GetMined&& data)
    {
        send_to_node(move(data));
    }

    void WalletNetworkIO::close_connection(uint64_t id)
    {
        m_connections.erase(id);
        if (auto it = m_connections_callbacks.find(id); it != m_connections_callbacks.end())
        {
            m_connections_callbacks.erase(it);
            m_reactor->cancel_tcp_connect(id);
        }
    }

    void WalletNetworkIO::close_node_connection()
    {
        LOG_DEBUG() << "Close node connection";
        m_is_node_connected = false;
        m_node_connection.reset();
        start_sync_timer();
    }

    bool WalletNetworkIO::on_message(uint64_t connectionId, wallet::InviteReceiver&& msg)
    {
        m_wallet.handle_tx_message(connectionId, move(msg));
        return true;
    }

    bool WalletNetworkIO::on_message(uint64_t connectionId, wallet::ConfirmTransaction&& msg)
    {
        m_wallet.handle_tx_message(connectionId, move(msg));
        return true;
    }

    bool WalletNetworkIO::on_message(uint64_t connectionId, wallet::ConfirmInvitation&& msg)
    {
        m_wallet.handle_tx_message(connectionId, move(msg));
        return true;
    }

    bool WalletNetworkIO::on_message(uint64_t connectionId, wallet::TxRegistered&& msg)
    {
        m_wallet.handle_tx_message(connectionId, move(msg));
        return true;
    }

    bool WalletNetworkIO::on_message(uint64_t connectionId, wallet::TxFailed&& msg)
    {
        m_wallet.handle_tx_message(connectionId, move(msg));
        return true;
    }

    void WalletNetworkIO::on_stream_accepted(io::TcpStream::Ptr&& newStream, io::ErrorCode errorCode)
    {
        if (errorCode == 0)
        {
            LOG_DEBUG() << "Wallet connected: " << newStream->peer_address();
            auto tag = get_connection_tag();
            m_connections.emplace(tag,
                make_unique<Connection>(
                    m_protocol,
                    tag,
                    Connection::outbound,
                    2000,
                    std::move(newStream)));
        }
        else
        {
            on_connection_error(m_address.u64(), errorCode);
        }
    }

    void WalletNetworkIO::on_client_connected(uint64_t tag, io::TcpStream::Ptr&& newStream, io::ErrorCode status)
    {
        if (register_connection(tag, move(newStream)))
        {
            ConnectCallback callback;
            assert(m_connections_callbacks.count(tag) == 1);
            callback = m_connections_callbacks[tag];
            m_connections_callbacks.erase(tag);
            callback(tag);
        }
        else
        {
            m_connections_callbacks.erase(tag);
            on_connection_error(tag, status);
        }
    }

    bool WalletNetworkIO::register_connection(uint64_t tag, io::TcpStream::Ptr&& newStream)
    {
        auto it = m_connections.find(tag);
        if (it == m_connections.end() && newStream)
        {
            LOG_INFO() << "Connected to remote wallet: " << newStream->peer_address();
            m_connections.emplace(tag, make_unique<Connection>(
                m_protocol,
                tag,
                Connection::outbound,
                2000,
                std::move(newStream)
                ));
            return true;
        }
        return false;
    }

    void WalletNetworkIO::connect_node()
    {
        assert(m_is_node_connected == false && !m_node_connection);

        create_node_connection();
        m_node_connection->connect(BIND_THIS_MEMFN(on_node_connected));
    }

    void WalletNetworkIO::start_sync_timer()
    {
        m_sync_timer->start(m_sync_period_ms, false, BIND_THIS_MEMFN(on_sync_timer));
    }

    void WalletNetworkIO::on_sync_timer()
    {
        if (!m_is_node_connected)
        {
            connect_node();
        }
    }

    void WalletNetworkIO::on_node_connected()
    {
        m_is_node_connected = true;
    }

    void WalletNetworkIO::on_protocol_error(uint64_t from, ProtocolError error)
    {
        LOG_ERROR() << "Wallet protocol error: " << error;
        m_wallet.handle_connection_error(from);
        if (m_connections.empty())
        {
            stop();
            return;
        }
    }

    void WalletNetworkIO::on_connection_error(uint64_t from, io::ErrorCode errorCode)
    {
<<<<<<< HEAD
        LOG_ERROR() << "Wallet connection error: " << io::error_str(errorCode);
=======
        LOG_ERROR() << "Wallet connection error: " << io::error_str(io::ErrorCode(errorCode));
>>>>>>> ac568fd9
        if (m_connections.empty())
        {
            stop();
            return;
        }
        m_wallet.handle_connection_error(from);
    }

    uint64_t WalletNetworkIO::get_connection_tag()
    {
        return ++m_connection_tag;
    }

    void WalletNetworkIO::create_node_connection()
    {
        assert(!m_node_connection);
        m_node_connection = make_unique<WalletNodeConnection>(m_node_address, m_wallet, m_reactor, m_reconnect_ms);
    }

    void WalletNetworkIO::test_io_result(const io::Result res)
    {
        if (!res)
        {
            throw runtime_error(io::error_descr(res.error()));
        }
    }

    WalletNetworkIO::WalletNodeConnection::WalletNodeConnection(const io::Address& address, IWallet& wallet, io::Reactor::Ptr reactor, unsigned reconnectMsec)
        : m_address{address}
        , m_wallet {wallet}
        , m_connecting{false}
        , m_timer{io::Timer::create(reactor)}
        , m_reconnectMsec{reconnectMsec}
    {
    }

    void WalletNetworkIO::WalletNodeConnection::connect(NodeConnectCallback&& cb)
    {
        LOG_DEBUG() << "Connecting to node...";
        m_callbacks.emplace_back(move(cb));
        if (!m_connecting)
        {
            Connect(m_address);
        }
    }

    void WalletNetworkIO::WalletNodeConnection::OnConnected()
    {
        LOG_INFO() << "Wallet connected to node";
        m_connecting = false;
        proto::Config msgCfg = {};
		msgCfg.m_AutoSendHdr = true;
		Send(msgCfg);

        for (auto& cb : m_callbacks)
        {
            cb();
        }
        m_callbacks.clear();
    }

    void WalletNetworkIO::WalletNodeConnection::OnClosed(int errorCode)
    {
        LOG_INFO() << "Could not connect to node, retrying...";
        LOG_VERBOSE() << "Wallet failed to connect to node, error: " << io::error_str(io::ErrorCode(errorCode));
        m_wallet.stop_sync();
        m_timer->start(m_reconnectMsec, false, [this]() {Connect(m_address); });
    }

    bool WalletNetworkIO::WalletNodeConnection::OnMsg2(proto::Boolean&& msg)
    {
        return m_wallet.handle_node_message(move(msg));
    }

    bool WalletNetworkIO::WalletNodeConnection::OnMsg2(proto::ProofUtxo&& msg)
    {
        return m_wallet.handle_node_message(move(msg));
    }

    bool WalletNetworkIO::WalletNodeConnection::OnMsg2(proto::NewTip&& msg)
	{
		return m_wallet.handle_node_message(move(msg));
	}

    bool WalletNetworkIO::WalletNodeConnection::OnMsg2(proto::Hdr&& msg)
    {
        return m_wallet.handle_node_message(move(msg));
    }

    bool WalletNetworkIO::WalletNodeConnection::OnMsg2(proto::Mined&& msg)
    {
        return m_wallet.handle_node_message(move(msg));
    }
}<|MERGE_RESOLUTION|>--- conflicted
+++ resolved
@@ -259,11 +259,8 @@
 
     void WalletNetworkIO::on_connection_error(uint64_t from, io::ErrorCode errorCode)
     {
-<<<<<<< HEAD
         LOG_ERROR() << "Wallet connection error: " << io::error_str(errorCode);
-=======
-        LOG_ERROR() << "Wallet connection error: " << io::error_str(io::ErrorCode(errorCode));
->>>>>>> ac568fd9
+
         if (m_connections.empty())
         {
             stop();
