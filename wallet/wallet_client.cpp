--- conflicted
+++ resolved
@@ -389,29 +389,16 @@
 
     std::string WalletClient::exportOwnerKey(const beam::SecString& pass) const
     {
-<<<<<<< HEAD
-        Key::IKdf::Ptr pKey = m_walletDB->get_MasterKdf();
-        const ECC::HKdf& kdf = static_cast<ECC::HKdf&>(*pKey);
-
-        KeyString ks;
-        ks.SetPassword(Blob(pass.data(), static_cast<uint32_t>(pass.size())));
-        ks.m_sMeta = std::to_string(0);
-
-        ECC::HKdfPub pkdf;
-        pkdf.GenerateFrom(kdf);
-
-=======
-        Key::IKdf::Ptr pKey = m_walletDB->get_ChildKdf(0);
-        const ECC::HKdf& kdf = static_cast<ECC::HKdf&>(*pKey);
-
-        KeyString ks;
-        ks.SetPassword(Blob(pass.data(), static_cast<uint32_t>(pass.size())));
-        ks.m_sMeta = std::to_string(0);
-
-        ECC::HKdfPub pkdf;
-        pkdf.GenerateFrom(kdf);
-
->>>>>>> aacc2c21
+        Key::IKdf::Ptr pKey = m_walletDB->get_MasterKdf();
+        const ECC::HKdf& kdf = static_cast<ECC::HKdf&>(*pKey);
+
+        KeyString ks;
+        ks.SetPassword(Blob(pass.data(), static_cast<uint32_t>(pass.size())));
+        ks.m_sMeta = std::to_string(0);
+
+        ECC::HKdfPub pkdf;
+        pkdf.GenerateFrom(kdf);
+
         ks.Export(pkdf);
 
         return ks.m_sRes;
