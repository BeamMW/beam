// Copyright 2018 The Beam Team
//
// Licensed under the Apache License, Version 2.0 (the "License");
// you may not use this file except in compliance with the License.
// You may obtain a copy of the License at
//
//    http://www.apache.org/licenses/LICENSE-2.0
//
// Unless required by applicable law or agreed to in writing, software
// distributed under the License is distributed on an "AS IS" BASIS,
// WITHOUT WARRANTIES OR CONDITIONS OF ANY KIND, either express or implied.
// See the License for the specific language governing permissions and
// limitations under the License.

#include "wallet/core/wallet_network.h"
#include "core/common.h"

#include "wallet/core//common_utils.h"
#include "wallet/core/wallet.h"
#include "wallet/core/wallet_db.h"
#include "wallet/core/wallet_network.h"
#include "wallet/core/simple_transaction.h"
#include "wallet/core/secstring.h"
#include "wallet/core/strings_resources.h"
#include "wallet/transactions/swaps/bridges/bitcoin/bitcoin.h"
#include "wallet/transactions/swaps/bridges/litecoin/electrum.h"
#include "wallet/transactions/swaps/bridges/qtum/electrum.h"
#include "wallet/transactions/swaps/bridges/litecoin/litecoin.h"
#include "wallet/transactions/swaps/bridges/qtum/qtum.h"

#include "wallet/transactions/swaps/common.h"
#include "wallet/transactions/swaps/utils.h"
#include "wallet/transactions/assets/assets_reg_creators.h"
#include "keykeeper/local_private_key_keeper.h"
#include "core/ecc_native.h"
#include "core/serialization_adapters.h"
#include "core/treasury.h"
#include "core/block_rw.h"
//#include "unittests/util.h"
#include "mnemonic/mnemonic.h"
#include "utility/string_helpers.h"
#include "version.h"

//lelantus
#include "wallet/transactions/lelantus/pull_transaction.h"
#include "wallet/transactions/lelantus/push_transaction.h"

#ifndef LOG_VERBOSE_ENABLED
    #define LOG_VERBOSE_ENABLED 0
#endif

#include "utility/cli/options.h"
#include "utility/log_rotation.h"
#include "utility/helpers.h"

#ifdef BEAM_LASER_SUPPORT
#include "laser.h"
#include "wallet/laser/mediator.h"
#endif  // BEAM_LASER_SUPPORT

#include <boost/assert.hpp> 
#include <boost/program_options.hpp>
#include <boost/filesystem.hpp>
#include <boost/format.hpp>
#include <boost/algorithm/string/trim.hpp>

#include <iomanip>
#include <iterator>
#include <future>
#include <core/block_crypt.h>

using namespace std;
using namespace beam;
using namespace beam::wallet;
using namespace ECC;

namespace beam
{
    const char kElectrumSeparateSymbol = ' ';

    string getCoinStatus(Coin::Status s)
    {
        stringstream ss;
        ss << "[";
        switch (s)
        {
        case Coin::Available: ss << kCoinStatusAvailable; break;
        case Coin::Unavailable: ss << kCoinStatusUnavailable; break;
        case Coin::Spent: ss << kCoinStatusSpent; break;
        case Coin::Maturing: ss << kCoinStatusMaturing; break;
        case Coin::Outgoing: ss << kCoinStatusOutgoing; break;
        case Coin::Incoming: ss << kCoinStatusIncoming; break;
        case Coin::Consumed: ss << kCoinStatusConsumed; break;
        default:
            BOOST_ASSERT_MSG(false, kErrorUnknownCoinStatus);
        }
        ss << "]";
        string str = ss.str();
        BOOST_ASSERT(str.length() <= 30);
        return str;
    }

    const char* getTxStatus(const TxDescription& tx)
    {
        switch (tx.m_status)
        {
        case TxStatus::Pending: return kTxStatusPending;
        case TxStatus::InProgress: return tx.m_sender ? kTxStatusWaitingForReceiver : kTxStatusWaitingForSender;
        case TxStatus::Registering: return tx.m_selfTx ? kTxStatusSendingToOwn : kTxStatusInProgress;
        case TxStatus::Canceled: return kTxStatusCancelled;
        case TxStatus::Completed:
        {
            switch (tx.m_txType)
            {
                case TxType::AssetIssue: return kTxStatusIssued;
                case TxType::AssetConsume: return kTxStatusConsumed;
                case TxType::AssetReg: return kTxStatusRegistered;
                case TxType::AssetUnreg: return kTxStatusUnregistered;
                case TxType::AssetInfo: return kTxStatusInfoProvided;
                default:
                {
                    if (tx.m_selfTx) return kTxStatusSentToOwn;
                    return tx.m_sender ? kTxStatusSent : kTxStatusReceived;
                }
            }
        }
        case TxStatus::Failed: return TxFailureReason::TransactionExpired == tx.m_failureReason
            ? kTxStatusExpired : kTxStatusFailed;
        default:
            BOOST_ASSERT_MSG(false, kErrorUnknowmTxStatus);
        }
        return "";
    }

    const char* getSwapTxStatus(const IWalletDB::Ptr& walletDB, const TxDescription& tx)
    {
        wallet::AtomicSwapTransaction::State state = wallet::AtomicSwapTransaction::State::Initial;
        storage::getTxParameter(*walletDB, tx.m_txId, wallet::TxParameterID::State, state);

        return wallet::getSwapTxStatus(state);
    }
}  // namespace beam
namespace
{
    SecString GetPassword(const po::variables_map& vm);

    void ResolveWID(PeerID& res, const std::string& s)
    {
        bool bValid = true;
        ByteBuffer bb = from_hex(s, &bValid);

        if ((bb.size() != res.nBytes) || !bValid)
            throw std::runtime_error(kErrorInvalidWID);

        memcpy(res.m_pData, &bb.front(), res.nBytes);
    }

    template <typename T>
    bool FLoad(T& x, const std::string& sPath, bool bStrict = true)
    {
        std::FStream f;
        if (!f.Open(sPath.c_str(), true, bStrict))
            return false;

        yas::binary_iarchive<std::FStream, SERIALIZE_OPTIONS> arc(f);
        arc & x;
        return true;
    }

    template <typename T>
    void FSave(const T& x, const std::string& sPath)
    {
        std::FStream f;
        f.Open(sPath.c_str(), false, true);

        yas::binary_oarchive<std::FStream, SERIALIZE_OPTIONS> arc(f);
        arc & x;
    }

    IWalletDB::Ptr OpenDataBase(const po::variables_map& vm, const SecString& pass)
    {
        BOOST_ASSERT(vm.count(cli::WALLET_STORAGE) > 0);
        auto walletPath = vm[cli::WALLET_STORAGE].as<string>();

        if (!WalletDB::isInitialized(walletPath))
        {
            throw std::runtime_error(kErrorWalletNotInitialized);
        }

        auto walletDB = WalletDB::open(walletPath, pass);
        LOG_INFO() << kWalletOpenedMessage;
        return walletDB;
    }

    IWalletDB::Ptr OpenDataBase(const po::variables_map& vm)
    {
        return OpenDataBase(vm, GetPassword(vm));
    }

    int HandleTreasury(const po::variables_map& vm)
    {
        auto walletDB = OpenDataBase(vm);
        Key::IKdf::Ptr pMaster = walletDB->get_MasterKdf();
        if (!pMaster)
        {
            cout << "Can't handle treasury without master key" << endl;
            return -1;
        }
        Key::IKdf& kdf = *pMaster;
        PeerID wid;
        Scalar::Native sk;
        Treasury::get_ID(kdf, wid, sk);

        char szID[PeerID::nTxtLen + 1];
        wid.Print(szID);

        static const char* szPlans = "treasury_plans.bin";
        static const char* szRequest = "-plan.bin";
        static const char* szResponse = "-response.bin";
        static const char* szData = "treasury_data.bin";

        Treasury tres;
        FLoad(tres, szPlans, false);


        auto nCode = vm[cli::TR_OPCODE].as<uint32_t>();
        switch (nCode)
        {
        default:
            cout << boost::format(kTreasuryID) % szID << std::endl;
            break;

        case 1:
        {
            // generate plan
            std::string sID = vm[cli::TR_WID].as<std::string>();
            ResolveWID(wid, sID);

            auto perc = vm[cli::TR_PERC].as<double>();

            bool bConsumeRemaining = (perc <= 0.);
            if (bConsumeRemaining)
                perc = vm[cli::TR_PERC_TOTAL].as<double>();

            perc *= 0.01;

            Amount val = static_cast<Amount>(Rules::get().Emission.Value0 * perc); // rounded down

            Treasury::Parameters pars; // default

            uint32_t m = vm[cli::TR_M].as<uint32_t>();
            uint32_t n = vm[cli::TR_N].as<uint32_t>();

            if (m >= n)
                throw std::runtime_error(kErrorTreasuryBadM);

            BOOST_ASSERT(n);
            if (pars.m_Bursts % n)
                throw std::runtime_error(kErrorTreasuryBadN);

            pars.m_Bursts /= n;
            pars.m_Maturity0 = pars.m_MaturityStep * pars.m_Bursts * m;

            Treasury::Entry* pE = tres.CreatePlan(wid, val, pars);

            if (bConsumeRemaining)
            {
                // special case - consume the remaining
                for (size_t iG = 0; iG < pE->m_Request.m_vGroups.size(); iG++)
                {
                    Treasury::Request::Group& g = pE->m_Request.m_vGroups[iG];
                    Treasury::Request::Group::Coin& c = g.m_vCoins[0];

                    AmountBig::Type valInBurst = Zero;

                    for (Treasury::EntryMap::const_iterator it = tres.m_Entries.begin(); tres.m_Entries.end() != it; ++it)
                    {
                        if (&it->second == pE)
                            continue;

                        const Treasury::Request& r2 = it->second.m_Request;
                        for (size_t iG2 = 0; iG2 < r2.m_vGroups.size(); iG2++)
                        {
                            const Treasury::Request::Group& g2 = r2.m_vGroups[iG2];
                            if (g2.m_vCoins[0].m_Incubation != c.m_Incubation)
                                continue;

                            for (size_t i = 0; i < g2.m_vCoins.size(); i++)
                                valInBurst += uintBigFrom(g2.m_vCoins[i].m_Value);
                        }
                    }

                    Amount vL = AmountBig::get_Lo(valInBurst);
                    if (AmountBig::get_Hi(valInBurst) || (vL >= c.m_Value))
                        throw std::runtime_error(kErrorTreasuryNothingRemains);

                    cout << boost::format(kTreasuryConsumeRemaining) % c.m_Incubation % vL % c.m_Value << std::endl;
                    c.m_Value -= vL;
                }

            }

            FSave(pE->m_Request, sID + szRequest);
            FSave(tres, szPlans);
        }
        break;

        case 2:
        {
            // generate response
            Treasury::Request treq;
            FLoad(treq, std::string(szID) + szRequest);

            Treasury::Response tresp;
            uint64_t nIndex = 1;
            tresp.Create(treq, kdf, nIndex);

            FSave(tresp, std::string(szID) + szResponse);
        }
        break;

        case 3:
        {
            // verify & import reponse
            std::string sID = vm[cli::TR_WID].as<std::string>();
            ResolveWID(wid, sID);

            Treasury::EntryMap::iterator it = tres.m_Entries.find(wid);
            if (tres.m_Entries.end() == it)
                throw std::runtime_error(kErrorTreasuryPlanNotFound);

            Treasury::Entry& e = it->second;
            e.m_pResponse.reset(new Treasury::Response);
            FLoad(*e.m_pResponse, sID + szResponse);

            if (!e.m_pResponse->IsValid(e.m_Request))
                throw std::runtime_error(kErrorTreasuryInvalidResponse);

            FSave(tres, szPlans);
        }
        break;

        case 4:
        {
            // Finally generate treasury
            Treasury::Data data;
            data.m_sCustomMsg = vm[cli::TR_COMMENT].as<std::string>();
            tres.Build(data);

            FSave(data, szData);

            Serializer ser;
            ser & data;

            ByteBuffer bb;
            ser.swap_buf(bb);

            Hash::Value hv;
            Hash::Processor() << Blob(bb) >> hv;

            char szHash[Hash::Value::nTxtLen + 1];
            hv.Print(szHash);

            cout << boost::format(kTreasuryDataHash) % szHash << std::endl;

        }
        break;

        case 5:
        {
            // recover and print
            Treasury::Data data;
            FLoad(data, szData);

            std::vector<Treasury::Data::Coin> vCoins;
            data.Recover(kdf, vCoins);

            cout << boost::format(kTreasuryRecoveredCoinsTitle) % vCoins.size() << std::endl;

            for (size_t i = 0; i < vCoins.size(); i++)
            {
                const Treasury::Data::Coin& coin = vCoins[i];
                cout << boost::format(kTreasuryRecoveredCoin) % coin.m_Cid % coin.m_Incubation << std::endl;

            }
        }
        break;

        case 6:
        {
            // bursts
            Treasury::Data data;
            FLoad(data, szData);

            auto vBursts = data.get_Bursts();

            cout << boost::format(kTreasuryBurstsTitle) % vBursts.size() << std::endl;

            for (size_t i = 0; i < vBursts.size(); i++)
            {
                const Treasury::Data::Burst& b = vBursts[i];
                cout << boost::format(kTreasuryBurst) % b.m_Height % b.m_Value << std::endl;
            }
        }
        break;
        }

        return 0;
    }

    void printHelp(const po::options_description& options)
    {
        cout << options << std::endl;
    }

    int ChangeAddressExpiration(const po::variables_map& vm)
    {
        string address = vm[cli::WALLET_ADDR].as<string>();
        string expiration = vm[cli::EXPIRATION_TIME].as<string>();
        WalletID walletID(Zero);
        bool allAddresses = address == "*";

        if (!allAddresses)
        {
            walletID.FromHex(address);
        }

        WalletAddress::ExpirationStatus expirationStatus;
        if (expiration == cli::EXPIRATION_TIME_24H)
        {
            expirationStatus = WalletAddress::ExpirationStatus::OneDay;
        }
        else if (expiration == cli::EXPIRATION_TIME_NEVER)
        {
            expirationStatus = WalletAddress::ExpirationStatus::Never;
        }
        else if (expiration == cli::EXPIRATION_TIME_NOW)
        {
            expirationStatus = WalletAddress::ExpirationStatus::Expired;
        }
        else
        {
            LOG_ERROR() << boost::format(kErrorAddrExprTimeInvalid)
                        % cli::EXPIRATION_TIME
                        % expiration;
            return -1;
        }

        auto walletDB = OpenDataBase(vm);
        if (storage::changeAddressExpiration(*walletDB, walletID, expirationStatus))
        {
            if (allAddresses)
            {
                LOG_INFO() << boost::format(kAllAddrExprChanged) % expiration;
            }
            else
            {
                LOG_INFO() << boost::format(kAddrExprChanged) % to_string(walletID) % expiration;
            }
            return 0;
        }
        return -1;
    }

    bool CreateNewAddress(const po::variables_map& vm,
                         const IWalletDB::Ptr& walletDB,
                         const std::string& defaultComment = "")
    {
        auto comment = defaultComment.empty() 
            ? vm[cli::NEW_ADDRESS_COMMENT].as<string>()
            : defaultComment;
        auto expiration = vm[cli::EXPIRATION_TIME].as<string>();

        WalletAddress::ExpirationStatus expirationStatus;
        if (expiration == cli::EXPIRATION_TIME_24H)
        {
            expirationStatus = WalletAddress::ExpirationStatus::OneDay;
        }
        else if (expiration == cli::EXPIRATION_TIME_NEVER)
        {
            expirationStatus = WalletAddress::ExpirationStatus::Never;
        }
        else
        {
            LOG_ERROR() << boost::format(kErrorAddrExprTimeInvalid) 
                        % cli::EXPIRATION_TIME
                        % expiration;
            return false;
        }
        
        GenerateNewAddress(walletDB, comment, expirationStatus);
        return true;
    }

    bool LoadReceiverParams(const po::variables_map& , TxParameters& );
    bool ReadWalletSeed(NoLeak<uintBig>& walletSeed, const po::variables_map& vm, bool generateNew);

    SecString GetPassword(const po::variables_map& vm)
    {
        SecString pass;
        if (!beam::read_wallet_pass(pass, vm))
        {
            throw std::runtime_error(kErrorWalletPwdNotProvided);
        }
        return pass;
    }

    int InitDataBase(const po::variables_map& vm, bool generateNewSeed)
    {
        BOOST_ASSERT(vm.count(cli::WALLET_STORAGE) > 0);
        auto walletPath = vm[cli::WALLET_STORAGE].as<string>();

        if (WalletDB::isInitialized(walletPath))
        {
            bool isDirectory = false;
#ifdef WIN32
            isDirectory = boost::filesystem::is_directory(Utf8toUtf16(walletPath.c_str()));
#else
            isDirectory = boost::filesystem::is_directory(walletPath);
#endif

            if (isDirectory)
            {
                walletPath.append("/wallet.db");
            }
            else
            {
                LOG_ERROR() << kErrorWalletAlreadyInitialized;
                return -1;
            }
        }

        LOG_INFO() << kStartMessage;

        SecString pass = GetPassword(vm);

        if (vm.count(cli::PASS) == 0 && !beam::confirm_wallet_pass(pass))
        {
            LOG_ERROR() << kErrorWalletPwdNotMatch;
            return -1;
        }

        NoLeak<uintBig> walletSeed;
        walletSeed.V = Zero;
        if (!ReadWalletSeed(walletSeed, vm, generateNewSeed))
        {
            LOG_ERROR() << kErrorSeedPhraseFail;
            return -1;
        }
        
        auto walletDB = WalletDB::init(walletPath, pass, walletSeed);
        if (walletDB)
        {
            LOG_INFO() << kWalletCreatedMessage;
            CreateNewAddress(vm, walletDB, kDefaultAddrLabel);
            return 0;
        }
        LOG_ERROR() << kErrorWalletNotCreated;
        return -1;
    }

    int InitWallet(const po::variables_map& vm)
    {
        return InitDataBase(vm, true);
    }

    int RestoreWallet(const po::variables_map& vm)
    {
        return InitDataBase(vm, false);
    }

    int GetToken(const po::variables_map& vm)
    {
        TxParameters params;
        if (!LoadReceiverParams(vm, params))
        {
            return -1;
        }

  //      if (!params.GetParameter<PeerID>(TxParameterID::PeerSecureWalletID))
        {
            auto walletID = params.GetParameter<WalletID>(TxParameterID::PeerID);
            if (!walletID)
            {
                LOG_ERROR() << "Cannot generate token, there is no address";
                return -1;
            }
            auto walletDB = OpenDataBase(vm);
            auto address = walletDB->getAddress(*walletID);
            if (!address)
            {
                LOG_ERROR() << "Cannot generate token, there is no address";
                return -1;
            }
            params.SetParameter(TxParameterID::PeerSecureWalletID, address->m_Identity);
        }

        LOG_INFO() << "token:\t" << to_string(params);
        return 0;
    }

    WordList GeneratePhrase()
    {
        auto phrase = createMnemonic(getEntropy(), language::en);
        BOOST_ASSERT(phrase.size() == 12);
        cout << kSeedPhraseGeneratedTitle;
        for (const auto& word : phrase)
        {
            cout << word << ';';
        }
        cout << kSeedPhraseGeneratedMessage << endl;
        return phrase;
    }

    int GeneratePhrase(const po::variables_map& vm)
    {
        GeneratePhrase();
        return 0;
    }

    bool ReadWalletSeed(NoLeak<uintBig>& walletSeed, const po::variables_map& vm, bool generateNew)
    {
        SecString seed;
        WordList phrase;
        if (generateNew)
        {
            LOG_INFO() << kSeedPhraseReadTitle;
            phrase = GeneratePhrase();
        }
        else if (vm.count(cli::SEED_PHRASE))
        {
            auto tempPhrase = vm[cli::SEED_PHRASE].as<string>();
            boost::algorithm::trim_if(tempPhrase, [](char ch) { return ch == ';'; });
            phrase = string_helpers::split(tempPhrase, ';');

            if (phrase.size() != WORD_COUNT
                || (vm.count(cli::IGNORE_DICTIONARY) == 0 && !isValidMnemonic(phrase, language::en)))
            {
                LOG_ERROR() << boost::format(kErrorSeedPhraseInvalid) % tempPhrase;
                return false;
            }
        }
        else
        {
            LOG_ERROR() << kErrorSeedPhraseNotProvided;
            return false;
        }

        auto buf = decodeMnemonic(phrase);
        seed.assign(buf.data(), buf.size());

        walletSeed.V = seed.hash().V;
        return true;
    }

    int ShowAddressList(const po::variables_map& vm)
    {
        auto walletDB = OpenDataBase(vm);
        auto addresses = walletDB->getAddresses(true);
        array<uint8_t, 5> columnWidths{ { 20, 70, 8, 20, 21 } };

        // Comment | Address | Active | Expiration date | Created |
        cout << boost::format(kAddrListTableHead)
             % boost::io::group(left, setw(columnWidths[0]), kAddrListColumnComment)
             % boost::io::group(left, setw(columnWidths[1]), kAddrListColumnAddress)
             % boost::io::group(left, setw(columnWidths[2]), kAddrListColumnActive)
             % boost::io::group(left, setw(columnWidths[3]), kAddrListColumnExprDate)
             % boost::io::group(left, setw(columnWidths[4]), kAddrListColumnCreated)
             << std::endl;

        for (const auto& address : addresses)
        {
            auto comment = address.m_label;

            if (comment.length() > columnWidths[0])
            {
                comment = comment.substr(0, columnWidths[0] - 3) + "...";
            }

            auto expirationDateText = (address.m_duration == 0)
                ? cli::EXPIRATION_TIME_NEVER
                : format_timestamp(kTimeStampFormat3x3, address.getExpirationTime() * 1000, false);
            auto creationDateText = format_timestamp(kTimeStampFormat3x3, address.getCreateTime() * 1000, false);

            cout << boost::format(kAddrListTableBody)
             % boost::io::group(left, setw(columnWidths[0]), comment)
             % boost::io::group(left, setw(columnWidths[1]), std::to_string(address.m_walletID))
             % boost::io::group(left, boolalpha, setw(columnWidths[2]), !address.isExpired())
             % boost::io::group(left, setw(columnWidths[3]), expirationDateText)
             % boost::io::group(left, setw(columnWidths[4]), creationDateText)
             << std::endl;
        }

        return 0;
    }

    void ShowAssetInfo(const storage::Totals::AssetTotals& totals)
    {
        const unsigned kWidth = 26;
        cout << boost::format(kWalletAssetSummaryFormat)
             % totals.AssetId
             % boost::io::group(left, setfill('.'), setw(kWidth), kWalletSummaryFieldAvailable) % to_string(PrintableAmount(totals.Avail, false, kAmountASSET, kAmountAGROTH))
             % boost::io::group(left, setfill('.'), setw(kWidth), kWalletSummaryFieldInProgress) % to_string(PrintableAmount(totals.Incoming, false, kAmountASSET, kAmountAGROTH))
             % boost::io::group(left, setfill('.'), setw(kWidth), kWalletSummaryFieldUnavailable) % to_string(PrintableAmount(totals.Unavail, false, kAmountASSET, kAmountAGROTH))
             % boost::io::group(left, setfill('.'), setw(kWidth), kWalletSummaryFieldTotalUnspent) % to_string(PrintableAmount(totals.Unspent, false, kAmountASSET, kAmountAGROTH));
    }

    void ShowAssetCoins(const IWalletDB::Ptr& walletDB, Asset::ID assetId, const char* coin, const char* groth)
    {
        const array<uint8_t, 6> columnWidths{ { 49, 14, 14, 18, 30, 8} };
        cout << boost::format(kCoinsTableHeadFormat)
                 % boost::io::group(left, setw(columnWidths[0]), kCoinColumnId)
                 % boost::io::group(right, setw(columnWidths[1]), coin)
                 % boost::io::group(right, setw(columnWidths[2]), groth)
                 % boost::io::group(left, setw(columnWidths[3]), kCoinColumnMaturity)
                 % boost::io::group(left, setw(columnWidths[4]), kCoinColumnStatus)
                 % boost::io::group(left, setw(columnWidths[5]), kCoinColumnType)
                 << std::endl;

        walletDB->visitCoins([&columnWidths, &assetId](const Coin& c)->bool
        {
            if (c.m_ID.m_AssetID == assetId) {
                cout << boost::format(kCoinsTableFormat)
                        % boost::io::group(left, setw(columnWidths[0]), c.toStringID())
                        % boost::io::group(right, setw(columnWidths[1]), c.m_ID.m_Value / Rules::Coin)
                        % boost::io::group(right, setw(columnWidths[2]), c.m_ID.m_Value % Rules::Coin)
                        % boost::io::group(left, setw(columnWidths[3]),
                                           (c.IsMaturityValid() ? std::to_string(static_cast<int64_t>(c.m_maturity))
                                                                : "-"))
                        % boost::io::group(left, setw(columnWidths[4]), getCoinStatus(c.m_status))
                        % boost::io::group(left, setw(columnWidths[5]), c.m_ID.m_Type)
                     << std::endl;
            }
            return true;
        });

        cout << std::endl;
    }

    void ShowAssetTxs(const IWalletDB::Ptr& walletDB, Asset::ID assetId, const char* coin, const char* groth)
    {
        auto txHistory = walletDB->getTxHistory(TxType::AssetReg);
        auto txIssue   = walletDB->getTxHistory(TxType::AssetIssue);
        auto txConsume = walletDB->getTxHistory(TxType::AssetConsume);
        auto txSimple  = walletDB->getTxHistory(TxType::Simple);
        auto txUnreg   = walletDB->getTxHistory(TxType::AssetUnreg);
        txHistory.insert(txHistory.end(), txIssue.begin(), txIssue.end());
        txHistory.insert(txHistory.end(), txConsume.begin(), txConsume.end());
        txHistory.insert(txHistory.end(), txSimple.begin(), txSimple.end());
        txHistory.insert(txHistory.end(), txUnreg.begin(), txUnreg.end());

        txHistory.erase(std::remove_if(txHistory.begin(), txHistory.end(), [&assetId](const auto& tx) {
            return tx.m_assetId != assetId;
        }), txHistory.end());

        if (txHistory.empty())
        {
            cout << kTxHistoryEmpty << endl;
            return;
        }

        if (!txHistory.empty())
        {
            const array<uint8_t, 6> columnWidths{{20, 17, 26, 21, 33, 65}};
                cout << boost::format(kTxHistoryTableHead)
                        % boost::io::group(left, setw(columnWidths[0]),  kTxHistoryColumnDatetTime)
                        % boost::io::group(left, setw(columnWidths[1]),  kTxHistoryColumnDirection)
                        % boost::io::group(right, setw(columnWidths[2]), kAssetTxHistoryColumnAmount)
                        % boost::io::group(left, setw(columnWidths[3]),  kTxHistoryColumnStatus)
                        % boost::io::group(left, setw(columnWidths[4]),  kTxHistoryColumnId)
                        % boost::io::group(left, setw(columnWidths[5]),  kTxHistoryColumnKernelId)
                     << std::endl;

            for (auto& tx : txHistory) {
                auto direction = tx.m_selfTx || tx.m_txType == TxType::AssetIssue || tx.m_txType == TxType::AssetConsume ||
                                 tx.m_txType == TxType::AssetReg || tx.m_txType == beam::wallet::TxType::AssetUnreg ?
                                 kTxDirectionSelf : (tx.m_sender ? kTxDirectionOut : kTxDirectionIn);
                cout << boost::format(kTxHistoryTableFormat)
                        % boost::io::group(left, setw(columnWidths[0]),  format_timestamp(kTimeStampFormat3x3, tx.m_createTime * 1000, false))
                        % boost::io::group(left, setw(columnWidths[1]),  direction)
                        % boost::io::group(right, setw(columnWidths[2]), to_string(PrintableAmount(tx.m_amount, true)))
                        % boost::io::group(left, setw(columnWidths[3]),  getTxStatus(tx))
                        % boost::io::group(left, setw(columnWidths[4]),  to_hex(tx.m_txId.data(), tx.m_txId.size()))
                        % boost::io::group(left, setw(columnWidths[5]),  to_string(tx.m_kernelID))
                     << std::endl;
            }
        }
    }

    int ShowWalletInfo(const po::variables_map& vm)
    {
        auto walletDB = OpenDataBase(vm);
        Block::SystemState::ID stateID = {};
        walletDB->getSystemStateID(stateID);
        storage::Totals totalsCalc(*walletDB);

        // Show info about BEAM
        const auto& totals = totalsCalc.GetTotals(Zero);
        const unsigned kWidth = 26; 
        cout << boost::format(kWalletSummaryFormat)
             % boost::io::group(left, setfill('.'), setw(kWidth), kWalletSummaryFieldCurHeight) % stateID.m_Height
             % boost::io::group(left, setfill('.'), setw(kWidth), kWalletSummaryFieldCurStateID) % stateID.m_Hash
             % boost::io::group(left, setfill('.'), setw(kWidth), kWalletSummaryFieldAvailable) % to_string(PrintableAmount(totals.Avail))
             % boost::io::group(left, setfill('.'), setw(kWidth), kWalletSummaryFieldMaturing) % to_string(PrintableAmount(totals.Maturing))
             % boost::io::group(left, setfill('.'), setw(kWidth), kWalletSummaryFieldInProgress) % to_string(PrintableAmount(totals.Incoming))
             % boost::io::group(left, setfill('.'), setw(kWidth), kWalletSummaryFieldUnavailable) % to_string(PrintableAmount(totals.Unavail))
             % boost::io::group(left, setfill('.'), setw(kWidth), kWalletSummaryFieldAvailableCoinbase) % to_string(PrintableAmount(totals.AvailCoinbase))
             % boost::io::group(left, setfill('.'), setw(kWidth), kWalletSummaryFieldTotalCoinbase) % to_string(PrintableAmount(totals.Coinbase))
             % boost::io::group(left, setfill('.'), setw(kWidth), kWalletSummaryFieldAvaliableFee) % to_string(PrintableAmount(totals.AvailFee))
             % boost::io::group(left, setfill('.'), setw(kWidth), kWalletSummaryFieldTotalFee) % to_string(PrintableAmount(totals.Fee))
             % boost::io::group(left, setfill('.'), setw(kWidth), kWalletSummaryFieldTotalUnspent) % to_string(PrintableAmount(totals.Unspent));
        ShowAssetCoins(walletDB, Zero, kBEAM, kGROTH);

        if (vm.count(cli::TX_HISTORY))
        {
            auto txHistory = walletDB->getTxHistory();

            if (vm.count(cli::SHIELDED_TX_HISTORY))
            {
                auto pushTxHistory = walletDB->getTxHistory(TxType::PushTransaction);
                auto pullTxHistory = walletDB->getTxHistory(TxType::PullTransaction);
                txHistory.insert(txHistory.end(), pushTxHistory.begin(), pushTxHistory.end());
                txHistory.insert(txHistory.end(), pullTxHistory.begin(), pullTxHistory.end());
            }

            txHistory.erase(std::remove_if(txHistory.begin(), txHistory.end(), [](const auto& tx) {
                return tx.m_assetId != 0;
            }), txHistory.end());

            if (txHistory.empty())
            {
            cout << kTxHistoryEmpty << endl;
            }
            else
            {
            const array<uint8_t, 6> columnWidths{ {20, 17, 26, 21, 33, 65} };
            cout << boost::format(kTxHistoryTableHead)
                % boost::io::group(left, setw(columnWidths[0]), kTxHistoryColumnDatetTime)
                % boost::io::group(left, setw(columnWidths[1]), kTxHistoryColumnDirection)
                % boost::io::group(right, setw(columnWidths[2]), kTxHistoryColumnAmount)
                % boost::io::group(left, setw(columnWidths[3]), kTxHistoryColumnStatus)
                % boost::io::group(left, setw(columnWidths[4]), kTxHistoryColumnId)
                % boost::io::group(left, setw(columnWidths[5]), kTxHistoryColumnKernelId)
                << std::endl;

            for (auto& tx : txHistory) {
                cout << boost::format(kTxHistoryTableFormat)
                    % boost::io::group(left, setw(columnWidths[0]),
                        format_timestamp(kTimeStampFormat3x3, tx.m_createTime * 1000, false))
                    % boost::io::group(left, setw(columnWidths[1]),
                    (tx.m_selfTx ? kTxDirectionSelf : (tx.m_sender ? kTxDirectionOut
                        : kTxDirectionIn)))
                    % boost::io::group(right, setw(columnWidths[2]),
                        to_string(PrintableAmount(tx.m_amount, true)))
                    % boost::io::group(left, setw(columnWidths[3]), getTxStatus(tx))
                    % boost::io::group(left, setw(columnWidths[4]), to_hex(tx.m_txId.data(), tx.m_txId.size()))
                    % boost::io::group(left, setw(columnWidths[5]), to_string(tx.m_kernelID))
                    << std::endl;
            }
            }
        }

        if (vm.count(cli::SWAP_TX_HISTORY))
        {
            auto txHistory = walletDB->getTxHistory(wallet::TxType::AtomicSwap);
            if (txHistory.empty())
            {
                cout << kSwapTxHistoryEmpty << endl;
            }
            else
            {
                const array<uint8_t, 6> columnWidths{ {20, 26, 18, 15, 23, 33} };
                cout << boost::format(kTxHistoryTableHead)
                    % boost::io::group(left, setw(columnWidths[0]), kTxHistoryColumnDatetTime)
                    % boost::io::group(right, setw(columnWidths[1]), kTxHistoryColumnAmount)
                    % boost::io::group(right, setw(columnWidths[2]), kTxHistoryColumnSwapAmount)
                    % boost::io::group(left, setw(columnWidths[3]), kTxHistoryColumnSwapType)
                    % boost::io::group(left, setw(columnWidths[4]), kTxHistoryColumnStatus)
                    % boost::io::group(left, setw(columnWidths[5]), kTxHistoryColumnId)
                    << std::endl;

                for (auto& tx : txHistory) {
                    Amount swapAmount = 0;
                    storage::getTxParameter(*walletDB, tx.m_txId, wallet::kDefaultSubTxID,
                        wallet::TxParameterID::AtomicSwapAmount, swapAmount);
                    bool isBeamSide = false;
                    storage::getTxParameter(*walletDB, tx.m_txId, wallet::kDefaultSubTxID,
                        wallet::TxParameterID::AtomicSwapIsBeamSide, isBeamSide);

                    AtomicSwapCoin swapCoin = AtomicSwapCoin::Unknown;
                    storage::getTxParameter(*walletDB, tx.m_txId, wallet::kDefaultSubTxID,
                        wallet::TxParameterID::AtomicSwapCoin, swapCoin);

                    stringstream ss;
                    ss << (isBeamSide ? kBEAM : to_string(swapCoin)) << " <--> "
                        << (!isBeamSide ? kBEAM : to_string(swapCoin));

                    cout << boost::format(kSwapTxHistoryTableFormat)
                        % boost::io::group(left, setw(columnWidths[0]),
                            format_timestamp(kTimeStampFormat3x3, tx.m_createTime * 1000, false))
                        % boost::io::group(right, setw(columnWidths[1]),
                            to_string(PrintableAmount(tx.m_amount, true)))
                        % boost::io::group(right, setw(columnWidths[2]), swapAmount)
                        % boost::io::group(right, setw(columnWidths[3]), ss.str())
                        % boost::io::group(left, setw(columnWidths[4]), getSwapTxStatus(walletDB, tx))
                        % boost::io::group(left, setw(columnWidths[5]), to_hex(tx.m_txId.data(), tx.m_txId.size()))
                        << std::endl;
                }
            }
        }

        if (vm.count(cli::SHIELDED_UTXOS))
        {
            // TODO should implement
            const char kShieldedCoinsTableHeadFormat[] = "  | %1% | %2% | %3% | %4% | %5% | %6% | %7% |";
            const char kShieldedCreateTxID[] = "createTxID";
            const char kShieldedSpentTxID[] = "spentTxID";
            const char kShieldedConfirmHeight[] = "confirmHeight";
            const char kShieldedSpentHeight[] = "spentHeight";

            const array<uint8_t, 7> columnWidths{ { 4, 14, 14, 32, 32, 14, 14} };
            cout << boost::format(kShieldedCoinsTableHeadFormat)
                % boost::io::group(left, setw(columnWidths[0]), kCoinColumnId)
                % boost::io::group(right, setw(columnWidths[1]), kBEAM)
                % boost::io::group(right, setw(columnWidths[2]), kGROTH)
                % boost::io::group(right, setw(columnWidths[3]), kShieldedCreateTxID)
                % boost::io::group(right, setw(columnWidths[4]), kShieldedSpentTxID)
                % boost::io::group(right, setw(columnWidths[5]), kShieldedConfirmHeight)
                % boost::io::group(right, setw(columnWidths[6]), kShieldedSpentHeight)
                << std::endl;

            auto shieldedCoins = walletDB->getShieldedCoins();

            for (const auto& c : shieldedCoins)
            {
                cout << boost::format(kShieldedCoinsTableHeadFormat)
                    % boost::io::group(left, setw(columnWidths[0]), std::to_string(c.m_ID))
                    % boost::io::group(right, setw(columnWidths[1]), c.m_value / Rules::Coin)
                    % boost::io::group(right, setw(columnWidths[2]), c.m_value % Rules::Coin)
                    % boost::io::group(left, setw(columnWidths[3]), c.m_createTxId ? to_hex(c.m_createTxId->data(), c.m_createTxId->size()) : "")
                    % boost::io::group(left, setw(columnWidths[4]), c.m_spentTxId ? to_hex(c.m_spentTxId->data(), c.m_spentTxId->size()) : "")
                    % boost::io::group(left, setw(columnWidths[5]), (c.m_confirmHeight != MaxHeight) ? std::to_string(c.m_confirmHeight) : "--")
                    % boost::io::group(left, setw(columnWidths[6]), (c.m_spentHeight != MaxHeight) ? std::to_string(c.m_spentHeight) : "--")
                    << std::endl;
            }

            cout << std::endl;
        }

        //
        // Show info about assets
        //
        for (auto it : totalsCalc.allTotals) {
            const auto assetId = it.second.AssetId;
            if (assetId != 0) {
                cout << endl;
                ShowAssetInfo(it.second);
                ShowAssetCoins(walletDB, it.second.AssetId, kASSET, kAGROTH);
                if (vm.count(cli::TX_HISTORY))
                {
                    ShowAssetTxs(walletDB, it.second.AssetId, kASSET, kAGROTH);
                }
            }
        }

        return 0;
    }

    boost::optional<TxID> GetTxID(const po::variables_map& vm)
    {
        boost::optional<TxID> res;
        auto txIdStr = vm[cli::TX_ID].as<string>();
        if (txIdStr.empty())
        {
            LOG_ERROR() << kErrorTxIdParamReqired;
            return res;
        }
        
        auto txIdVec = from_hex(txIdStr);
        
        if (txIdVec.size() >= 16)
        {
            res.emplace();
            std::copy_n(txIdVec.begin(), 16, res->begin());
        }
        return res;
    }

    int TxDetails(const po::variables_map& vm)
    {
        auto txId = GetTxID(vm);
        if (!txId)
        {
            return -1;
        }
        auto walletDB = OpenDataBase(vm);
        auto tx = walletDB->getTx(*txId);
        if (!tx)
        {
            LOG_ERROR() << boost::format(kErrorTxWithIdNotFound) % vm[cli::TX_ID].as<string>();
            return -1;
        }

        LOG_INFO()
            << boost::format(kTxDetailsFormat)
                % storage::TxDetailsInfo(walletDB, *txId) % getTxStatus(*tx) 
            << (tx->m_status == TxStatus::Failed
                    ? boost::format(kTxDetailsFailReason) % GetFailureMessage(tx->m_failureReason)
                    : boost::format(""));

        return 0;
    }

    int ExportPaymentProof(const po::variables_map& vm)
    {
        auto txId = GetTxID(vm);
        if (!txId)
        {
            return -1;
        }

        auto walletDB = OpenDataBase(vm);
        auto tx = walletDB->getTx(*txId);
        if (!tx)
        {
            LOG_ERROR() << kErrorPpExportFailed;
            return -1;
        }
        if (!tx->m_sender || tx->m_selfTx)
        {
            LOG_ERROR() << kErrorPpCannotExportForReceiver;
            return -1;
        }
        if (tx->m_status != TxStatus::Completed)
        {
            LOG_ERROR() << kErrorPpExportFailedTxNotCompleted;
            return -1;
        }

        auto res = storage::ExportPaymentProof(*walletDB, *txId);
        if (!res.empty())
        {
            std::string sTxt;
            sTxt.resize(res.size() * 2);

            beam::to_hex(&sTxt.front(), res.data(), res.size());
            LOG_INFO() << boost::format(kPpExportedFrom) % sTxt;
        }

        return 0;
    }

    int VerifyPaymentProof(const po::variables_map& vm)
    {
        const auto& pprofData = vm[cli::PAYMENT_PROOF_DATA];
        if (pprofData.empty())
        {
            throw std::runtime_error(kErrorPpNotProvided);
        }
        ByteBuffer buf = from_hex(pprofData.as<string>());

        if (!storage::VerifyPaymentProof(buf))
            throw std::runtime_error(kErrorPpInvalid);

        return 0;
    }

    int ExportMinerKey(const po::variables_map& vm)
    {
        auto pass = GetPassword(vm);
        auto walletDB = OpenDataBase(vm, pass);

        uint32_t subKey = vm[cli::KEY_SUBKEY].as<Nonnegative<uint32_t>>().value;
        if (subKey < 1)
        {
            cout << kErrorSubkeyNotSpecified << endl;
            return -1;
        }

        Key::IKdf::Ptr pMaster = walletDB->get_MasterKdf();
        if (!pMaster)
        {
            cout << "Miner key not accessible" << endl;
            return -1;
        }

		Key::IKdf::Ptr pKey = MasterKey::get_Child(*pMaster, subKey);

        KeyString ks;
        ks.SetPassword(Blob(pass.data(), static_cast<uint32_t>(pass.size())));
        ks.m_sMeta = std::to_string(subKey);

        ks.ExportS(*pKey);
        cout << boost::format(kSubKeyInfo) % subKey % ks.m_sRes << std::endl;

        return 0;
    }

    int ExportOwnerKey(const po::variables_map& vm)
    {
        auto pass = GetPassword(vm);
        auto walletDB = OpenDataBase(vm, pass);

        Key::IPKdf::Ptr pKey = walletDB->get_OwnerKdf();

        KeyString ks;
        ks.SetPassword(Blob(pass.data(), static_cast<uint32_t>(pass.size())));
        ks.m_sMeta = std::to_string(0);

        ks.ExportP(*pKey);
        cout << boost::format(kOwnerKeyInfo) % ks.m_sRes << std::endl;

        return 0;
    }

    bool LoadDataToImport(const std::string& path, ByteBuffer& data)
    {
        FStream f;
        if (f.Open(path.c_str(), true))
        {
            size_t size = static_cast<size_t>(f.get_Remaining());
            if (size > 0)
            {
                data.resize(size);
                return f.read(data.data(), data.size()) == size;
            }
        }
        return false;
    }

    bool SaveExportedData(const ByteBuffer& data, const std::string& path)
    {
        size_t dotPos = path.find_last_of('.');
        stringstream ss;
        ss << path.substr(0, dotPos);
        ss << getTimestamp();
        if (dotPos != string::npos)
        {
            ss << path.substr(dotPos);
        }
        string timestampedPath = ss.str();
        FStream f;
        if (f.Open(timestampedPath.c_str(), false) && f.write(data.data(), data.size()) == data.size())
        {
            LOG_INFO() << kDataExportedMessage;
            return true;
        }
        LOG_ERROR() << kErrorExportDataFail;
        return false;
    }

    int ExportWalletData(const po::variables_map& vm)
    {
        auto walletDB = OpenDataBase(vm);
        auto s = storage::ExportDataToJson(*walletDB);
        return SaveExportedData(ByteBuffer(s.begin(), s.end()), vm[cli::IMPORT_EXPORT_PATH].as<string>()) ? 0 : -1;
    }

    int ImportWalletData(const po::variables_map& vm)
    {
        ByteBuffer buffer;
        if (vm[cli::IMPORT_EXPORT_PATH].defaulted())
        {
            LOG_ERROR() << kErrorFileLocationParamReqired;
            return -1;
        }

        auto path = vm[cli::IMPORT_EXPORT_PATH].as<string>();
        if (path.empty() || !LoadDataToImport(path, buffer))
        {
            LOG_ERROR() << boost::format(kErrorImportPathInvalid)
                        % path;
            return -1;
        }

        auto walletDB = OpenDataBase(vm);
        const char* p = (char*)(&buffer[0]);
        return storage::ImportDataFromJson(*walletDB, p, buffer.size()) ? 0 : -1;
    }

    CoinIDList GetPreselectedCoinIDs(const po::variables_map& vm)
    {
        CoinIDList coinIDs;
        if (vm.count(cli::UTXO))
        {
            auto tempCoins = vm[cli::UTXO].as<vector<string>>();
            for (const auto& s : tempCoins)
            {
                auto csv = string_helpers::split(s, ',');
                for (const auto& v : csv)
                {
                    auto coinID = Coin::FromString(v);
                    if (coinID)
                    {
                        coinIDs.push_back(*coinID);
                    }
                }
            }
        }
        return coinIDs;
    }

    bool LoadReceiverParams(const po::variables_map& vm, TxParameters& params)
    {
        if (vm.count(cli::RECEIVER_ADDR) == 0)
        {
            LOG_ERROR() << kErrorReceiverAddrMissing;
            return false;
        }
        auto receiverParams = ParseParameters(vm[cli::RECEIVER_ADDR].as<string>());
        if (!receiverParams)
        {
            LOG_ERROR() << kErrorReceiverAddrMissing;
            return false;
        }
        return LoadReceiverParams(*receiverParams, params);
    }

    bool ReadAmount(const po::variables_map& vm, Amount& amount)
    {
        if (vm.count(cli::AMOUNT) == 0)
        {
            LOG_ERROR() << kErrorAmountMissing;
            return false;
        }

        auto signedAmount = vm[cli::AMOUNT].as<Positive<double>>().value;
        if (signedAmount < 0)
        {
            LOG_ERROR() << kErrorNegativeAmount;
            return false;
        }

        signedAmount *= Rules::Coin; // convert beams to groths

        amount = static_cast<ECC::Amount>(std::round(signedAmount));
        if (amount == 0)
        {
            LOG_ERROR() << kErrorZeroAmount;
            return false;
        }

        return true;
    }

    bool ReadFee(const po::variables_map& vm, Amount& fee, bool checkFee)
    {
        fee = vm[cli::FEE].as<Nonnegative<Amount>>().value;
        if (checkFee && fee < cli::kMinimumFee)
        {
            LOG_ERROR() << kErrorFeeToLow;
            return false;
        }

<<<<<<< HEAD
        return true;
    }

    bool ReadShieldedId(const po::variables_map& vm, TxoID& id)
    {
        if (vm.count(cli::SHIELDED_ID) == 0)
        {
            LOG_ERROR() << kErrorShieldedIDMissing;
            return false;
        }

        id = vm[cli::SHIELDED_ID].as<Nonnegative<TxoID>>().value;

        return true;
    }

    bool ReadWindowBegin(const po::variables_map& vm, TxoID& windowBegin)
    {
        if (vm.count(cli::WINDOW_BEGIN) == 0)
        {
            LOG_ERROR() << kErrorWindowBeginMissing;
            return false;
        }

        windowBegin = vm[cli::WINDOW_BEGIN].as<Nonnegative<TxoID>>().value;

        return true;
    }

    bool LoadBaseParamsForTX(const po::variables_map& vm, Asset::ID& assetId, Amount& amount, Amount& fee, WalletID& receiverWalletID, bool checkFee, bool skipReceiverWalletID=false)
    {
        if (!skipReceiverWalletID)
        {
            TxParameters params;
            if (!LoadReceiverParams(vm, params))
            {
                return false;
            }
            receiverWalletID = *params.GetParameter<WalletID>(TxParameterID::PeerID);
        }

        if (!ReadAmount(vm, amount))
        {
            return false;
        }

        if (!ReadFee(vm, fee, checkFee))
        {
            return false;
        }

        if (!ReadAssetId(vm, assetId))
=======
        if(vm.count(cli::ASSET_ID)) // asset id can be zero if beam only
>>>>>>> 86768d16
        {
            assetId = vm[cli::ASSET_ID].as<Positive<uint32_t>>().value;
        }

        return true;
    }

    template<typename Settings>
    bool ParseElectrumSettings(const po::variables_map& vm, Settings& settings)
    {
        if (vm.count(cli::ELECTRUM_SEED) || vm.count(cli::ELECTRUM_ADDR) ||
            vm.count(cli::GENERATE_ELECTRUM_SEED) || vm.count(cli::SELECT_SERVER_AUTOMATICALLY))
        {
            auto electrumSettings = settings.GetElectrumConnectionOptions();

            if (!electrumSettings.IsInitialized())
            {
                if (!vm.count(cli::ELECTRUM_SEED) && !vm.count(cli::GENERATE_ELECTRUM_SEED))
                {
                    throw std::runtime_error("electrum seed should be specified");
                }

                if (!vm.count(cli::ELECTRUM_ADDR) && 
                    (!vm.count(cli::SELECT_SERVER_AUTOMATICALLY) || (vm.count(cli::SELECT_SERVER_AUTOMATICALLY) && !vm[cli::SELECT_SERVER_AUTOMATICALLY].as<bool>())))
                {
                    throw std::runtime_error("electrum address should be specified");
                }
            }

            if (vm.count(cli::ELECTRUM_ADDR))
            {
                electrumSettings.m_address = vm[cli::ELECTRUM_ADDR].as<string>();
                if (!io::Address().resolve(electrumSettings.m_address.c_str()))
                {
                    throw std::runtime_error("unable to resolve electrum address: " + electrumSettings.m_address);
                }
            }

            if (vm.count(cli::SELECT_SERVER_AUTOMATICALLY))
            {
                electrumSettings.m_automaticChooseAddress = vm[cli::SELECT_SERVER_AUTOMATICALLY].as<bool>();
                if (!electrumSettings.m_automaticChooseAddress && electrumSettings.m_address.empty())
                {
                    throw std::runtime_error("electrum address should be specified");
                }
            }

            if (vm.count(cli::ELECTRUM_SEED))
            {
                auto tempPhrase = vm[cli::ELECTRUM_SEED].as<string>();
                boost::algorithm::trim_if(tempPhrase, [](char ch) { return ch == kElectrumSeparateSymbol; });
                electrumSettings.m_secretWords = string_helpers::split(tempPhrase, kElectrumSeparateSymbol);

                if (!bitcoin::validateElectrumMnemonic(electrumSettings.m_secretWords))
                {
                    if (bitcoin::validateElectrumMnemonic(electrumSettings.m_secretWords, true))
                    {
                        throw std::runtime_error("Segwit seed phrase is not supported yet.");
                    }
                    throw std::runtime_error("seed is not valid");
                }
            }
            else if (vm.count(cli::GENERATE_ELECTRUM_SEED))
            {
                electrumSettings.m_secretWords = bitcoin::createElectrumMnemonic(getEntropy());

                auto strSeed = std::accumulate(
                    std::next(electrumSettings.m_secretWords.begin()), electrumSettings.m_secretWords.end(), *electrumSettings.m_secretWords.begin(),
                    [](std::string a, std::string b)
                {
                    return a + kElectrumSeparateSymbol + b;
                });

                LOG_INFO() << "seed = " << strSeed;
            }

            settings.SetElectrumConnectionOptions(electrumSettings);

            return true;
        }

        return false;
    }

    template<typename Settings>
    bool ParseSwapSettings(const po::variables_map& vm, Settings& settings)
    {
        if (vm.count(cli::SWAP_WALLET_ADDR) > 0 || vm.count(cli::SWAP_WALLET_USER) > 0 || vm.count(cli::SWAP_WALLET_PASS) > 0)
        {
            auto coreSettings = settings.GetConnectionOptions();
            if (!coreSettings.IsInitialized())
            {
                if (vm.count(cli::SWAP_WALLET_USER) == 0)
                {
                    throw std::runtime_error(kErrorSwapWalletUserNameUnspecified);
                }

                if (vm.count(cli::SWAP_WALLET_ADDR) == 0)
                {
                    throw std::runtime_error(kErrorSwapWalletAddrUnspecified);
                }

                if (vm.count(cli::SWAP_WALLET_PASS) == 0)
                {
                    throw std::runtime_error(kErrorSwapWalletPwdNotProvided);
                }
            }

            if (vm.count(cli::SWAP_WALLET_USER))
            {
                coreSettings.m_userName = vm[cli::SWAP_WALLET_USER].as<string>();
            }

            if (vm.count(cli::SWAP_WALLET_ADDR))
            {
                string nodeUri = vm[cli::SWAP_WALLET_ADDR].as<string>();
                if (!coreSettings.m_address.resolve(nodeUri.c_str()))
                {
                    throw std::runtime_error((boost::format(kErrorSwapWalletAddrNotResolved) % nodeUri).str());
                }
            }

            // TODO roman.strilets: use SecString instead of std::string
            if (vm.count(cli::SWAP_WALLET_PASS))
            {
                coreSettings.m_pass = vm[cli::SWAP_WALLET_PASS].as<string>();
            }

            settings.SetConnectionOptions(coreSettings);

            return true;
        }

        return false;
    }

    template<typename SettingsProvider, typename Settings, typename CoreSettings, typename ElectrumSettings>
    int HandleSwapCoin(const po::variables_map& vm, const IWalletDB::Ptr& walletDB)
    {
        SettingsProvider settingsProvider{ walletDB };
        settingsProvider.Initialize();

        if (vm.count(cli::ALTCOIN_SETTINGS_RESET))
        {
            auto connectionType = bitcoin::from_string(vm[cli::ALTCOIN_SETTINGS_RESET].as<string>());

            if (connectionType)
            {
                if (*connectionType == bitcoin::ISettings::ConnectionType::Core)
                {
                    auto settings = settingsProvider.GetSettings();

                    if (!settings.GetElectrumConnectionOptions().IsInitialized())
                    {
                        settings = Settings{};
                    }
                    else
                    {
                        settings.SetConnectionOptions(CoreSettings{});

                        if (settings.GetCurrentConnectionType() == bitcoin::ISettings::ConnectionType::Core)
                        {
                            settings.ChangeConnectionType(bitcoin::ISettings::ConnectionType::Electrum);
                        }
                    }

                    settingsProvider.SetSettings(settings);
                    return 0;
                }

                if (*connectionType == bitcoin::ISettings::ConnectionType::Electrum)
                {
                    auto settings = settingsProvider.GetSettings();

                    if (!settings.GetConnectionOptions().IsInitialized())
                    {
                        settings = Settings{};
                    }
                    else
                    {
                        settings.SetElectrumConnectionOptions(ElectrumSettings{});

                        if (settings.GetCurrentConnectionType() == bitcoin::ISettings::ConnectionType::Electrum)
                        {
                            settings.ChangeConnectionType(bitcoin::ISettings::ConnectionType::Core);
                        }
                    }

                    settingsProvider.SetSettings(settings);
                    return 0;
                }
            }

            LOG_ERROR() << "unknown parameter";
            return -1;
        }

        auto settings = settingsProvider.GetSettings();
        bool isChanged = false;

        isChanged |= ParseSwapSettings(vm, settings);
        isChanged |= ParseElectrumSettings(vm, settings);

        if (!isChanged && !settings.IsInitialized())
        {
            LOG_INFO() << "settings should be specified.";
            return -1;
        }

        if (vm.count(cli::SWAP_FEERATE) == 0 && settings.GetFeeRate() == 0)
        {
            throw std::runtime_error(kErrorSwapFeeRateMissing);
        }

        if (vm.count(cli::SWAP_FEERATE))
        {
            settings.SetFeeRate(vm[cli::SWAP_FEERATE].as<Positive<Amount>>().value);
            isChanged = true;
        }

        if (vm.count(cli::ACTIVE_CONNECTION))
        {
            auto typeConnection = bitcoin::from_string(vm[cli::ACTIVE_CONNECTION].as<string>());
            if (!typeConnection)
            {
                throw std::runtime_error("active_connection is wrong");
            }

            if ((*typeConnection == bitcoin::ISettings::ConnectionType::Core && !settings.GetConnectionOptions().IsInitialized())
                || (*typeConnection == bitcoin::ISettings::ConnectionType::Electrum && !settings.GetElectrumConnectionOptions().IsInitialized()))
            {
                throw std::runtime_error(vm[cli::ACTIVE_CONNECTION].as<string>() + " is not initialized");
            }

            settings.ChangeConnectionType(*typeConnection);
            isChanged = true;
        }

        if (isChanged)
        {
            settingsProvider.SetSettings(settings);
        }
        return 0;
    }

    template<typename SettingsProvider>
    void ShowSwapSettings(const IWalletDB::Ptr& walletDB, const char* coinName)
    {
        SettingsProvider settingsProvider{ walletDB };
        
        settingsProvider.Initialize();
        auto settings = settingsProvider.GetSettings();

        if (settings.IsInitialized())
        {
            ostringstream stream;
            stream << "\n" << coinName << " settings" << '\n';
            if (settings.GetConnectionOptions().IsInitialized())
            {
                stream << "RPC user: " << settings.GetConnectionOptions().m_userName << '\n'
                    << "RPC node: " << settings.GetConnectionOptions().m_address.str() << '\n';
            }

            if (settings.GetElectrumConnectionOptions().IsInitialized())
            {
                if (settings.GetElectrumConnectionOptions().m_automaticChooseAddress)
                {
                    stream << "Automatic node selection mode is turned ON.\n";
                }
                else
                {
                    stream << "Electrum node: " << settings.GetElectrumConnectionOptions().m_address << '\n';
                }
            }
            stream << "Fee rate: " << settings.GetFeeRate() << '\n';
            stream << "Active connection: " << bitcoin::to_string(settings.GetCurrentConnectionType()) << '\n';

            LOG_INFO() << stream.str();
            return;
        }

        LOG_INFO() << coinName << " settings are not initialized.";
    }

    bool HasActiveSwapTx(const IWalletDB::Ptr& walletDB, AtomicSwapCoin swapCoin)
    {
        auto txHistory = walletDB->getTxHistory(wallet::TxType::AtomicSwap);

        for (const auto& tx : txHistory)
        {
            if (tx.m_status != TxStatus::Canceled && tx.m_status != TxStatus::Completed && tx.m_status != TxStatus::Failed)
            {
                AtomicSwapCoin txSwapCoin = AtomicSwapCoin::Unknown;
                storage::getTxParameter(*walletDB, tx.m_txId, wallet::kDefaultSubTxID, wallet::TxParameterID::AtomicSwapCoin, txSwapCoin);
                if (txSwapCoin == swapCoin) return true;
            }
        }

        return false;
    }

    int SetSwapSettings(const po::variables_map& vm)
    {
        if (vm.count(cli::SWAP_COIN) > 0)
        {
            auto swapCoin = wallet::from_string(vm[cli::SWAP_COIN].as<string>());
            auto walletDB = OpenDataBase(vm);
            if (HasActiveSwapTx(walletDB, swapCoin))
            {
                LOG_ERROR() << "You cannot change settings while you have transactions in progress. Please wait untill transactions are completed and try again.";
                return -1;
            }

            switch (swapCoin)
            {
            case beam::wallet::AtomicSwapCoin::Bitcoin:
            {
                return HandleSwapCoin<bitcoin::SettingsProvider, bitcoin::Settings, bitcoin::BitcoinCoreSettings, bitcoin::ElectrumSettings>(vm, walletDB);
            }
            case beam::wallet::AtomicSwapCoin::Litecoin:
            {
                return HandleSwapCoin<litecoin::SettingsProvider, litecoin::Settings, litecoin::LitecoinCoreSettings, litecoin::ElectrumSettings>(vm, walletDB);
            }
            case beam::wallet::AtomicSwapCoin::Qtum:
            {
                return HandleSwapCoin<qtum::SettingsProvider, qtum::Settings, qtum::QtumCoreSettings, qtum::ElectrumSettings>(vm, walletDB);
            }
            default:
            {
                throw std::runtime_error("Unsupported coin for swap");
                break;
            }
            }
            return 0;
        }

        LOG_ERROR() << "swap_coin should be specified";
        return -1;
    }

    int ShowSwapSettings(const po::variables_map& vm)
    {
        if (vm.count(cli::SWAP_COIN) > 0)
        {
            auto walletDB = OpenDataBase(vm);
            auto swapCoin = wallet::from_string(vm[cli::SWAP_COIN].as<string>());
            switch (swapCoin)
            {
            case beam::wallet::AtomicSwapCoin::Bitcoin:
            {
                ShowSwapSettings<bitcoin::SettingsProvider>(walletDB, "bitcoin");
                break;
            }
            case beam::wallet::AtomicSwapCoin::Litecoin:
            {
                ShowSwapSettings<litecoin::SettingsProvider>(walletDB, "litecoin");
                break;
            }
            case beam::wallet::AtomicSwapCoin::Qtum:
            {
                ShowSwapSettings<qtum::SettingsProvider>(walletDB, "qtum");
                break;
            }
            default:
            {
                throw std::runtime_error("Unsupported coin for swap");
                break;
            }
            }
            return 0;
        }

        LOG_ERROR() << "swap_coin should be specified";
        return -1;
    }

    boost::optional<TxID> InitSwap(const po::variables_map& vm, const IWalletDB::Ptr& walletDB, Wallet& wallet, bool checkFee)
    {
        if (vm.count(cli::SWAP_AMOUNT) == 0)
        {
            throw std::runtime_error(kErrorSwapAmountMissing);
        }

        Amount swapAmount = vm[cli::SWAP_AMOUNT].as<Positive<Amount>>().value;
        wallet::AtomicSwapCoin swapCoin = wallet::AtomicSwapCoin::Bitcoin;
        Amount feeRate = Amount(0);

        if (vm.count(cli::SWAP_COIN) > 0)
        {
            swapCoin = wallet::from_string(vm[cli::SWAP_COIN].as<string>());
        }

        switch (swapCoin)
        {
            case beam::wallet::AtomicSwapCoin::Bitcoin:
            {
                auto btcSettingsProvider = std::make_shared<bitcoin::SettingsProvider>(walletDB);
                btcSettingsProvider->Initialize();

                auto btcSettings = btcSettingsProvider->GetSettings();
                if (!btcSettings.IsInitialized())
                {
                    throw std::runtime_error("BTC settings should be initialized.");
                }

                feeRate = btcSettings.GetFeeRate();
                if (!BitcoinSide::CheckAmount(swapAmount, feeRate))
                {
                    throw std::runtime_error("The swap amount must be greater than the redemption fee.");
                }
                break;
            }
            case beam::wallet::AtomicSwapCoin::Litecoin:
            {
                auto ltcSettingsProvider = std::make_shared<litecoin::SettingsProvider>(walletDB);
                ltcSettingsProvider->Initialize();

                auto ltcSettings = ltcSettingsProvider->GetSettings();
                if (!ltcSettings.IsInitialized())
                {
                    throw std::runtime_error("LTC settings should be initialized.");
                }

                feeRate = ltcSettings.GetFeeRate();
                if (!LitecoinSide::CheckAmount(swapAmount, feeRate))
                {
                    throw std::runtime_error("The swap amount must be greater than the redemption fee.");
                }
                break;
            }
            case beam::wallet::AtomicSwapCoin::Qtum:
            {
                auto qtumSettingsProvider = std::make_shared<qtum::SettingsProvider>(walletDB);
                qtumSettingsProvider->Initialize();

                auto qtumSettings = qtumSettingsProvider->GetSettings();
                if (!qtumSettings.IsInitialized())
                {
                    throw std::runtime_error("Qtum settings should be initialized.");
                }

                feeRate = qtumSettings.GetFeeRate();
                if (!QtumSide::CheckAmount(swapAmount, feeRate))
                {
                    throw std::runtime_error("The swap amount must be greater than the redemption fee.");
                }
                break;
            }
            default:
            {
                throw std::runtime_error("Unsupported coin for swap");
                break;
            }
        }

        bool isBeamSide = (vm.count(cli::SWAP_BEAM_SIDE) != 0);

        Asset::ID assetId = Asset::s_InvalidID;
        Amount amount = 0;
        Amount fee = 0;
        WalletID receiverWalletID(Zero);

        if (!LoadBaseParamsForTX(vm, assetId, amount, fee, receiverWalletID, checkFee, true))
        {
            return boost::none;
        }

        if (assetId)
        {
            throw std::runtime_error(kErrorCantSwapAsset);
        }

        if (vm.count(cli::SWAP_AMOUNT) == 0)
        {
            throw std::runtime_error(kErrorSwapAmountMissing);
        }

        if (amount <= kMinFeeInGroth)
        {
            throw std::runtime_error(kErrorSwapAmountTooLow);
        }

        WalletAddress senderAddress = GenerateNewAddress(walletDB, "");

        // TODO:SWAP use async callbacks or IWalletObserver?
        Height minHeight = walletDB->getCurrentHeight();
        auto swapTxParameters = InitNewSwap(senderAddress.m_walletID, minHeight, amount, fee, swapCoin, swapAmount, feeRate, isBeamSide);

        boost::optional<TxID> currentTxID = wallet.StartTransaction(swapTxParameters);
        
        // delete local parameters from token
        if (isBeamSide)
        {
            swapTxParameters.DeleteParameter(TxParameterID::Fee, SubTxIndex::BEAM_LOCK_TX);
            swapTxParameters.DeleteParameter(TxParameterID::Fee, SubTxIndex::BEAM_REFUND_TX);
            swapTxParameters.DeleteParameter(TxParameterID::Fee, SubTxIndex::REDEEM_TX);
        }
        else
        {
            swapTxParameters.DeleteParameter(TxParameterID::Fee, SubTxIndex::BEAM_REDEEM_TX);
            swapTxParameters.DeleteParameter(TxParameterID::Fee, SubTxIndex::LOCK_TX);
            swapTxParameters.DeleteParameter(TxParameterID::Fee, SubTxIndex::REFUND_TX);
        }

        // print swap tx token
        {
            // auto token = SwapTxParametersToToken(swapParameters);
            isBeamSide = !*swapTxParameters.GetParameter<bool>(TxParameterID::AtomicSwapIsBeamSide);
            swapTxParameters.SetParameter(TxParameterID::IsInitiator, !*swapTxParameters.GetParameter<bool>(TxParameterID::IsInitiator));
            swapTxParameters.SetParameter(TxParameterID::PeerID, *swapTxParameters.GetParameter<WalletID>(TxParameterID::MyID));
            swapTxParameters.SetParameter(TxParameterID::AtomicSwapIsBeamSide, isBeamSide);
            swapTxParameters.SetParameter(TxParameterID::IsSender, isBeamSide);
            swapTxParameters.DeleteParameter(TxParameterID::MyID);

            auto swapTxToken = std::to_string(swapTxParameters);
            LOG_INFO() << "Swap token: " << swapTxToken;
        }
        return currentTxID;
    }

    boost::optional<TxID> AcceptSwap(const po::variables_map& vm, const IWalletDB::Ptr& walletDB, Wallet& wallet, bool checkFee)
    {
        if (vm.count(cli::SWAP_TOKEN) == 0)
        {
            throw std::runtime_error("swap transaction token should be specified");
        }

        auto swapTxToken = vm[cli::SWAP_TOKEN].as<std::string>();
        auto swapTxParameters = beam::wallet::ParseParameters(swapTxToken);

        // validate TxType and parameters
        auto transactionType = swapTxParameters->GetParameter<TxType>(TxParameterID::TransactionType);
        auto isBeamSide = swapTxParameters->GetParameter<bool>(TxParameterID::AtomicSwapIsBeamSide);
        auto swapCoin = swapTxParameters->GetParameter<AtomicSwapCoin>(TxParameterID::AtomicSwapCoin);
        auto beamAmount = swapTxParameters->GetParameter<Amount>(TxParameterID::Amount);
        auto swapAmount = swapTxParameters->GetParameter<Amount>(TxParameterID::AtomicSwapAmount);
        auto peerID = swapTxParameters->GetParameter<WalletID>(TxParameterID::PeerID);
        auto peerResponseTime = swapTxParameters->GetParameter<Height>(TxParameterID::PeerResponseTime);
        auto createTime = swapTxParameters->GetParameter<Height>(TxParameterID::CreateTime);
        auto minHeight = swapTxParameters->GetParameter<Height>(TxParameterID::MinHeight);

        bool isValidToken = isBeamSide && swapCoin && beamAmount && swapAmount && peerID && peerResponseTime && createTime && minHeight;

        if (!transactionType || *transactionType != TxType::AtomicSwap || !isValidToken)
        {
            throw std::runtime_error("swap transaction token is invalid.");
        }

        Amount swapFeeRate = 0;

        if (swapCoin == wallet::AtomicSwapCoin::Bitcoin)
        {
            auto btcSettingsProvider = std::make_shared<bitcoin::SettingsProvider>(walletDB);
            btcSettingsProvider->Initialize();
            auto btcSettings = btcSettingsProvider->GetSettings();
            if (!btcSettings.IsInitialized())
            {
                throw std::runtime_error("BTC settings should be initialized.");
            }

            if (!BitcoinSide::CheckAmount(*swapAmount, btcSettings.GetFeeRate()))
            {
                throw std::runtime_error("The swap amount must be greater than the redemption fee.");
            }
            swapFeeRate = btcSettings.GetFeeRate();
        }
        else if (swapCoin == wallet::AtomicSwapCoin::Litecoin)
        {
            auto ltcSettingsProvider = std::make_shared<litecoin::SettingsProvider>(walletDB);
            ltcSettingsProvider->Initialize();
            auto ltcSettings = ltcSettingsProvider->GetSettings();
            if (!ltcSettings.IsInitialized())
            {
                throw std::runtime_error("LTC settings should be initialized.");
            }

            if (!LitecoinSide::CheckAmount(*swapAmount, ltcSettings.GetFeeRate()))
            {
                throw std::runtime_error("The swap amount must be greater than the redemption fee.");
            }
            swapFeeRate = ltcSettings.GetFeeRate();
        }
        else if (swapCoin == wallet::AtomicSwapCoin::Qtum)
        {
            auto qtumSettingsProvider = std::make_shared<qtum::SettingsProvider>(walletDB);
            qtumSettingsProvider->Initialize();
            auto qtumSettings = qtumSettingsProvider->GetSettings();
            if (!qtumSettings.IsInitialized())
            {
                throw std::runtime_error("Qtum settings should be initialized.");
            }

            if (!QtumSide::CheckAmount(*swapAmount, qtumSettings.GetFeeRate()))
            {
                throw std::runtime_error("The swap amount must be greater than the redemption fee.");
            }
            swapFeeRate = qtumSettings.GetFeeRate();
        }
        else
        {
            throw std::runtime_error("Unsupported swap coin.");
        }

        // display swap details to user
        cout << " Swap conditions: " << "\n"
            << " Beam side:    " << *isBeamSide << "\n"
            << " Swap coin:    " << to_string(*swapCoin) << "\n"
            << " Beam amount:  " << PrintableAmount(*beamAmount) << "\n"
            << " Swap amount:  " << *swapAmount << "\n"
            << " Peer ID:      " << to_string(*peerID) << "\n";

        // get accepting
        // TODO: Refactor
        bool isAccepted = false;
        while (true)
        {
            std::string result;
            cout << "Do you agree to these conditions? (y/n): ";
            cin >> result;

            if (result == "y" || result == "n")
            {
                isAccepted = (result == "y");
                break;
            }
        }

        if (!isAccepted)
        {
            LOG_INFO() << "Swap rejected!";
            return boost::none;
        }

        // on accepting
        WalletAddress senderAddress = GenerateNewAddress(walletDB, "");

        Amount fee = cli::kMinimumFee;
        swapTxParameters->SetParameter(TxParameterID::MyID, senderAddress.m_walletID);
        if (isBeamSide)
        {
            swapTxParameters->SetParameter(TxParameterID::Fee, fee, SubTxIndex::BEAM_LOCK_TX);
            swapTxParameters->SetParameter(TxParameterID::Fee, fee, SubTxIndex::BEAM_REFUND_TX);
            swapTxParameters->SetParameter(TxParameterID::Fee, swapFeeRate, SubTxIndex::REDEEM_TX);
        }
        else
        {
            swapTxParameters->SetParameter(TxParameterID::Fee, fee, SubTxIndex::BEAM_REDEEM_TX);
            swapTxParameters->SetParameter(TxParameterID::Fee, swapFeeRate, SubTxIndex::LOCK_TX);
            swapTxParameters->SetParameter(TxParameterID::Fee, swapFeeRate, SubTxIndex::REFUND_TX);
        }

        return wallet.StartTransaction(*swapTxParameters);
    }

    void TryToRegisterSwapTxCreators(Wallet& wallet, IWalletDB::Ptr walletDB)
    {
        auto swapTransactionCreator = std::make_shared<AtomicSwapTransaction::Creator>(walletDB);
        wallet.RegisterTransactionType(TxType::AtomicSwap, std::static_pointer_cast<BaseTransaction::Creator>(swapTransactionCreator));

        {
            auto btcSettingsProvider = std::make_shared<bitcoin::SettingsProvider>(walletDB);
            btcSettingsProvider->Initialize();

            // btcSettingsProvider stored in bitcoinBridgeCreator
            auto bitcoinBridgeCreator = [settingsProvider = btcSettingsProvider]() -> bitcoin::IBridge::Ptr
            {
                if (settingsProvider->GetSettings().IsElectrumActivated())
                    return std::make_shared<bitcoin::Electrum>(io::Reactor::get_Current(), *settingsProvider);

                if (settingsProvider->GetSettings().IsCoreActivated())
                return std::make_shared<bitcoin::BitcoinCore017>(io::Reactor::get_Current(), *settingsProvider);

                return bitcoin::IBridge::Ptr();
            };

            auto btcSecondSideFactory = wallet::MakeSecondSideFactory<BitcoinSide, bitcoin::Electrum, bitcoin::ISettingsProvider>(bitcoinBridgeCreator, *btcSettingsProvider);
            swapTransactionCreator->RegisterFactory(AtomicSwapCoin::Bitcoin, btcSecondSideFactory);
        }

        {
            auto ltcSettingsProvider = std::make_shared<litecoin::SettingsProvider>(walletDB);
            ltcSettingsProvider->Initialize();

            // ltcSettingsProvider stored in litecoinBridgeCreator
            auto litecoinBridgeCreator = [settingsProvider = ltcSettingsProvider]() -> bitcoin::IBridge::Ptr
            {
                if (settingsProvider->GetSettings().IsElectrumActivated())
                    return std::make_shared<litecoin::Electrum>(io::Reactor::get_Current(), *settingsProvider);

                if (settingsProvider->GetSettings().IsCoreActivated())
                return std::make_shared<litecoin::LitecoinCore017>(io::Reactor::get_Current(), *settingsProvider);

                return bitcoin::IBridge::Ptr();
            };

            auto ltcSecondSideFactory = wallet::MakeSecondSideFactory<LitecoinSide, litecoin::Electrum, litecoin::ISettingsProvider>(litecoinBridgeCreator, *ltcSettingsProvider);
            swapTransactionCreator->RegisterFactory(AtomicSwapCoin::Litecoin, ltcSecondSideFactory);
        }

        {
            auto qtumSettingsProvider = std::make_shared<qtum::SettingsProvider>(walletDB);
            qtumSettingsProvider->Initialize();

            // qtumSettingsProvider stored in qtumBridgeCreator
            auto qtumBridgeCreator = [settingsProvider = qtumSettingsProvider]() -> bitcoin::IBridge::Ptr
            {
                if (settingsProvider->GetSettings().IsElectrumActivated())
                    return std::make_shared<qtum::Electrum>(io::Reactor::get_Current(), *settingsProvider);

                if (settingsProvider->GetSettings().IsCoreActivated())
                return std::make_shared<qtum::QtumCore017>(io::Reactor::get_Current(), *settingsProvider);

                return bitcoin::IBridge::Ptr();
            };

            auto qtumSecondSideFactory = wallet::MakeSecondSideFactory<QtumSide, qtum::Electrum, qtum::ISettingsProvider>(qtumBridgeCreator, *qtumSettingsProvider);
            swapTransactionCreator->RegisterFactory(AtomicSwapCoin::Qtum, qtumSecondSideFactory);
        }
    }

    void RegisterLelantusTxCreators(Wallet& wallet)
    {
        auto pushTxCreator = std::make_shared<lelantus::PushTransaction::Creator>();
        auto pullTxCreator = std::make_shared<lelantus::PullTransaction::Creator>();

        wallet.RegisterTransactionType(TxType::PushTransaction, std::static_pointer_cast<BaseTransaction::Creator>(pushTxCreator));
        wallet.RegisterTransactionType(TxType::PullTransaction, std::static_pointer_cast<BaseTransaction::Creator>(pullTxCreator));
    }

    struct CliNodeConnection final : public proto::FlyClient::NetworkStd
    {
    public:
        CliNodeConnection(proto::FlyClient& fc) : proto::FlyClient::NetworkStd(fc) {};
        void OnConnectionFailed(const proto::NodeConnection::DisconnectReason& reason) override
        {
            LOG_ERROR() << kErrorConnectionFailed;
        };
    };

    proto::FlyClient::NetworkStd::Ptr CreateNetwork(
        proto::FlyClient& fc, const po::variables_map& vm)
    {
        if (vm.count(cli::NODE_ADDR) == 0)
        {
            LOG_ERROR() << kErrorNodeAddrNotSpecified;
            return nullptr;
        }

        string nodeURI = vm[cli::NODE_ADDR].as<string>();
        io::Address nodeAddress;
        if (!nodeAddress.resolve(nodeURI.c_str()))
        {
            LOG_ERROR() << boost::format(kErrorNodeAddrUnresolved) % nodeURI;
            return nullptr;
        }

        auto nnet = make_shared<CliNodeConnection>(fc);
        nnet->m_Cfg.m_PollPeriod_ms =
            vm[cli::NODE_POLL_PERIOD].as<Nonnegative<uint32_t>>().value;
        if (nnet->m_Cfg.m_PollPeriod_ms)
        {
            LOG_INFO() << boost::format(kNodePoolPeriod)
                       % nnet->m_Cfg.m_PollPeriod_ms;
            uint32_t timeout_ms =
                std::max(Rules::get().DA.Target_s * 1000,
                         nnet->m_Cfg.m_PollPeriod_ms);
            if (timeout_ms != nnet->m_Cfg.m_PollPeriod_ms)
            {
                LOG_INFO() << boost::format(kNodePoolPeriodRounded)
                           % timeout_ms;
            }
        }
        uint32_t responceTime_s =
            Rules::get().DA.Target_s * wallet::kDefaultTxResponseTime;
        if (nnet->m_Cfg.m_PollPeriod_ms >= responceTime_s * 1000)
        {
            LOG_WARNING() << boost::format(kErrorNodePoolPeriodTooMuch)
                          % uint32_t(responceTime_s / 3600);
        }
        nnet->m_Cfg.m_vNodes.push_back(nodeAddress);
        nnet->m_Cfg.m_UseProxy = vm[cli::PROXY_USE].as<bool>();
        if (nnet->m_Cfg.m_UseProxy)
        {
            string proxyURI = vm[cli::PROXY_ADDRESS].as<string>();
            io::Address proxyAddr;
            if (!proxyAddr.resolve(proxyURI.c_str()))
            {
                LOG_ERROR() << boost::format(kErrorNodeAddrUnresolved) % proxyURI;
                return nullptr;
            }
            nnet->m_Cfg.m_ProxyAddr = proxyAddr;
        }
        nnet->Connect();

        return nnet;
    }

    TxID IssueConsumeAsset(bool issue, const po::variables_map& vm, Wallet& wallet)
    {
        if(!vm.count(cli::ASSET_ID)) // asset id can be zero if beam only
        {
            throw std::runtime_error(kErrorAssetIdRequired);
        }
        Asset::ID aid = vm[cli::ASSET_ID].as<Positive<uint32_t>>().value;

        if(!vm.count(cli::ASSET_INDEX))
        {
            throw std::runtime_error(kErrorAssetIdxRequired);
        }
        const Key::Index aidx = vm[cli::ASSET_INDEX].as<Positive<uint32_t>>().value;

        if (!vm.count(cli::AMOUNT))
        {
            throw std::runtime_error(kErrorAmountMissing);
        }
        double cliAmount = vm[cli::AMOUNT].as<Positive<double>>().value;
        Amount amountGroth = static_cast<ECC::Amount>(std::round(cliAmount * Rules::Coin));
        if (amountGroth == 0) /// TODO:ASSETS - check if necessary, may be Positive<> above would throw
        {
            throw std::runtime_error(kErrorZeroAmount);
        }

        auto fee = vm[cli::FEE].as<Nonnegative<Amount>>().value;
        if (fee < cli::kMinimumFee)
        {
            throw std::runtime_error(kErrorFeeToLow);
        }

        auto params = CreateTransactionParameters(issue ? TxType::AssetIssue : TxType::AssetConsume)
                        .SetParameter(TxParameterID::Amount, amountGroth)
                        .SetParameter(TxParameterID::Fee, fee)
                        .SetParameter(TxParameterID::PreselectedCoins, GetPreselectedCoinIDs(vm))
                        .SetParameter(TxParameterID::AssetOwnerIdx, aidx)
                        .SetParameter(TxParameterID::AssetID, aid);

        return wallet.StartTransaction(params);
    }

    TxID RegUnregAsset(bool reg, const po::variables_map& vm, Wallet& wallet)
    {
        if(!vm.count(cli::ASSET_INDEX))
        {
            throw std::runtime_error(kErrorAssetIdxRequired);
        }

        const Key::Index aidx = vm[cli::ASSET_INDEX].as<Positive<uint32_t>>().value;

        auto fee = vm[cli::FEE].as<Nonnegative<Amount>>().value;
        if (fee < cli::kMinimumFee)
        {
            LOG_ERROR() << "Test: " << kErrorFeeToLow;
            throw std::runtime_error(kErrorFeeToLow);
        }

        auto params = CreateTransactionParameters(reg ? TxType::AssetReg : TxType::AssetUnreg)
                        .SetParameter(TxParameterID::Amount, Rules::get().CA.DepositForList)
                        .SetParameter(TxParameterID::Fee, fee)
                        .SetParameter(TxParameterID::PreselectedCoins, GetPreselectedCoinIDs(vm))
                        .SetParameter(TxParameterID::AssetOwnerIdx, aidx);

        if (reg)
        {
            if(!vm.count(cli::METADATA))
            {
                throw std::runtime_error(kErrorAssetMetadataRequired);
            }

            std::string meta = vm[cli::METADATA].as<std::string>();
            if (meta.empty())
            {
                throw std::runtime_error(kErrorAssetMetadataRequired);
            }

            params.SetParameter(TxParameterID::AssetMetadata, meta);
        }

        return wallet.StartTransaction(params);
    }

    TxID GetAssetInfo(const po::variables_map& vm, Wallet& wallet)
    {
        if(!vm.count(cli::ASSET_ID)) // asset id can be zero if beam only
        {
            throw std::runtime_error(kErrorAssetIdRequired);
        }

        Asset::ID aid = vm[cli::ASSET_ID].as<Positive<uint32_t>>().value;
        auto params = CreateTransactionParameters(TxType::AssetInfo)
                        .SetParameter(TxParameterID::AssetID, aid);

        return wallet.StartTransaction(params);
    }

#ifdef BEAM_LASER_SUPPORT

    int HandleLaser(const po::variables_map& vm)
    {
        auto walletDB = OpenDataBase(vm);
        auto laser =
            std::make_unique<laser::Mediator>(walletDB);

        if (vm.count(cli::LASER_LIST))
        {
            LaserShow(walletDB);
            return 0;
        }

        if (vm.count(cli::LASER_DELETE))
        {
            if (LaserDelete(laser, vm))
            {
                LaserShow(walletDB);
                return 0;
            }
            return -1;
        }

        auto nnet = CreateNetwork(*laser, vm);
        if (!nnet)
        {
            return -1;
        }
        laser->SetNetwork(nnet);

        LaserObserver laserObserver(walletDB, vm);
        laser->AddObserver(&laserObserver);

        if (ProcessLaser(laser, walletDB, vm))
        {
            io::Reactor::get_Current().run();
            return 0;
        }

        return -1;
    }

#endif  // BEAM_LASER_SUPPORT

    int DoWalletFunc(const po::variables_map& vm, std::function<int (const po::variables_map&, Wallet&, IWalletDB::Ptr, boost::optional<TxID>&, bool)> func)
    {
        auto walletDB = OpenDataBase(vm);

        LOG_INFO() << kStartMessage;

        const auto& currHeight = walletDB->getCurrentHeight();
        const auto& fork1Height = Rules::get().pForks[1].m_Height;
        const bool isFork1 = currHeight >= fork1Height;

        bool isServer = vm[cli::COMMAND].as<string>() == cli::LISTEN || vm.count(cli::LISTEN);

        boost::optional<TxID> currentTxID;
        auto onTxCompleteAction = [&currentTxID](const TxID& txID)
        {
            if (currentTxID.is_initialized() &&
                currentTxID.get() != txID)
            {
                return;
            }
            io::Reactor::get_Current().stop();
        };

        auto txCompletedAction = isServer
            ? Wallet::TxCompletedAction()
            : onTxCompleteAction;

        Wallet wallet{ walletDB,
                       std::move(txCompletedAction),
                       Wallet::UpdateCompletedAction() };
        {
            wallet::AsyncContextHolder holder(wallet);

            TryToRegisterSwapTxCreators(wallet, walletDB);
            RegisterLelantusTxCreators(wallet);
            RegisterAssetCreators(wallet);
            wallet.ResumeAllTransactions();

            auto nnet = CreateNetwork(wallet, vm);
            if (!nnet)
            {
                return -1;
            }
            wallet.AddMessageEndpoint(make_shared<WalletNetworkViaBbs>(wallet, nnet, walletDB));
            wallet.SetNodeEndpoint(nnet);

            int res = func(vm, wallet, walletDB, currentTxID, isFork1);
            if (res != 0)
            {
                return res;
            }
        }
        io::Reactor::get_Current().run();
        return 0;
    }

    int Send(const po::variables_map& vm)
    {
        return DoWalletFunc(vm, [](auto&& vm, auto&& wallet, auto&& walletDB, auto& currentTxID, bool isFork1)
            {
                io::Address receiverAddr;
                Asset::ID assetId = Asset::s_InvalidID;
                Amount amount = 0;
                Amount fee = 0;
                WalletID receiverWalletID(Zero);

                if (!LoadBaseParamsForTX(vm, assetId, amount, fee, receiverWalletID, isFork1))
                {
                    return -1;
                }
                WalletAddress senderAddress = GenerateNewAddress(walletDB, "");
                auto params = CreateSimpleTransactionParameters();
                LoadReceiverParams(vm, params);
                params.SetParameter(TxParameterID::MyID, senderAddress.m_walletID)
                    .SetParameter(TxParameterID::Amount, amount)
                    .SetParameter(TxParameterID::Fee, fee)
                    .SetParameter(TxParameterID::AssetID, assetId)
                    .SetParameter(TxParameterID::PreselectedCoins, GetPreselectedCoinIDs(vm));
                currentTxID = wallet.StartTransaction(params);

                return 0;
            });
    }

    int Listen(const po::variables_map& vm)
    {
        return DoWalletFunc(vm, [](auto&& vm, auto&& wallet, auto&& walletDB, auto& currentTxID, bool isFork1)
            {
                return 0;
            });
    }
    
    int Rescan(const po::variables_map& vm)
    {
        return DoWalletFunc(vm, [](auto&& vm, auto&& wallet, auto&& walletDB, auto& currentTxID, bool isFork1)
            {
                wallet.Rescan();
                return 0;
            });
    }

    int CreateNewAddress(const po::variables_map& vm)
    {
        auto walletDB = OpenDataBase(vm);
        if (!CreateNewAddress(vm, walletDB))
        {
            return -1;
        }

        if (!vm.count(cli::LISTEN))
        {
            return 0;
        }

        return Listen(vm);
    }

    int DeleteTransaction(const po::variables_map& vm)
    {
        auto txId = GetTxID(vm);
        if (!txId)
        {
            return -1;
        }

        return DoWalletFunc(vm, [&txId](auto&& vm, auto&& wallet, auto&& walletDB, auto& currentTxID, bool isFork1)
            {
                auto tx = walletDB->getTx(*txId);
                if (tx)
                {
                    if (tx->canDelete())
                    {
                        wallet.DeleteTransaction(*txId);
                        return 0;
                    }
                    LOG_ERROR() << kErrorTxStatusInvalid;
                    return -1;
                }

                LOG_ERROR() << kErrorTxIdUnknown;
                return -1;
            });
    }

    int CancelTransaction(const po::variables_map& vm)
    {
        auto txId = GetTxID(vm);
        if (!txId)
        {
            return -1;
        }

        return DoWalletFunc(vm, [&txId](auto&& vm, auto&& wallet, auto&& walletDB, auto& currentTxID, bool isFork1)
            {
                auto tx = walletDB->getTx(*txId);
                if (tx)
                {
                    if (wallet.CanCancelTransaction(*txId))
                    {
                        currentTxID = *txId;
                        wallet.CancelTransaction(*txId);
                        return 0;
                    }
                    
                    LOG_ERROR() << kErrorCancelTxInInvalidStatus << (tx->m_txType == wallet::TxType::AtomicSwap ? beam::getSwapTxStatus(walletDB, *tx) : beam::getTxStatus(*tx));
                    return -1;
                }
                LOG_ERROR() << kErrorTxIdUnknown;
                return -1;
            });
    }

    int InitSwap(const po::variables_map& vm)
    {
        return DoWalletFunc(vm, [](auto&& vm, auto&& wallet, auto&& walletDB, auto& currentTxID, bool isFork1)
            {
                if (!wallet.IsWalletInSync())
                {
                    return -1;
                }

                currentTxID = InitSwap(vm, walletDB, wallet, isFork1);
                if (!currentTxID)
                {
                    return -1;
                }

                return 0;
            });
    }

    int AcceptSwap(const po::variables_map& vm)
    {
        return DoWalletFunc(vm, [](auto&& vm, auto&& wallet, auto&& walletDB, auto& currentTxID, bool isFork1)
            {
                currentTxID = AcceptSwap(vm, walletDB, wallet, isFork1);
                if (!currentTxID)
                {
                    return -1;
                }
                return 0;
            });
    }

    int IssueAsset(const po::variables_map& vm)
    {
        return DoWalletFunc(vm, [](auto&& vm, auto&& wallet, auto&& walletDB, auto& currentTxID, bool isFork1)
            {
                currentTxID = IssueConsumeAsset(true, vm, wallet);
                return 0;
            });
    }

    int ConsumeAsset(const po::variables_map& vm)
    {
        return DoWalletFunc(vm, [](auto&& vm, auto&& wallet, auto&& walletDB, auto& currentTxID, bool isFork1)
            {
                currentTxID = IssueConsumeAsset(false, vm, wallet);
                return 0;
            });
    }

    int RegisterAsset(const po::variables_map& vm)
    {
        return DoWalletFunc(vm, [](auto&& vm, auto&& wallet, auto&& walletDB, auto& currentTxID, bool isFork1)
            {
                currentTxID = RegUnregAsset(true, vm, wallet);
                return 0;
            });
    }

    int UnregisterAsset(const po::variables_map& vm)
    {
        return DoWalletFunc(vm, [](auto&& vm, auto&& wallet, auto&& walletDB, auto& currentTxID, bool isFork1)
            {
                currentTxID = RegUnregAsset(false, vm, wallet);
                return 0;
            });
    }

<<<<<<< HEAD
    int InsertToShieldedPool(const po::variables_map& vm)
    {
        return DoWalletFunc(vm, [](auto&& vm, auto&& wallet, auto&& walletDB, auto& currentTxID, bool isFork1)
            {
                Amount amount = 0;
                Amount fee = 0;
                if (!ReadAmount(vm, amount) || !ReadFee(vm, fee, true))
                {
                    return -1;
                }
                WalletAddress senderAddress = GenerateNewAddress(walletDB, "");

                currentTxID = wallet.StartTransaction(TxParameters(GenerateTxID())
                    .SetParameter(TxParameterID::TransactionType, TxType::PushTransaction)
                    .SetParameter(TxParameterID::IsSender, true)
                    .SetParameter(TxParameterID::Amount, amount)
                    .SetParameter(TxParameterID::Fee, fee)
                    // TODO check this param 
                    .SetParameter(TxParameterID::MyID, senderAddress.m_walletID)
                    .SetParameter(TxParameterID::Lifetime, kDefaultTxLifetime)
                    .SetParameter(TxParameterID::PeerResponseTime, kDefaultTxResponseTime)
                    .SetParameter(TxParameterID::CreateTime, getTimestamp()));

                return 0;
            });
    }

    int ExtractFromShieldedPool(const po::variables_map& vm)
    {
        return DoWalletFunc(vm, [](auto&& vm, auto&& wallet, auto&& walletDB, auto& currentTxID, bool isFork1)
            {
                TxoID windowBegin = 0;
                TxoID shieldedId = 0;
                Amount fee = 0;

                if (!ReadFee(vm, fee, true) || !ReadShieldedId(vm, shieldedId) || !ReadWindowBegin(vm, windowBegin))
                {
                    return -1;
                }

                auto shieldedCoin = walletDB->getShieldedCoin(shieldedId);
                if (!shieldedCoin || shieldedCoin->m_value <= fee)
                {
                    return -1;
                }

                WalletAddress senderAddress = GenerateNewAddress(walletDB, "");

                currentTxID = wallet.StartTransaction(TxParameters(GenerateTxID())
                    .SetParameter(TxParameterID::TransactionType, TxType::PullTransaction)
                    .SetParameter(TxParameterID::IsSender, false)
                    // TODO check this param
                    .SetParameter(TxParameterID::Amount, shieldedCoin->m_value - fee)
                    .SetParameter(TxParameterID::Fee, fee)
                    // TODO check this param 
                    .SetParameter(TxParameterID::MyID, senderAddress.m_walletID)
                    .SetParameter(TxParameterID::Lifetime, kDefaultTxLifetime)
                    .SetParameter(TxParameterID::PeerResponseTime, kDefaultTxResponseTime)
                    .SetParameter(TxParameterID::WindowBegin, windowBegin)
                    .SetParameter(TxParameterID::ShieldedInputCfg, Lelantus::Cfg{})
                    .SetParameter(TxParameterID::ShieldedOutputId, shieldedId)
                    .SetParameter(TxParameterID::CreateTime, getTimestamp()));

                return 0;
            });
    }

=======
    int ShowAssetInfo(const po::variables_map& vm)
    {
        return DoWalletFunc(vm, [](auto&& vm, auto&& wallet, auto&& walletDB, auto& currentTxID, bool isFork1)
            {
                currentTxID = GetAssetInfo(vm, wallet);
                return 0;
            });
    }
>>>>>>> 86768d16
}  // namespace

io::Reactor::Ptr reactor;

static const unsigned LOG_ROTATION_PERIOD_SEC = 3*60*60; // 3 hours

int main_impl(int argc, char* argv[])
{
    beam::Crash::InstallHandler(NULL);

    try
    {
        auto [options, visibleOptions] = createOptionsDescription(GENERAL_OPTIONS | WALLET_OPTIONS);

        po::variables_map vm;
        try
        {
            vm = getOptions(argc, argv, kDefaultConfigFile, options, true);
        }
        catch (const po::invalid_option_value& e)
        {
            cout << e.what() << std::endl;
            return 0;
        }
        catch (const NonnegativeOptionException& e)
        {
            cout << e.what() << std::endl;
            return 0;
        }
        catch (const PositiveOptionException& e)
        {
            cout << e.what() << std::endl;
            return 0;
        }
        catch (const po::error& e)
        {
            cout << e.what() << std::endl;
            printHelp(visibleOptions);

            return 0;
        }

        if (vm.count(cli::HELP))
        {
            printHelp(visibleOptions);

            return 0;
        }

        if (vm.count(cli::VERSION))
        {
            cout << PROJECT_VERSION << endl;
            return 0;
        }

        if (vm.count(cli::GIT_COMMIT_HASH))
        {
            cout << GIT_COMMIT_HASH << endl;
            return 0;
        }

        int logLevel = getLogLevel(cli::LOG_LEVEL, vm, LOG_LEVEL_DEBUG);
        int fileLogLevel = getLogLevel(cli::FILE_LOG_LEVEL, vm, LOG_LEVEL_DEBUG);

#define LOG_FILES_DIR "logs"
#define LOG_FILES_PREFIX "wallet_"

        const auto path = boost::filesystem::system_complete(LOG_FILES_DIR);
        auto logger = beam::Logger::create(logLevel, logLevel, fileLogLevel, LOG_FILES_PREFIX, path.string());

        try
        {
            po::notify(vm);

            unsigned logCleanupPeriod = vm[cli::LOG_CLEANUP_DAYS].as<uint32_t>() * 24 * 3600;

            clean_old_logfiles(LOG_FILES_DIR, LOG_FILES_PREFIX, logCleanupPeriod);

            Rules::get().UpdateChecksum();

            {
                reactor = io::Reactor::create();
                io::Reactor::Scope scope(*reactor);

                io::Reactor::GracefulIntHandler gih(*reactor);

                LogRotation logRotation(*reactor, LOG_ROTATION_PERIOD_SEC, logCleanupPeriod);

                if (vm.count(cli::COMMAND) == 0)
                {
                    LOG_ERROR() << kErrorCommandNotSpecified;
                    printHelp(visibleOptions);
                    return 0;
                }

                auto command = vm[cli::COMMAND].as<string>();

                using CommandFunc = int (*)(const po::variables_map&);
                const std::pair<string, CommandFunc> commands[] =
                {
                    {cli::INIT,               InitWallet},
                    {cli::RESTORE,            RestoreWallet},
                    {cli::SEND,               Send},
                    {cli::LISTEN,             Listen},
                    {cli::TREASURY,           HandleTreasury},
                    {cli::INFO,               ShowWalletInfo},
                    {cli::EXPORT_MINER_KEY,   ExportMinerKey},
                    {cli::EXPORT_OWNER_KEY,   ExportOwnerKey},
                    {cli::NEW_ADDRESS,        CreateNewAddress},
                    {cli::CANCEL_TX,          CancelTransaction},
                    {cli::DELETE_TX,          DeleteTransaction},
                    {cli::CHANGE_ADDRESS_EXPIRATION, ChangeAddressExpiration},
                    {cli::TX_DETAILS,         TxDetails},
                    {cli::PAYMENT_PROOF_EXPORT, ExportPaymentProof},
                    {cli::PAYMENT_PROOF_VERIFY, VerifyPaymentProof},
                    {cli::GENERATE_PHRASE,      GeneratePhrase},
                    {cli::WALLET_ADDRESS_LIST,  ShowAddressList},
                    {cli::WALLET_RESCAN,        Rescan},
                    {cli::IMPORT_DATA,          ImportWalletData},
                    {cli::EXPORT_DATA,          ExportWalletData},
                    {cli::SWAP_INIT,            InitSwap},
                    {cli::SWAP_ACCEPT,          AcceptSwap},
                    {cli::SET_SWAP_SETTINGS,    SetSwapSettings},
                    {cli::SHOW_SWAP_SETTINGS,   ShowSwapSettings},
                    {cli::GET_TOKEN,            GetToken},
#ifdef BEAM_LASER_SUPPORT   
                    {cli::LASER,                HandleLaser},
#endif  // BEAM_LASER_SUPPORT
                    {cli::ASSET_ISSUE,          IssueAsset},
                    {cli::ASSET_CONSUME,        ConsumeAsset},
                    {cli::ASSET_REGISTER,       RegisterAsset},
                    {cli::ASSET_UNREGISTER,     UnregisterAsset},
<<<<<<< HEAD
                    {cli::INSERT_TO_POOL,       InsertToShieldedPool},
                    {cli::EXTRACT_FROM_POOL,    ExtractFromShieldedPool}
=======
                    {cli::ASSET_INFO,           ShowAssetInfo},
>>>>>>> 86768d16
                };

                auto cit = find_if(begin(commands), end(commands), [&command](auto& p) {return p.first == command; });
                if (cit == end(commands))
                {
                    LOG_ERROR() << boost::format(kErrorCommandUnknown) % command;
                    return -1;
                }

                LOG_INFO() << boost::format(kVersionInfo) % PROJECT_VERSION % BRANCH_NAME;
                LOG_INFO() << boost::format(kRulesSignatureInfo) % Rules::get().get_SignatureStr();
                        
                return cit->second(vm);
            }
        }
        catch (const AddressExpiredException&)
        {
        }
        catch (const FailToStartSwapException&)
        {
        }
        catch (const FileIsNotDatabaseException&)
        {
            LOG_ERROR() << kErrorCantOpenWallet;
            return -1;
        }
        catch (const DatabaseException & ex)
        {
            LOG_ERROR() << ex.what();
            return -1;
        }
        catch (const po::invalid_option_value& e)
        {
            cout << e.what() << std::endl;
            return 0;
        }
        catch (const NonnegativeOptionException& e)
        {
            cout << e.what() << std::endl;
            return 0;
        }
        catch (const PositiveOptionException& e)
        {
            cout << e.what() << std::endl;
            return 0;
        }
        catch (const po::error& e)
        {
            LOG_ERROR() << e.what();
            printHelp(visibleOptions);
        }
        catch (const std::runtime_error& e)
        {
            LOG_ERROR() << e.what();
        }
    }
    catch (const std::exception& e)
    {
        std::cout << e.what() << std::endl;
    }

    return 0;
}

int main(int argc, char* argv[]) {
#ifdef _WIN32
    return main_impl(argc, argv);
#else
    block_sigpipe();
    auto f = std::async(
        std::launch::async,
        [argc, argv]() -> int {
            // TODO: this hungs app on OSX
            //lock_signals_in_this_thread();
            int ret = main_impl(argc, argv);
            kill(0, SIGINT);
            return ret;
        }
    );

    wait_for_termination(0);

    if (reactor) reactor->stop();

    return f.get();
#endif
}<|MERGE_RESOLUTION|>--- conflicted
+++ resolved
@@ -118,10 +118,10 @@
                 case TxType::AssetUnreg: return kTxStatusUnregistered;
                 case TxType::AssetInfo: return kTxStatusInfoProvided;
                 default:
-                {
+            {
                     if (tx.m_selfTx) return kTxStatusSentToOwn;
                     return tx.m_sender ? kTxStatusSent : kTxStatusReceived;
-                }
+            }
             }
         }
         case TxStatus::Failed: return TxFailureReason::TransactionExpired == tx.m_failureReason
@@ -1252,7 +1252,6 @@
             return false;
         }
 
-<<<<<<< HEAD
         return true;
     }
 
@@ -1304,10 +1303,7 @@
             return false;
         }
 
-        if (!ReadAssetId(vm, assetId))
-=======
         if(vm.count(cli::ASSET_ID)) // asset id can be zero if beam only
->>>>>>> 86768d16
         {
             assetId = vm[cli::ASSET_ID].as<Positive<uint32_t>>().value;
         }
@@ -2486,7 +2482,15 @@
             });
     }
 
-<<<<<<< HEAD
+    int ShowAssetInfo(const po::variables_map& vm)
+    {
+        return DoWalletFunc(vm, [](auto&& vm, auto&& wallet, auto&& walletDB, auto& currentTxID, bool isFork1)
+            {
+                currentTxID = GetAssetInfo(vm, wallet);
+                return 0;
+            });
+    }
+
     int InsertToShieldedPool(const po::variables_map& vm)
     {
         return DoWalletFunc(vm, [](auto&& vm, auto&& wallet, auto&& walletDB, auto& currentTxID, bool isFork1)
@@ -2554,16 +2558,6 @@
             });
     }
 
-=======
-    int ShowAssetInfo(const po::variables_map& vm)
-    {
-        return DoWalletFunc(vm, [](auto&& vm, auto&& wallet, auto&& walletDB, auto& currentTxID, bool isFork1)
-            {
-                currentTxID = GetAssetInfo(vm, wallet);
-                return 0;
-            });
-    }
->>>>>>> 86768d16
 }  // namespace
 
 io::Reactor::Ptr reactor;
@@ -2696,12 +2690,9 @@
                     {cli::ASSET_CONSUME,        ConsumeAsset},
                     {cli::ASSET_REGISTER,       RegisterAsset},
                     {cli::ASSET_UNREGISTER,     UnregisterAsset},
-<<<<<<< HEAD
+                    {cli::ASSET_INFO,           ShowAssetInfo},
                     {cli::INSERT_TO_POOL,       InsertToShieldedPool},
                     {cli::EXTRACT_FROM_POOL,    ExtractFromShieldedPool}
-=======
-                    {cli::ASSET_INFO,           ShowAssetInfo},
->>>>>>> 86768d16
                 };
 
                 auto cit = find_if(begin(commands), end(commands), [&command](auto& p) {return p.first == command; });
