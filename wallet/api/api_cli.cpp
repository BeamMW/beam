// Copyright 2018 The Beam Team
//
// Licensed under the Apache License, Version 2.0 (the "License");
// you may not use this file except in compliance with the License.
// You may obtain a copy of the License at
//
//    http://www.apache.org/licenses/LICENSE-2.0
//
// Unless required by applicable law or agreed to in writing, software
// distributed under the License is distributed on an "AS IS" BASIS,
// WITHOUT WARRANTIES OR CONDITIONS OF ANY KIND, either express or implied.
// See the License for the specific language governing permissions and
// limitations under the License.

#define LOG_VERBOSE_ENABLED 1
#include "utility/logger.h"

<<<<<<< HEAD
#include "wallet/api/api.h"
=======
#include "api.h"
#include "api_connection.h"
>>>>>>> 5c3856fd

#include <boost/program_options.hpp>
#include <boost/filesystem.hpp>
#include <boost/algorithm/string/trim.hpp>
#include <map>
#include <core/block_crypt.h>

#include "utility/cli/options.h"
#include "utility/helpers.h"
#include "utility/io/timer.h"
#include "utility/io/tcpserver.h"
#include "utility/io/sslserver.h"
#include "utility/io/json_serializer.h"
#include "utility/string_helpers.h"
#include "utility/log_rotation.h"

#include "http/http_connection.h"
#include "http/http_msg_creator.h"

#include "p2p/line_protocol.h"

#include "wallet/core/wallet_db.h"
#include "wallet/core/wallet_network.h"
#include "wallet/core/simple_transaction.h"

#if defined(BEAM_ATOMIC_SWAP_SUPPORT)
#include "wallet/transactions/swaps/utils.h"
#include "wallet/client/extensions/offers_board/swap_offers_board.h"
#include "wallet/client/extensions/broadcast_gateway/broadcast_router.h"
#include "wallet/transactions/swaps/bridges/bitcoin/client.h"
#include "wallet/transactions/swaps/bridges/bitcoin/bridge_holder.h"
#include "wallet/transactions/swaps/bridges/bitcoin/bitcoin.h"
#include "wallet/transactions/swaps/bridges/litecoin/litecoin.h"
#include "wallet/transactions/swaps/bridges/qtum/qtum.h"
#endif  // BEAM_ATOMIC_SWAP_SUPPORT

#include "nlohmann/json.hpp"
#include "version.h"

using json = nlohmann::json;

static const unsigned LOG_ROTATION_PERIOD = 3 * 60 * 60 * 1000; // 3 hours
static const size_t PACKER_FRAGMENTS_SIZE = 4096;

using namespace beam;
using namespace beam::wallet;

namespace
{
<<<<<<< HEAD
std::string getMinimumFeeError(Amount minimumFee)
{
    std::stringstream ss;
    ss << "Failed to initiate the send operation. The minimum fee is " << minimumFee << " GROTH.";
    return ss.str();
}

struct TlsOptions
{
    bool use;
    std::string certPath;
    std::string keyPath;
};

WalletApi::ACL loadACL(const std::string& path)
{
    std::ifstream file(path);
    std::string line;
    WalletApi::ACL::value_type keys;
    int curLine = 1;

    while (std::getline(file, line)) 
    {
        boost::algorithm::trim(line);

        auto key = string_helpers::split(line, ':');
        bool parsed = false;

        static const char* READ_ACCESS = "read";
        static const char* WRITE_ACCESS = "write";

        if (key.size() == 2)
        {
            boost::algorithm::trim(key[0]);
            boost::algorithm::trim(key[1]);

            parsed = !key[0].empty() && (key[1] == READ_ACCESS || key[1] == WRITE_ACCESS);
        }

        if (!parsed)
        {
            LOG_ERROR() << "ACL parsing error, line " << curLine;
            return boost::none;
        }

        keys.insert({ key[0], key[1] == WRITE_ACCESS });
        curLine++;
    }

    if (keys.empty())
=======
    struct TlsOptions
>>>>>>> 5c3856fd
    {
        LOG_WARNING() << "ACL file is empty";
    }
    else
    {
        LOG_INFO() << "ACL file successfully loaded";
    }

    return WalletApi::ACL(keys);
}

class IWalletApiServer
{
public:
    virtual void closeConnection(uint64_t id) = 0;
#ifdef BEAM_ATOMIC_SWAP_SUPPORT
    virtual Amount getBtcAvailable() const = 0;
    virtual Amount getLtcAvailable() const = 0;
    virtual Amount getQtumAvailable() const = 0;
    virtual const SwapOffersBoard& getSwapOffersBoard() const = 0;
#endif  // BEAM_ATOMIC_SWAP_SUPPORT
};

#ifdef BEAM_ATOMIC_SWAP_SUPPORT
const char kNotEnoughtFundsError[] =
    "There is not enough funds to complete the transaction";
const char kSwapAmountToLowError[] =
    "The swap amount must be greater than the redemption fee.";

boost::optional<SwapOffer> getOfferFromBoardByTxId(
    const std::vector<SwapOffer>& board, const TxID& txId)
{
    auto it = std::find_if(
        board.begin(), board.end(),
        [txId] (const SwapOffer& publicOffer)
        {
            auto publicTxId = publicOffer.GetTxID();
            if (publicTxId)
                return txId == *publicTxId;
            return false;
        });
    if (it != board.end())
        return *it;
    
    return boost::optional<SwapOffer>();
}

WalletID createWID(IWalletDB* walletDb, const std::string& comment)
{
    WalletAddress address;
    walletDb->createAddress(address);
    if (!comment.empty())
        address.m_label = comment;
    address.m_duration = WalletAddress::AddressExpiration24h;
    walletDb->saveAddress(address);

    return address.m_walletID;
}

bool checkAcceptableTxParams(const TxParameters& params, const OfferInput& data)
{
    auto beamAmount = params.GetParameter<Amount>(TxParameterID::Amount);
    if (!beamAmount || *beamAmount != data.beamAmount)
        return false;
    
    auto swapAmount = params.GetParameter<Amount>(
        TxParameterID::AtomicSwapAmount);
    if (!swapAmount || *swapAmount != data.swapAmount)
        return false;
    
    auto swapCoin = params.GetParameter<AtomicSwapCoin>(
        TxParameterID::AtomicSwapCoin);
    if (!swapCoin || *swapCoin != data.swapCoin)
        return false;

    auto isBeamSide = params.GetParameter<bool>(
        TxParameterID::AtomicSwapIsBeamSide);
    if (!isBeamSide || *isBeamSide != data.isBeamSide)
        return false;

    return true;
}

void checkIsEnoughtBeamAmount(
    IWalletDB::Ptr walletDB, Amount beamAmount, Amount beamFee)
{
    storage::Totals allTotals(*walletDB);
    const auto& totals = allTotals.GetTotals(Zero);
    auto available = totals.Avail;
    if (beamAmount + beamFee > available)
    {
        throw std::runtime_error("Not enought beams");
    }
}

bool checkIsEnoughtSwapAmount(
    const IWalletApiServer& server, AtomicSwapCoin swapCoin,
    Amount swapAmount, Amount swapFeeRate)
{
    beam::Amount total = swapAmount + swapFeeRate;
    switch (swapCoin)
    {
        case AtomicSwapCoin::Bitcoin:
        {
            return server.getBtcAvailable() > total;
        }
        case AtomicSwapCoin::Litecoin:
        {
            return server.getLtcAvailable() > total;
        }
        case AtomicSwapCoin::Qtum:
        {
            return server.getQtumAvailable() > total;
        }
        default:
        {
            assert(false);
            return true;
        }
    }
}

using BaseSwapClient = beam::bitcoin::Client;
class SwapClient : public BaseSwapClient
{
public:
    using Ptr = std::shared_ptr<SwapClient>;
    SwapClient(
        beam::bitcoin::IBridgeHolder::Ptr bridgeHolder,
        std::unique_ptr<beam::bitcoin::SettingsProvider> settingsProvider,
        io::Reactor& reactor)
        : BaseSwapClient(bridgeHolder,
                         std::move(settingsProvider),
                         reactor)
        , _timer(beam::io::Timer::create(reactor))
    {
        requestBalance();
        _timer->start(1000, true, [this] ()
        {
            requestBalance();
        });
    }
    Amount GetAvailable() const
    {
        return _balance.m_available;
    }

private:
    beam::io::Timer::Ptr _timer;
    Balance _balance;
    Status _status;
    void requestBalance()
    {
        if (GetSettings().IsActivated())
        {
            // update balance
            GetAsync()->GetBalance();
        }
    }
    void OnStatus(Status status) override
    {
        _status = status;
    }
    void OnBalance(const Balance& balance) override
    {
        _balance = balance;
    }
    void OnCanModifySettingsChanged(bool canModify) override {}
    void OnChangedSettings() override {}
    void OnConnectionError(beam::bitcoin::IBridge::ErrorType error) override {}
};
#endif // BEAM_ATOMIC_SWAP_SUPPORT

class WalletApiServer 
    : public IWalletApiServer
#ifdef BEAM_ATOMIC_SWAP_SUPPORT
    , ISwapOffersObserver
#endif // BEAM_ATOMIC_SWAP_SUPPORT
{
public:
    WalletApiServer(IWalletDB::Ptr walletDB, Wallet& wallet, IWalletMessageEndpoint& wnet, io::Reactor& reactor, 
        io::Address listenTo, bool useHttp, WalletApi::ACL acl, const TlsOptions& tlsOptions, const std::vector<uint32_t>& whitelist)
        : _reactor(reactor)
        , _bindAddress(listenTo)
        , _useHttp(useHttp)
        , _tlsOptions(tlsOptions)
        , _walletDB(walletDB)
        , _wallet(wallet)
        , _wnet(wnet)
        , _acl(acl)
        , _whitelist(whitelist)
    {
        start();
    }

    ~WalletApiServer()
    {
        stop();
    }

#if defined(BEAM_ATOMIC_SWAP_SUPPORT)
    Amount getBtcAvailable() const override
    {
        return _bitcoinClient ? _bitcoinClient->GetAvailable() : 0;
    }

    Amount getLtcAvailable() const override
    {
        return _litecoinClient ? _litecoinClient->GetAvailable() : 0;
    }

    Amount getQtumAvailable() const override
    {
        return _qtumClient ? _qtumClient->GetAvailable() : 0;
    }

    const SwapOffersBoard& getSwapOffersBoard() const
    {
        return *_offersBulletinBoard;
    }

    using WalletDbSubscriber =
        ScopedSubscriber<wallet::IWalletDbObserver, wallet::IWalletDB>;
    using SwapOffersBoardSubscriber =
        ScopedSubscriber<wallet::ISwapOffersObserver, wallet::SwapOffersBoard>;
    void initSwapFeature(
        proto::FlyClient::INetwork& nnet, IWalletMessageEndpoint& wnet)
    {
        _broadcastRouter = std::make_shared<BroadcastRouter>(nnet, wnet);
        _offerBoardProtocolHandler =
            std::make_shared<OfferBoardProtocolHandler>(
                _walletDB->get_SbbsKdf(), _walletDB);
        _offersBulletinBoard = std::make_shared<SwapOffersBoard>(
            *_broadcastRouter, *_offerBoardProtocolHandler);
        _walletDbSubscriber = std::make_unique<WalletDbSubscriber>(
            static_cast<IWalletDbObserver*>(
                _offersBulletinBoard.get()), _walletDB);
        _swapOffersBoardSubscriber =
            std::make_unique<SwapOffersBoardSubscriber>(
                static_cast<ISwapOffersObserver*>(this), _offersBulletinBoard);

        _btcBridgeHolder = std::make_shared<
            bitcoin::BridgeHolder<bitcoin::Electrum,
                                  bitcoin::BitcoinCore017>>();

        auto bitcoinSettingsProvider =
            std::make_unique<bitcoin::SettingsProvider>(_walletDB);
        bitcoinSettingsProvider->Initialize();
        _bitcoinClient = std::make_shared<SwapClient>(
            _btcBridgeHolder,
            std::move(bitcoinSettingsProvider),
            io::Reactor::get_Current()
        );

        _ltcBridgeHolder = std::make_shared<
            bitcoin::BridgeHolder<litecoin::Electrum,
                                  litecoin::LitecoinCore017>>();
        auto litecoinSettingsProvider =
            std::make_unique<litecoin::SettingsProvider>(_walletDB);
        litecoinSettingsProvider->Initialize();
        _litecoinClient = std::make_shared<SwapClient>(
            _ltcBridgeHolder,
            std::move(litecoinSettingsProvider),
            io::Reactor::get_Current()
        );

        _qtumBridgeHolder = std::make_shared<
            bitcoin::BridgeHolder<qtum::Electrum, qtum::QtumCore017>>();
        auto qtumSettingsProvider =
            std::make_unique<qtum::SettingsProvider>(_walletDB);
        qtumSettingsProvider->Initialize();
        _qtumClient = std::make_shared<SwapClient>(
            _qtumBridgeHolder,
            std::move(qtumSettingsProvider),
            io::Reactor::get_Current()
        );
    }

    void onSwapOffersChanged(
        ChangeAction action, const std::vector<SwapOffer>& offers) override
    {

    }
private:
    std::shared_ptr<BroadcastRouter> _broadcastRouter;
    std::shared_ptr<OfferBoardProtocolHandler> _offerBoardProtocolHandler;
    SwapOffersBoard::Ptr _offersBulletinBoard;
    std::unique_ptr<WalletDbSubscriber> _walletDbSubscriber;
    std::unique_ptr<SwapOffersBoardSubscriber> _swapOffersBoardSubscriber;

    beam::bitcoin::IBridgeHolder::Ptr _btcBridgeHolder;
    beam::bitcoin::IBridgeHolder::Ptr _ltcBridgeHolder;
    beam::bitcoin::IBridgeHolder::Ptr _qtumBridgeHolder;

    SwapClient::Ptr _bitcoinClient;
    SwapClient::Ptr _litecoinClient;
    SwapClient::Ptr _qtumClient;
#endif // BEAM_ATOMIC_SWAP_SUPPORT

protected:

    void start()
    {
        LOG_INFO() << "Start server on " << _bindAddress;

        try
        {
            _server = _tlsOptions.use
                ? io::SslServer::create(_reactor, _bindAddress, BIND_THIS_MEMFN(on_stream_accepted), _tlsOptions.certPath.c_str(), _tlsOptions.keyPath.c_str())
                : io::TcpServer::create(_reactor, _bindAddress, BIND_THIS_MEMFN(on_stream_accepted));

        }
        catch (const std::exception& e)
        {
            LOG_ERROR() << "cannot start server: " << e.what();
        }
    }

    void stop()
    {

    }

    void closeConnection(uint64_t id) override
    {
        _pendingToClose.push_back(id);
    }

private:

    void checkConnections()
    {
        // clean closed connections
        {
            for (auto id : _pendingToClose)
            {
                _connections.erase(id);
            }

            _pendingToClose.clear();
        }
    }

    class ApiConnection;
    template<typename T>
    std::shared_ptr<ApiConnection> createConnection(io::TcpStream::Ptr&& newStream)
    {
        return std::static_pointer_cast<ApiConnection>(
            std::make_shared<T>(*this
                                , _walletDB
                                , _wallet
                                , _wnet
                                , std::move(newStream)
                                , _acl
        ));
    }

    void on_stream_accepted(io::TcpStream::Ptr&& newStream, io::ErrorCode errorCode)
    {
        if (errorCode == 0) 
        {          
            auto peer = newStream->peer_address();

            if (!_whitelist.empty())
            {
                if (std::find(_whitelist.begin(), _whitelist.end(), peer.ip()) == _whitelist.end())
                {
                    LOG_WARNING() << peer.str() << " not in IP whitelist, closing";
                    return;
                }
            }

            LOG_DEBUG() << "+peer " << peer;

            _connections[peer.u64()] = _useHttp
                ? createConnection<HttpApiConnection>(std::move(newStream))
                : createConnection<TcpApiConnection>(std::move(newStream));
        }

        LOG_DEBUG() << "on_stream_accepted";
    }

private:
    class ApiConnection : IWalletApiHandler, IWalletDbObserver
    {
    public:
<<<<<<< HEAD
        ApiConnection(IWalletApiServer& server
                    , IWalletDB::Ptr walletDB
                    , Wallet& wallet
                    , IWalletMessageEndpoint& wnet
                    , WalletApi::ACL acl
            )
            : _server(server)
            , _walletDB(walletDB)
            , _wallet(wallet)
            , _api(*this, acl)
            , _wnet(wnet)
=======
        WalletApiServer(IWalletDB::Ptr walletDB, Wallet& wallet, io::Reactor& reactor, 
            io::Address listenTo, bool useHttp, WalletApi::ACL acl, const TlsOptions& tlsOptions, const std::vector<uint32_t>& whitelist)
            : _reactor(reactor)
            , _bindAddress(listenTo)
            , _useHttp(useHttp)
            , _tlsOptions(tlsOptions)
            , _walletDB(walletDB)
            , _wallet(wallet)
            , _acl(acl)
            , _whitelist(whitelist)
>>>>>>> 5c3856fd
        {
            _walletDB->Subscribe(this);
        }

        virtual ~ApiConnection()
        {
            _walletDB->Unsubscribe(this);
        }

        virtual void serializeMsg(const json& msg) = 0;

        template<typename T>
        void doResponse(const JsonRpcId& id, const T& response)
        {
            json msg;
            _api.getResponse(id, response, msg);
            serializeMsg(msg);
        }

        void doError(const JsonRpcId& id, ApiError code, const std::string& data = "")
        {
            json msg
            {
                {"jsonrpc", "2.0"},
                {"id", id},
                {"error",
                    {
                        {"code", code},
                        {"message", WalletApi::getErrorMessage(code)}
                    }
                }
            };

            if (!data.empty())
            {
                msg["error"]["data"] = data;
            }

            serializeMsg(msg);
        }

        void onInvalidJsonRpc(const json& msg) override
        {
            LOG_DEBUG() << "onInvalidJsonRpc: " << msg;

            serializeMsg(msg);
        }

        void FillAddressData(const AddressData& data, WalletAddress& address)
        {
            if (data.comment)
            {
                address.setLabel(*data.comment);
            }

            if (data.expiration)
            {
                switch (*data.expiration)
                {
                case EditAddress::OneDay:
                    address.setExpiration(WalletAddress::ExpirationStatus::OneDay);
                    break;
                case EditAddress::Expired:
                    address.setExpiration(WalletAddress::ExpirationStatus::Expired);
                    break;
                case EditAddress::Never:
                    address.setExpiration(WalletAddress::ExpirationStatus::Never);
                    break;
                }
            }
        }

        void onMessage(const JsonRpcId& id, const CreateAddress& data) override 
        {
            LOG_DEBUG() << "CreateAddress(id = " << id << ")";

            WalletAddress address;
            _walletDB->createAddress(address);
            FillAddressData(data, address);

            _walletDB->saveAddress(address);

            doResponse(id, CreateAddress::Response{ address.m_walletID });
        }

        void onMessage(const JsonRpcId& id, const DeleteAddress& data) override
        {
            LOG_DEBUG() << "DeleteAddress(id = " << id << " address = " << std::to_string(data.address) << ")";

            auto addr = _walletDB->getAddress(data.address);

            if (addr)
            {
                _walletDB->deleteAddress(data.address);

                doResponse(id, DeleteAddress::Response{});
            }
            else
            {
                doError(id, ApiError::InvalidAddress, "Provided address doesn't exist.");
            }
        }

        void onMessage(const JsonRpcId& id, const EditAddress& data) override
        {
            LOG_DEBUG() << "EditAddress(id = " << id << " address = " << std::to_string(data.address) << ")";

            auto addr = _walletDB->getAddress(data.address);

            if (addr)
            {
                if (addr->isOwn())
                {
                    FillAddressData(data, *addr);
                    _walletDB->saveAddress(*addr);

                    doResponse(id, EditAddress::Response{});
                }
                else
                {
                    doError(id, ApiError::InvalidAddress, "You can edit only own address.");
                }
            }
            else
            {
                doError(id, ApiError::InvalidAddress, "Provided address doesn't exist.");
            }
        }

<<<<<<< HEAD
        void onMessage(const JsonRpcId& id, const AddrList& data) override
        {
            LOG_DEBUG() << "AddrList(id = " << id << ")";
            doResponse(id, AddrList::Response{ _walletDB->getAddresses(data.own) });
        }

        void onMessage(const JsonRpcId& id, const ValidateAddress& data) override
        {
            LOG_DEBUG() << "ValidateAddress( address = " << std::to_string(data.address) << ")";

            auto addr = _walletDB->getAddress(data.address);
            bool isMine = addr ? addr->isOwn() : false;
            doResponse(id, ValidateAddress::Response{ data.address.IsValid() && (isMine ? !addr->isExpired() : true), isMine});
=======
        template<typename T>
        std::shared_ptr<ApiConnection> createConnection(io::TcpStream::Ptr&& newStream)
        {
            return std::static_pointer_cast<ApiConnection>(std::make_shared<T>(*this, _walletDB, _wallet, std::move(newStream), _acl));
>>>>>>> 5c3856fd
        }

        void doTxAlreadyExistsError(const JsonRpcId& id)
        {
            doError(id, ApiError::InvalidTxId, "Provided transaction ID already exists in the wallet.");
        }

        void onMessage(const JsonRpcId& id, const Send& data) override
        {
            LOG_DEBUG() << "Send(id = " << id << " amount = " << data.value << " fee = " << data.fee <<  " address = " << std::to_string(data.address) << ")";

            try
            {
                WalletID from(Zero);

                if(data.from)
                {
                    if(!data.from->IsValid())
                    {
                        doError(id, ApiError::InvalidAddress, "Invalid sender address.");
                        return;
                    }

                    auto addr = _walletDB->getAddress(*data.from);
                    bool isMine = addr ? addr->isOwn() : false;

                    if(!isMine)
                    {
                        doError(id, ApiError::InvalidAddress, "It's not your own address.");
                        return;
                    }

                    if (addr->isExpired())
                    {
                        doError(id, ApiError::InvalidAddress, "Sender address is expired.");
                        return;
                    }

                    from = *data.from;
                }
                else
                {
                    WalletAddress senderAddress;
                    _walletDB->createAddress(senderAddress);
                    _walletDB->saveAddress(senderAddress);

                    from = senderAddress.m_walletID;     
                }

                ByteBuffer message(data.comment.begin(), data.comment.end());

                CoinIDList coins;

                if (data.session)
                {
                    coins = _walletDB->getLockedCoins(*data.session);

<<<<<<< HEAD
                    if (coins.empty())
                    {
                        doError(id, ApiError::InternalErrorJsonRpc, "Requested session is empty.");
                        return;
                    }
                }
                else
                {
                    coins = data.coins ? *data.coins : CoinIDList();
                }

                auto minimumFee = std::max(wallet::GetMinimumFee(2), DefaultFee); // receivers's output + change
                if (data.fee < minimumFee)
                {
                    doError(id, ApiError::InternalErrorJsonRpc, getMinimumFeeError(minimumFee));
                    return;
                }

                if (data.txId && _walletDB->getTx(*data.txId))
                {
                    doTxAlreadyExistsError(id);
                    return;
                }

                auto txId = _wallet.StartTransaction(CreateSimpleTransactionParameters(data.txId)
                    .SetParameter(TxParameterID::MyID, from)
                    .SetParameter(TxParameterID::PeerID, data.address)
                    .SetParameter(TxParameterID::Amount, data.value)
                    .SetParameter(TxParameterID::Fee, data.fee)
                    .SetParameter(TxParameterID::PreselectedCoins, coins)
                    .SetParameter(TxParameterID::Message, message));

                doResponse(id, Send::Response{ txId });
            }
            catch(...)
            {
                doError(id, ApiError::InternalErrorJsonRpc, "Transaction could not be created. Please look at logs.");
            }
        }

        void onMessage(const JsonRpcId& id, const Issue& data) override
        {
            LOG_DEBUG() << "Issue(id = " << id << " amount = " << data.value << " fee = " << data.fee;

            try
            {
                CoinIDList coins;

                if (data.session)
                {
                    if((coins = _walletDB->getLockedCoins(*data.session)).empty())
                    {
                        doError(id, ApiError::InternalErrorJsonRpc, "Requested session is empty.");
                        return;
                    }
                }
                else
                {
                    coins = data.coins ? *data.coins : CoinIDList();
                }

                auto minimumFee = std::max(wallet::GetMinimumFee(2), DefaultFee);
                if (data.fee < minimumFee)
                {
                    doError(id, ApiError::InternalErrorJsonRpc, getMinimumFeeError(minimumFee));
                    return;
                }

                if (data.txId && _walletDB->getTx(*data.txId))
                {
                    doTxAlreadyExistsError(id);
                    return;
                }

                const auto txId = _wallet.StartTransaction(CreateTransactionParameters(TxType::AssetIssue, data.txId)
                    .SetParameter(TxParameterID::Amount, data.value)
                    .SetParameter(TxParameterID::Fee, data.fee)
                    .SetParameter(TxParameterID::PreselectedCoins, coins)
                    .SetParameter(TxParameterID::AssetOwnerIdx, data.index));

                doResponse(id, Issue::Response{ txId });
            }
            catch(...)
            {
                doError(id, ApiError::InternalErrorJsonRpc, "Transaction could not be created. Please look at logs.");
            }
        }

        void onMessage(const JsonRpcId& id, const wallet::Status& data) override
        {
            LOG_DEBUG() << "Status(txId = " << to_hex(data.txId.data(), data.txId.size()) << ")";

            auto tx = _walletDB->getTx(data.txId);

            if (tx)
            {
                Block::SystemState::ID stateID = {};
                _walletDB->getSystemStateID(stateID);

                wallet::Status::Response result;
                result.tx = *tx;
                result.kernelProofHeight = 0;
                result.systemHeight = stateID.m_Height;
                result.confirmations = 0;

                storage::getTxParameter(*_walletDB, tx->m_txId, TxParameterID::KernelProofHeight, result.kernelProofHeight);

                doResponse(id, result);
            }
            else
            {
                doError(id, ApiError::InvalidParamsJsonRpc, "Unknown transaction ID.");
            }
        }

        void onMessage(const JsonRpcId& id, const Split& data) override
        {
            LOG_DEBUG() << "Split(id = " << id << " coins = [";
            for (auto& coin : data.coins) LOG_DEBUG() << coin << ",";
            LOG_DEBUG() << "], fee = " << data.fee;
            try
            {
                WalletAddress senderAddress;
                _walletDB->createAddress(senderAddress);
                _walletDB->saveAddress(senderAddress);

                auto minimumFee = std::max(wallet::GetMinimumFee(data.coins.size() + 1), DefaultFee); // +1 extra output for change 
                if (data.fee < minimumFee)
                {
                    doError(id, ApiError::InternalErrorJsonRpc, getMinimumFeeError(minimumFee));
                    return;
                }

                if (data.txId && _walletDB->getTx(*data.txId))
                {
                    doTxAlreadyExistsError(id);
                    return;
                }

                auto txId = _wallet.StartTransaction(CreateSplitTransactionParameters(senderAddress.m_walletID, data.coins, data.txId)
                    .SetParameter(TxParameterID::Fee, data.fee));

                doResponse(id, Send::Response{ txId });
            }
            catch(...)
            {
                doError(id, ApiError::InternalErrorJsonRpc, "Transaction could not be created. Please look at logs.");
            }
        }

        void onMessage(const JsonRpcId& id, const TxCancel& data) override
        {
            LOG_DEBUG() << "TxCancel(txId = " << to_hex(data.txId.data(), data.txId.size()) << ")";

            auto tx = _walletDB->getTx(data.txId);

            if (tx)
            {
                if (_wallet.CanCancelTransaction(tx->m_txId))
                {
                    _wallet.CancelTransaction(tx->m_txId);
                    TxCancel::Response result{ true };
                    doResponse(id, result);
                }
                else
                {
                    doError(id, ApiError::InvalidTxStatus, "Transaction could not be cancelled. Invalid transaction status.");
                }
            }
            else
            {
                doError(id, ApiError::InvalidParamsJsonRpc, "Unknown transaction ID.");
            }
        }

        void onMessage(const JsonRpcId& id, const TxDelete& data) override
        {
            LOG_DEBUG() << "TxDelete(txId = " << to_hex(data.txId.data(), data.txId.size()) << ")";

            auto tx = _walletDB->getTx(data.txId);

            if (tx)
            {
                if (tx->canDelete())
                {
                    _walletDB->deleteTx(data.txId);

                    if (_walletDB->getTx(data.txId))
                    {
                        doError(id, ApiError::InternalErrorJsonRpc, "Transaction not deleted.");
                    }
                    else
                    {
                        doResponse(id, TxDelete::Response{true});
                    }
                }
                else
                {
                    doError(id, ApiError::InternalErrorJsonRpc, "Transaction can't be deleted.");
                }
            }
            else
            {
                doError(id, ApiError::InvalidParamsJsonRpc, "Unknown transaction ID.");
            }
        }

        template<typename T>
        static void doPagination(size_t skip, size_t count, std::vector<T>& res)
        {
            if (count > 0)
            {
                size_t start = skip;
                size_t end = start + count;
                size_t size = res.size();

                if (start < size)
                {
                    if (end > size) end = size;

                    res = std::vector<T>(res.begin() + start, res.begin() + end);
                }
                else res = {};
            }
        }

        void onMessage(const JsonRpcId& id, const GetUtxo& data) override 
        {
            LOG_DEBUG() << "GetUtxo(id = " << id << ")";

            GetUtxo::Response response;
            _walletDB->visitCoins([&response](const Coin& c)->bool
            {
                response.utxos.push_back(c);
                return true;
            });

            doPagination(data.skip, data.count, response.utxos);

            doResponse(id, response);
        }

        void onMessage(const JsonRpcId& id, const WalletStatus& data) override
        {
            LOG_DEBUG() << "WalletStatus(id = " << id << ")";

            WalletStatus::Response response;

            {
                Block::SystemState::ID stateID = {};
                _walletDB->getSystemStateID(stateID);

                response.currentHeight = stateID.m_Height;
                response.currentStateHash = stateID.m_Hash;
            }

            {
                Block::SystemState::Full state;
                _walletDB->get_History().get_Tip(state);
                response.prevStateHash = state.m_Prev;
                response.difficulty = state.m_PoW.m_Difficulty.ToFloat();
            }

            storage::Totals allTotals(*_walletDB);
            const auto& totals = allTotals.GetTotals(Zero);

            response.available = totals.Avail;
            response.receiving = totals.Incoming;
            response.sending = totals.Outgoing;
            response.maturing = totals.Maturing;

            doResponse(id, response);
        }

        void onMessage(const JsonRpcId& id, const GenerateTxId& data) override
        {
            LOG_DEBUG() << "GenerateTxId(id = " << id << ")";

            doResponse(id, GenerateTxId::Response{ wallet::GenerateTxID() });
        }

        void onMessage(const JsonRpcId& id, const Lock& data) override
        {
            LOG_DEBUG() << "Lock(id = " << id << ")";

            Lock::Response response;

            response.result = _walletDB->lockCoins(data.coins, data.session);

            doResponse(id, response);
        }

        void onMessage(const JsonRpcId& id, const Unlock& data) override
        {
            LOG_DEBUG() << "Unlock(id = " << id << " session = " << data.session << ")";

            Unlock::Response response;

            response.result = _walletDB->unlockCoins(data.session);

            doResponse(id, response);
        }

        void onMessage(const JsonRpcId& id, const TxList& data) override
        {
            LOG_DEBUG() << "List(filter.status = " << (data.filter.status ? std::to_string((uint32_t)*data.filter.status) : "nul") << ")";

            TxList::Response res;

            {
                auto txList = _walletDB->getTxHistory();

                Block::SystemState::ID stateID = {};
                _walletDB->getSystemStateID(stateID);

                for (const auto& tx : txList)
                {
                    wallet::Status::Response item;
                    item.tx = tx;
                    item.kernelProofHeight = 0;
                    item.systemHeight = stateID.m_Height;
                    item.confirmations = 0;

                    storage::getTxParameter(*_walletDB, tx.m_txId, TxParameterID::KernelProofHeight, item.kernelProofHeight);
                    res.resultList.push_back(item);
                }
            }

            using Result = decltype(res.resultList);

            // filter transactions by status if provided
            if (data.filter.status)
            {
                Result filteredList;

                for (const auto& it : res.resultList)
                    if (it.tx.m_status == *data.filter.status)
                        filteredList.push_back(it);

                res.resultList = filteredList;
            }

            // filter transactions by height if provided
            if (data.filter.height)
            {
                Result filteredList;

                for (const auto& it : res.resultList)
                    if (it.kernelProofHeight == *data.filter.height)
                        filteredList.push_back(it);

                res.resultList = filteredList;
            }

            doPagination(data.skip, data.count, res.resultList);

            doResponse(id, res);
        }

#if defined(BEAM_ATOMIC_SWAP_SUPPORT)
        void onMessage(const JsonRpcId& id, const OffersList& data) override
        {
            bool showAll = data.filter.showAll && *data.filter.showAll;
            bool filter = data.filter.status.is_initialized();
            SwapOfferStatus filterStatus = SwapOfferStatus::Completed;
            
            std::vector<SwapOffer> offers;
            if (filter)
            {
                filterStatus = *data.filter.status;
                if (filterStatus != SwapOfferStatus::Pending)
                {
                    offers = _server.getSwapOffersBoard().getOffersList();
                }
            }
            else
            {
                offers = _server.getSwapOffersBoard().getOffersList();
            }

            auto swapTxs = _walletDB->getTxHistory(TxType::AtomicSwap);
            offers.reserve(offers.size() + swapTxs.size());
            
            for (const auto& tx : swapTxs)
            {
                SwapOffer offer(tx);

                if (!showAll)
                {
                    if (filter &&
                        offer.m_status != filterStatus)
                    {
                        continue;
                    }
                    if (!filter &&
                        offer.m_status != SwapOfferStatus::Pending &&
                        offer.m_status != SwapOfferStatus::InProgress)
                    {
                        continue;
                    }
                }

                const auto it = std::find_if(
                    offers.begin(),
                    offers.end(),
                    [&offer] (const SwapOffer& offerFromBoard) {
                        return offer.m_txId == offerFromBoard.m_txId;
                    });

                if (it == offers.end())
                    offers.push_back(offer);
            }

            doResponse(
                id,
                OffersList::Response
                {
                    _walletDB->getAddresses(true),
                    _walletDB->getCurrentHeight(),
                    offers,
                });
        }

        void onMessage(const JsonRpcId& id, const CreateOffer& data) override
        {
            Amount swapFeeRate = data.swapFeeRate
                ? data.swapFeeRate
                : GetSwapFeeRate(_walletDB, data.swapCoin);

            if (data.isBeamSide)
            {
                checkIsEnoughtBeamAmount(
                    _walletDB, data.beamAmount, data.beamFee);
            }
            else
            {
                bool isEnought = checkIsEnoughtSwapAmount(
                    _server, data.swapCoin, data.swapAmount, swapFeeRate);
                if (!isEnought)
                    throw std::runtime_error(kNotEnoughtFundsError);

                bool isSwapAmountValid =
                    IsSwapAmountValid(
                        data.swapCoin, data.swapAmount, swapFeeRate);
                if (!isSwapAmountValid)
                    throw std::runtime_error(kSwapAmountToLowError);
            }

            auto txParameters = CreateSwapTransactionParameters();
            auto wid = createWID(_walletDB.get(), data.comment);
            auto currentHeight = _walletDB->getCurrentHeight();
            FillSwapTxParams(
                &txParameters,
                wid,
                currentHeight,
                data.beamAmount,
                data.beamFee,
                data.swapCoin,
                data.swapAmount,
                swapFeeRate,
                data.isBeamSide,
                data.offerLifetime);

            if (!data.comment.empty())
            {
                txParameters.SetParameter(
                    TxParameterID::Message,
                    beam::ByteBuffer(data.comment.begin(), data.comment.end()));
            }

            auto txId = _wallet.StartTransaction(txParameters);
            LOG_DEBUG() << "transaction created: " << txId;

            const auto& mirroredTxParams = MirrorSwapTxParams(txParameters);
            const auto& readyForTokenizeTxParams =
                PrepareSwapTxParamsForTokenization(mirroredTxParams);
            auto token = std::to_string(readyForTokenizeTxParams);

            doResponse(
                id,
                CreateOffer::Response
                {
                    _walletDB->getAddresses(true),
                    currentHeight,
                    token
                });
        }

        void onMessage(const JsonRpcId& id, const PublishOffer& data) override
        {
            auto txParams = ParseParameters(data.token);
            if (!txParams)
                throw FailToParseToken();

            auto txId = txParams->GetTxID();
            if (!txId)
                throw FailToParseToken();

            auto tx = _walletDB->getTx(*txId);

            if (!tx)
                throw TxNotFound();

            const auto& mirroredTxParams = MirrorSwapTxParams(*tx);
            const auto& readyForTokenizeTxParams =
                PrepareSwapTxParamsForTokenization(mirroredTxParams);
            SwapOffer offer(readyForTokenizeTxParams);
            if (offer.m_status == SwapOfferStatus::Pending)
            {
                offer.m_publisherId =
                    *offer.GetParameter<WalletID>(TxParameterID::PeerID);
                _server.getSwapOffersBoard().publishOffer(offer);
            }

            doResponse(id, PublishOffer::Response
                {
                    _walletDB->getAddresses(true),
                    _walletDB->getCurrentHeight(),
                    offer
                });
        }

        void onMessage(const JsonRpcId& id, const AcceptOffer & data) override
        {
            auto txParams = ParseParameters(data.token);
            if (!txParams)
                throw FailToParseToken();

            auto txId = txParams->GetTxID();
            if (!txId)
                throw FailToParseToken();

            auto publicOffer = getOfferFromBoardByTxId(
                _server.getSwapOffersBoard().getOffersList(), *txId);

            SwapOffer offer;
            auto myAddresses = _walletDB->getAddresses(true);
            if (publicOffer)
            {
                offer = *publicOffer;

                if (isMyAddress(myAddresses, offer.m_publisherId))
                    throw FailToAcceptOwnOffer();
            }
            else
            {
                auto peerId =
                    txParams->GetParameter<WalletID>(TxParameterID::PeerID);

                if (!peerId)
                    throw FailToParseToken();

                if (isMyAddress(myAddresses, *peerId))
                    throw FailToAcceptOwnOffer();

                auto wid = createWID(_walletDB.get(), data.comment);
                offer = SwapOffer(*txParams);
                offer.SetParameter(TxParameterID::MyID, wid);
                if (!data.comment.empty())
                {
                    offer.SetParameter(
                        TxParameterID::Message,
                        beam::ByteBuffer(data.comment.begin(),
                                         data.comment.end()));
                }
            }

            if (!checkAcceptableTxParams(offer, data))
                throw FailToAcceptOffer();

            Amount swapFeeRate = data.swapFeeRate
                ? data.swapFeeRate
                : GetSwapFeeRate(_walletDB, data.swapCoin);
            if (data.isBeamSide)
            {
                checkIsEnoughtBeamAmount(
                    _walletDB, data.beamAmount, data.beamFee);
            }
            else
            {
                bool isEnought = checkIsEnoughtSwapAmount(
                    _server, data.swapCoin, data.swapAmount, swapFeeRate);
                if (!isEnought)
                    throw std::runtime_error(kNotEnoughtFundsError);
            }

            FillSwapFee(
                &offer,
                data.beamFee,
                data.swapFeeRate,
                offer.isBeamSide());

            _wallet.StartTransaction(offer);
            offer.m_status = SwapOfferStatus::InProgress;
            if (!publicOffer)
                offer.DeleteParameter(TxParameterID::MyID);

            doResponse(
                id,
                AcceptOffer::Response
                {
                    myAddresses,
                    _walletDB->getCurrentHeight(),
                    offer
                });
        }

        void onMessage(const JsonRpcId& id, const CancelOffer& data) override
        {
            auto txParams = ParseParameters(data.token);
            if (!txParams)
                throw FailToParseToken();

            auto txId = txParams->GetTxID();
            if (!txId)
                throw FailToParseToken();

            auto tx = _walletDB->getTx(*txId);

            if (!tx)
                throw TxNotFound();

            SwapOffer offer(*tx);
            if (offer.m_status == SwapOfferStatus::Pending)
            {
                _wallet.CancelTransaction(*txId);
                offer.m_status = SwapOfferStatus::Canceled;
            }
            else
            {
                throw FailToCancelTx(offer.m_status);
            }

            doResponse(id, CancelOffer::Response
                {
                    _walletDB->getAddresses(true),
                    _walletDB->getCurrentHeight(),
                    offer
                });
        }

        void onMessage(const JsonRpcId& id, const OfferStatus& data) override
        {
            auto txParams = ParseParameters(data.token);
            if (!txParams)
                throw FailToParseToken();
=======
    private:
        
        class TcpApiConnection : public ApiConnection
        {
        public:
            TcpApiConnection(IWalletApiServer& server, IWalletDB::Ptr walletDB, Wallet& wallet, io::TcpStream::Ptr&& newStream, WalletApi::ACL acl)
                : ApiConnection(walletDB, wallet, acl)
                , _stream(std::move(newStream))
                , _lineProtocol(BIND_THIS_MEMFN(on_raw_message), BIND_THIS_MEMFN(on_write))
                , _server(server)
            {
                _stream->enable_keepalive(2);
                _stream->enable_read(BIND_THIS_MEMFN(on_stream_data));
            }
>>>>>>> 5c3856fd

            auto txId = txParams->GetTxID();
            if (!txId)
                throw FailToParseToken();

            auto publicOffer = getOfferFromBoardByTxId(
                _server.getSwapOffersBoard().getOffersList(), *txId);

            SwapOffer offer;
            if (publicOffer)
            {
                offer = *publicOffer;
            }
            else if (auto tx = _walletDB->getTx(*txId); tx)
            {
                offer = SwapOffer(*tx);
            }
            else // third party token
            {
                auto peerId =
                    txParams->GetParameter<WalletID>(TxParameterID::PeerID);
                if (!peerId)
                    throw FailToParseToken();

                auto myAddresses = _walletDB->getAddresses(true);
                if (!isMyAddress(myAddresses, *peerId))
                {
                    offer = SwapOffer(*txParams);
                }
                else
                {
                    auto mirroredTxParams =
                        MirrorSwapTxParams(*txParams, false);
                    offer = SwapOffer(mirroredTxParams);
                }
            }

            Timestamp expirationTime =
                offer.timeCreated() + 60 * offer.peerResponseHeight();
            if (expirationTime <= getTimestamp())
            {
                offer.m_status = SwapOfferStatus::Expired;
            }

            doResponse(
                id,
                OfferStatus::Response
                {
                    _walletDB->getAddresses(true),
                    _walletDB->getCurrentHeight(),
                    offer
                });
        }
#endif  // BEAM_ATOMIC_SWAP_SUPPORT
    protected:
        IWalletApiServer& _server;
        IWalletDB::Ptr _walletDB;
        Wallet& _wallet;
        WalletApi _api;
        IWalletMessageEndpoint& _wnet;
    };

    class TcpApiConnection : public ApiConnection
    {
    public:
        TcpApiConnection(IWalletApiServer& server
                        , IWalletDB::Ptr walletDB
                        , Wallet& wallet
                        , IWalletMessageEndpoint& wnet
                        , io::TcpStream::Ptr&& newStream
                        , WalletApi::ACL acl
            )
            : ApiConnection(server
                            , walletDB
                            , wallet
                            , wnet
                            , acl               
            )
            , _stream(std::move(newStream))
            , _lineProtocol(BIND_THIS_MEMFN(on_raw_message), BIND_THIS_MEMFN(on_write))
        {
            _stream->enable_keepalive(2);
            _stream->enable_read(BIND_THIS_MEMFN(on_stream_data));
        }

        virtual ~TcpApiConnection()
        {
<<<<<<< HEAD
=======
        public:
            HttpApiConnection(IWalletApiServer& server, IWalletDB::Ptr walletDB, Wallet& wallet, io::TcpStream::Ptr&& newStream, WalletApi::ACL acl)
                : ApiConnection(walletDB, wallet, acl)
                , _keepalive(false)
                , _msgCreator(2000)
                , _packer(PACKER_FRAGMENTS_SIZE)
                , _server(server)
            {
                newStream->enable_keepalive(1);
                auto peer = newStream->peer_address();

                _connection = std::make_unique<HttpConnection>(
                    peer.u64(),
                    BaseConnection::inbound,
                    BIND_THIS_MEMFN(on_request),
                    10000,
                    1024,
                    std::move(newStream)
                    );
            }
>>>>>>> 5c3856fd

        }

        void serializeMsg(const json& msg) override
        {
            serialize_json_msg(_lineProtocol, msg);
        }

        void on_write(io::SharedBuffer&& msg)
        {
            _stream->write(msg);
        }

        bool on_raw_message(void* data, size_t size)
        {
            LOG_INFO() << "got " << std::string((char*)data, size);

            return _api.parse(static_cast<const char*>(data), size);
        }

        bool on_stream_data(io::ErrorCode errorCode, void* data, size_t size)
        {
            if (errorCode != 0)
            {
                LOG_INFO() << "peer disconnected, code=" << io::error_str(errorCode);
                _server.closeConnection(_stream->peer_address().u64());
                return false;
            }

            if (!_lineProtocol.new_data_from_stream(data, size))
            {
                LOG_INFO() << "stream corrupted";
                _server.closeConnection(_stream->peer_address().u64());
                return false;
            }

            return true;
        }

    private:
        io::TcpStream::Ptr _stream;
        LineProtocol _lineProtocol;
    };

    class HttpApiConnection : public ApiConnection
    {
    public:
        HttpApiConnection(IWalletApiServer& server
                        , IWalletDB::Ptr walletDB
                        , Wallet& wallet
                        , IWalletMessageEndpoint& wnet
                        , io::TcpStream::Ptr&& newStream
                        , WalletApi::ACL acl
            )
            : ApiConnection(server, walletDB, wallet, wnet, acl)
            , _keepalive(false)
            , _msgCreator(2000)
            , _packer(PACKER_FRAGMENTS_SIZE)
        {
            newStream->enable_keepalive(1);
            auto peer = newStream->peer_address();

            _connection = std::make_unique<HttpConnection>(
                peer.u64(),
                BaseConnection::inbound,
                BIND_THIS_MEMFN(on_request),
                10000,
                1024,
                std::move(newStream)
                );
        }

        virtual ~HttpApiConnection() {}

        void serializeMsg(const json& msg) override
        {
            serialize_json_msg(_body, _packer, msg);                
            _keepalive = send(_connection, 200, "OK");
        }

    private:

        bool on_request(uint64_t id, const HttpMsgReader::Message& msg)
        {
            if (msg.what != HttpMsgReader::http_message || !msg.msg)
            {
                LOG_DEBUG() << "-peer " << io::Address::from_u64(id) << " : " << msg.error_str();
                _connection->shutdown();
                _server.closeConnection(id);
                return false;
            }

            if (msg.msg->get_path() != "/api/wallet")
            {
                _keepalive = send(_connection, 404, "Not Found");
            }
            else
            {
                _body.clear();

                size_t size = 0;
                auto data = msg.msg->get_body(size);

                LOG_INFO() << "got " << std::string((char*)data, size);

                _api.parse((char*)data, size);
            }

            if (!_keepalive)
            {
                _connection->shutdown();
                _server.closeConnection(id);
            }

            return _keepalive;
        }

        bool send(const HttpConnection::Ptr& conn, int code, const char* message)
        {
            assert(conn);

            size_t bodySize = 0;
            for (const auto& f : _body) { bodySize += f.size; }

            bool ok = _msgCreator.create_response(
                _headers,
                code,
                message,
                0,
                0,
                1,
                "application/json",
                bodySize
            );

            if (ok) {
                auto result = conn->write_msg(_headers);
                if (result && bodySize > 0) {
                    result = conn->write_msg(_body);
                }
                if (!result) ok = false;
            }
            else {
                LOG_ERROR() << "cannot create response";
            }

            _headers.clear();
            _body.clear();
            return (ok && code == 200);
        }

<<<<<<< HEAD
        HttpConnection::Ptr _connection;
        bool _keepalive;

        HttpMsgCreator _msgCreator;
        HttpMsgCreator _packer;
        io::SerializedMsg _headers;
        io::SerializedMsg _body;
=======
        std::unordered_map<uint64_t, std::shared_ptr<ApiConnection>> _connections;

        IWalletDB::Ptr _walletDB;
        Wallet& _wallet;
        std::vector<uint64_t> _pendingToClose;
        WalletApi::ACL _acl;
        std::vector<uint32_t> _whitelist;
>>>>>>> 5c3856fd
    };

    io::Reactor& _reactor;
    io::TcpServer::Ptr _server;
    io::Address _bindAddress;
    bool _useHttp;
    TlsOptions _tlsOptions;

    std::map<uint64_t, std::shared_ptr<ApiConnection>> _connections;

    IWalletDB::Ptr _walletDB;
    Wallet& _wallet;
    IWalletMessageEndpoint& _wnet;
    std::vector<uint64_t> _pendingToClose;
    WalletApi::ACL _acl;
    std::vector<uint32_t> _whitelist;
};
}  // namespace

int main(int argc, char* argv[])
{
    using namespace beam;
    namespace po = boost::program_options;

    const auto path = boost::filesystem::system_complete("./logs");
    auto logger = beam::Logger::create(LOG_LEVEL_DEBUG, LOG_LEVEL_DEBUG, LOG_LEVEL_DEBUG, "api_", path.string());

    try
    {
        struct
        {
            uint16_t port;
            std::string walletPath;
            std::string nodeURI;
            bool useHttp;
            Nonnegative<uint32_t> pollPeriod_ms;

            bool useAcl;
            std::string aclPath;
            std::string whitelist;

            uint32_t logCleanupPeriod;

        } options;

        TlsOptions tlsOptions;

        io::Address node_addr;
        IWalletDB::Ptr walletDB;
        io::Reactor::Ptr reactor = io::Reactor::create();
        WalletApi::ACL acl;
        std::vector<uint32_t> whitelist;

        {
            po::options_description desc("Wallet API general options");
            desc.add_options()
                (cli::HELP_FULL, "list of all options")
                (cli::PORT_FULL, po::value(&options.port)->default_value(10000), "port to start server on")
                (cli::NODE_ADDR_FULL, po::value<std::string>(&options.nodeURI), "address of node")
                (cli::WALLET_STORAGE, po::value<std::string>(&options.walletPath)->default_value("wallet.db"), "path to wallet file")
                (cli::PASS, po::value<std::string>(), "password for the wallet")
                (cli::API_USE_HTTP, po::value<bool>(&options.useHttp)->default_value(false), "use JSON RPC over HTTP")
                (cli::IP_WHITELIST, po::value<std::string>(&options.whitelist)->default_value(""), "IP whitelist")
                (cli::LOG_CLEANUP_DAYS, po::value<uint32_t>(&options.logCleanupPeriod)->default_value(5), "old logfiles cleanup period(days)")
                (cli::NODE_POLL_PERIOD, po::value<Nonnegative<uint32_t>>(&options.pollPeriod_ms)->default_value(Nonnegative<uint32_t>(0)), "Node poll period in milliseconds. Set to 0 to keep connection. Anyway poll period would be no less than the expected rate of blocks if it is less then it will be rounded up to block rate value.")
            ;

            po::options_description authDesc("User authorization options");
            authDesc.add_options()
                (cli::API_USE_ACL, po::value<bool>(&options.useAcl)->default_value(false), "use Access Control List (ACL)")
                (cli::API_ACL_PATH, po::value<std::string>(&options.aclPath)->default_value("wallet_api.acl"), "path to ACL file")
            ;

            po::options_description tlsDesc("TLS protocol options");
            tlsDesc.add_options()
                (cli::API_USE_TLS, po::value<bool>(&tlsOptions.use)->default_value(false), "use TLS protocol")
                (cli::API_TLS_CERT, po::value<std::string>(&tlsOptions.certPath)->default_value("wallet_api.crt"), "path to TLS certificate")
                (cli::API_TLS_KEY, po::value<std::string>(&tlsOptions.keyPath)->default_value("wallet_api.key"), "path to TLS private key")
            ;

            desc.add(authDesc);
            desc.add(tlsDesc);
            desc.add(createRulesOptionsDescription());

            po::variables_map vm;

            po::store(po::command_line_parser(argc, argv)
                .options(desc)
                .style(po::command_line_style::default_style ^ po::command_line_style::allow_guessing)
                .run(), vm);

            if (vm.count(cli::HELP))
            {
                std::cout << desc << std::endl;
                return 0;
            }

            {
                std::ifstream cfg("wallet-api.cfg");

                if (cfg)
                {                    
                    po::store(po::parse_config_file(cfg, desc), vm);
                }
            }

            vm.notify();

            getRulesOptions(vm);

            Rules::get().UpdateChecksum();
            LOG_INFO() << "Beam Wallet API " << PROJECT_VERSION << " (" << BRANCH_NAME << ")";
            LOG_INFO() << "Rules signature: " << Rules::get().get_SignatureStr();
            
            if (options.useAcl)
            {
                if (!(boost::filesystem::exists(options.aclPath) && (acl = loadACL(options.aclPath))))
                {
                    LOG_ERROR() << "ACL file not loaded, path is: " << options.aclPath;
                    return -1;
                }
            }

            if (tlsOptions.use)
            {
                if (tlsOptions.certPath.empty() || !boost::filesystem::exists(tlsOptions.certPath))
                {
                    LOG_ERROR() << "TLS certificate not found, path is: " << tlsOptions.certPath;
                    return -1;
                }

                if (tlsOptions.keyPath.empty() || !boost::filesystem::exists(tlsOptions.keyPath))
                {
                    LOG_ERROR() << "TLS private key not found, path is: " << tlsOptions.keyPath;
                    return -1;
                }
            }

            if (!options.whitelist.empty())
            {
                const auto& items = string_helpers::split(options.whitelist, ',');

                for (const auto& item : items)
                {
                    io::Address addr;

                    if (addr.resolve(item.c_str()))
                    {
                        whitelist.push_back(addr.ip());
                    }
                    else
                    {
                        LOG_ERROR() << "IP address not added to whitelist: " << item;
                        return -1;
                    }
                }
            }

            if (vm.count(cli::NODE_ADDR) == 0)
            {
                LOG_ERROR() << "node address should be specified";
                return -1;
            }

            if (!node_addr.resolve(options.nodeURI.c_str()))
            {
                LOG_ERROR() << "unable to resolve node address: " << options.nodeURI;
                return -1;
            }

            if (!WalletDB::isInitialized(options.walletPath))
            {
                LOG_ERROR() << "Wallet not found, path is: " << options.walletPath;
                return -1;
            }

            SecString pass;
            if (!beam::read_wallet_pass(pass, vm))
            {
                LOG_ERROR() << "Please, provide password for the wallet.";
                return -1;
            }

            walletDB = WalletDB::open(options.walletPath, pass);

            LOG_INFO() << "wallet sucessfully opened...";
        }

        io::Address listenTo = io::Address().port(options.port);
        io::Reactor::Scope scope(*reactor);
        io::Reactor::GracefulIntHandler gih(*reactor);

        LogRotation logRotation(*reactor, LOG_ROTATION_PERIOD, options.logCleanupPeriod);

        Wallet wallet{ walletDB };
#ifdef BEAM_ATOMIC_SWAP_SUPPORT
        RegisterSwapTxCreators(wallet, walletDB);
#endif  // BEAM_ATOMIC_SWAP_SUPPORT

        wallet.ResumeAllTransactions();

        auto nnet = std::make_shared<proto::FlyClient::NetworkStd>(wallet);
        nnet->m_Cfg.m_PollPeriod_ms = options.pollPeriod_ms.value;
        
        if (nnet->m_Cfg.m_PollPeriod_ms)
        {
            LOG_INFO() << "Node poll period = " << nnet->m_Cfg.m_PollPeriod_ms << " ms";
            uint32_t timeout_ms = std::max(Rules::get().DA.Target_s * 1000, nnet->m_Cfg.m_PollPeriod_ms);
            if (timeout_ms != nnet->m_Cfg.m_PollPeriod_ms)
            {
                LOG_INFO() << "Node poll period has been automatically rounded up to block rate: " << timeout_ms << " ms";
            }
        }
        uint32_t responceTime_s = Rules::get().DA.Target_s * wallet::kDefaultTxResponseTime;
        if (nnet->m_Cfg.m_PollPeriod_ms >= responceTime_s * 1000)
        {
            LOG_WARNING() << "The \"--node_poll_period\" parameter set to more than " << uint32_t(responceTime_s / 3600) << " hours may cause transaction problems.";
        }
        nnet->m_Cfg.m_vNodes.push_back(node_addr);
        nnet->Connect();

        auto wnet = std::make_shared<WalletNetworkViaBbs>(wallet, nnet, walletDB);
		wallet.AddMessageEndpoint(wnet);
        wallet.SetNodeEndpoint(nnet);

        WalletApiServer server(walletDB, wallet, *reactor, 
            listenTo, options.useHttp, acl, tlsOptions, whitelist);

#if defined(BEAM_ATOMIC_SWAP_SUPPORT)
        server.initSwapFeature(*nnet, *wnet);
#endif  // BEAM_ATOMIC_SWAP_SUPPORT

        io::Reactor::get_Current().run();

        LOG_INFO() << "Done";
    }
    catch (const DatabaseException&)
    {
        LOG_ERROR() << "Wallet not opened.";
        return -1;
    }
    catch (const std::exception& e)
    {
        LOG_ERROR() << "EXCEPTION: " << e.what();
    }
    catch (...)
    {
        LOG_ERROR() << "NON_STD EXCEPTION";
    }

    return 0;
}<|MERGE_RESOLUTION|>--- conflicted
+++ resolved
@@ -15,12 +15,8 @@
 #define LOG_VERBOSE_ENABLED 1
 #include "utility/logger.h"
 
-<<<<<<< HEAD
 #include "wallet/api/api.h"
-=======
-#include "api.h"
-#include "api_connection.h"
->>>>>>> 5c3856fd
+#include "wallet/api/api_connection.h"
 
 #include <boost/program_options.hpp>
 #include <boost/filesystem.hpp>
@@ -45,10 +41,11 @@
 #include "wallet/core/wallet_db.h"
 #include "wallet/core/wallet_network.h"
 #include "wallet/core/simple_transaction.h"
+#include "keykeeper/local_private_key_keeper.h"
 
 #if defined(BEAM_ATOMIC_SWAP_SUPPORT)
+#include "wallet/api/i_atomic_swap_provider.h"
 #include "wallet/transactions/swaps/utils.h"
-#include "wallet/client/extensions/offers_board/swap_offers_board.h"
 #include "wallet/client/extensions/broadcast_gateway/broadcast_router.h"
 #include "wallet/transactions/swaps/bridges/bitcoin/client.h"
 #include "wallet/transactions/swaps/bridges/bitcoin/bridge_holder.h"
@@ -70,14 +67,6 @@
 
 namespace
 {
-<<<<<<< HEAD
-std::string getMinimumFeeError(Amount minimumFee)
-{
-    std::stringstream ss;
-    ss << "Failed to initiate the send operation. The minimum fee is " << minimumFee << " GROTH.";
-    return ss.str();
-}
-
 struct TlsOptions
 {
     bool use;
@@ -121,9 +110,6 @@
     }
 
     if (keys.empty())
-=======
-    struct TlsOptions
->>>>>>> 5c3856fd
     {
         LOG_WARNING() << "ACL file is empty";
     }
@@ -135,117 +121,7 @@
     return WalletApi::ACL(keys);
 }
 
-class IWalletApiServer
-{
-public:
-    virtual void closeConnection(uint64_t id) = 0;
 #ifdef BEAM_ATOMIC_SWAP_SUPPORT
-    virtual Amount getBtcAvailable() const = 0;
-    virtual Amount getLtcAvailable() const = 0;
-    virtual Amount getQtumAvailable() const = 0;
-    virtual const SwapOffersBoard& getSwapOffersBoard() const = 0;
-#endif  // BEAM_ATOMIC_SWAP_SUPPORT
-};
-
-#ifdef BEAM_ATOMIC_SWAP_SUPPORT
-const char kNotEnoughtFundsError[] =
-    "There is not enough funds to complete the transaction";
-const char kSwapAmountToLowError[] =
-    "The swap amount must be greater than the redemption fee.";
-
-boost::optional<SwapOffer> getOfferFromBoardByTxId(
-    const std::vector<SwapOffer>& board, const TxID& txId)
-{
-    auto it = std::find_if(
-        board.begin(), board.end(),
-        [txId] (const SwapOffer& publicOffer)
-        {
-            auto publicTxId = publicOffer.GetTxID();
-            if (publicTxId)
-                return txId == *publicTxId;
-            return false;
-        });
-    if (it != board.end())
-        return *it;
-    
-    return boost::optional<SwapOffer>();
-}
-
-WalletID createWID(IWalletDB* walletDb, const std::string& comment)
-{
-    WalletAddress address;
-    walletDb->createAddress(address);
-    if (!comment.empty())
-        address.m_label = comment;
-    address.m_duration = WalletAddress::AddressExpiration24h;
-    walletDb->saveAddress(address);
-
-    return address.m_walletID;
-}
-
-bool checkAcceptableTxParams(const TxParameters& params, const OfferInput& data)
-{
-    auto beamAmount = params.GetParameter<Amount>(TxParameterID::Amount);
-    if (!beamAmount || *beamAmount != data.beamAmount)
-        return false;
-    
-    auto swapAmount = params.GetParameter<Amount>(
-        TxParameterID::AtomicSwapAmount);
-    if (!swapAmount || *swapAmount != data.swapAmount)
-        return false;
-    
-    auto swapCoin = params.GetParameter<AtomicSwapCoin>(
-        TxParameterID::AtomicSwapCoin);
-    if (!swapCoin || *swapCoin != data.swapCoin)
-        return false;
-
-    auto isBeamSide = params.GetParameter<bool>(
-        TxParameterID::AtomicSwapIsBeamSide);
-    if (!isBeamSide || *isBeamSide != data.isBeamSide)
-        return false;
-
-    return true;
-}
-
-void checkIsEnoughtBeamAmount(
-    IWalletDB::Ptr walletDB, Amount beamAmount, Amount beamFee)
-{
-    storage::Totals allTotals(*walletDB);
-    const auto& totals = allTotals.GetTotals(Zero);
-    auto available = totals.Avail;
-    if (beamAmount + beamFee > available)
-    {
-        throw std::runtime_error("Not enought beams");
-    }
-}
-
-bool checkIsEnoughtSwapAmount(
-    const IWalletApiServer& server, AtomicSwapCoin swapCoin,
-    Amount swapAmount, Amount swapFeeRate)
-{
-    beam::Amount total = swapAmount + swapFeeRate;
-    switch (swapCoin)
-    {
-        case AtomicSwapCoin::Bitcoin:
-        {
-            return server.getBtcAvailable() > total;
-        }
-        case AtomicSwapCoin::Litecoin:
-        {
-            return server.getLtcAvailable() > total;
-        }
-        case AtomicSwapCoin::Qtum:
-        {
-            return server.getQtumAvailable() > total;
-        }
-        default:
-        {
-            assert(false);
-            return true;
-        }
-    }
-}
-
 using BaseSwapClient = beam::bitcoin::Client;
 class SwapClient : public BaseSwapClient
 {
@@ -297,14 +173,21 @@
 };
 #endif // BEAM_ATOMIC_SWAP_SUPPORT
 
+class IWalletApiServer
+{
+public:
+    virtual void closeConnection(uint64_t id) = 0;
+};
+
 class WalletApiServer 
     : public IWalletApiServer
 #ifdef BEAM_ATOMIC_SWAP_SUPPORT
+    , public IAtomicSwapProvider
     , ISwapOffersObserver
 #endif // BEAM_ATOMIC_SWAP_SUPPORT
 {
 public:
-    WalletApiServer(IWalletDB::Ptr walletDB, Wallet& wallet, IWalletMessageEndpoint& wnet, io::Reactor& reactor, 
+    WalletApiServer(IWalletDB::Ptr walletDB, Wallet& wallet, io::Reactor& reactor, 
         io::Address listenTo, bool useHttp, WalletApi::ACL acl, const TlsOptions& tlsOptions, const std::vector<uint32_t>& whitelist)
         : _reactor(reactor)
         , _bindAddress(listenTo)
@@ -312,7 +195,6 @@
         , _tlsOptions(tlsOptions)
         , _walletDB(walletDB)
         , _wallet(wallet)
-        , _wnet(wnet)
         , _acl(acl)
         , _whitelist(whitelist)
     {
@@ -467,18 +349,19 @@
         }
     }
 
-    class ApiConnection;
     template<typename T>
     std::shared_ptr<ApiConnection> createConnection(io::TcpStream::Ptr&& newStream)
     {
-        return std::static_pointer_cast<ApiConnection>(
-            std::make_shared<T>(*this
-                                , _walletDB
-                                , _wallet
-                                , _wnet
-                                , std::move(newStream)
-                                , _acl
-        ));
+    return std::static_pointer_cast<ApiConnection>(
+        std::make_shared<T>(*this
+                            , _walletDB
+                            , _wallet
+                            , std::move(newStream)
+                            , _acl
+#ifdef BEAM_ATOMIC_SWAP_SUPPORT
+                            , (*this)
+#endif  // BEAM_ATOMIC_SWAP_SUPPORT
+    ));
     }
 
     void on_stream_accepted(io::TcpStream::Ptr&& newStream, io::ErrorCode errorCode)
@@ -498,6 +381,8 @@
 
             LOG_DEBUG() << "+peer " << peer;
 
+            checkConnections();
+
             _connections[peer.u64()] = _useHttp
                 ? createConnection<HttpApiConnection>(std::move(newStream))
                 : createConnection<TcpApiConnection>(std::move(newStream));
@@ -507,982 +392,28 @@
     }
 
 private:
-    class ApiConnection : IWalletApiHandler, IWalletDbObserver
+    class TcpApiConnection : public ApiConnection
     {
     public:
-<<<<<<< HEAD
-        ApiConnection(IWalletApiServer& server
+    TcpApiConnection(IWalletApiServer& server
                     , IWalletDB::Ptr walletDB
                     , Wallet& wallet
-                    , IWalletMessageEndpoint& wnet
+                    , io::TcpStream::Ptr&& newStream
                     , WalletApi::ACL acl
-            )
-            : _server(server)
-            , _walletDB(walletDB)
-            , _wallet(wallet)
-            , _api(*this, acl)
-            , _wnet(wnet)
-=======
-        WalletApiServer(IWalletDB::Ptr walletDB, Wallet& wallet, io::Reactor& reactor, 
-            io::Address listenTo, bool useHttp, WalletApi::ACL acl, const TlsOptions& tlsOptions, const std::vector<uint32_t>& whitelist)
-            : _reactor(reactor)
-            , _bindAddress(listenTo)
-            , _useHttp(useHttp)
-            , _tlsOptions(tlsOptions)
-            , _walletDB(walletDB)
-            , _wallet(wallet)
-            , _acl(acl)
-            , _whitelist(whitelist)
->>>>>>> 5c3856fd
-        {
-            _walletDB->Subscribe(this);
-        }
-
-        virtual ~ApiConnection()
-        {
-            _walletDB->Unsubscribe(this);
-        }
-
-        virtual void serializeMsg(const json& msg) = 0;
-
-        template<typename T>
-        void doResponse(const JsonRpcId& id, const T& response)
-        {
-            json msg;
-            _api.getResponse(id, response, msg);
-            serializeMsg(msg);
-        }
-
-        void doError(const JsonRpcId& id, ApiError code, const std::string& data = "")
-        {
-            json msg
-            {
-                {"jsonrpc", "2.0"},
-                {"id", id},
-                {"error",
-                    {
-                        {"code", code},
-                        {"message", WalletApi::getErrorMessage(code)}
-                    }
-                }
-            };
-
-            if (!data.empty())
-            {
-                msg["error"]["data"] = data;
-            }
-
-            serializeMsg(msg);
-        }
-
-        void onInvalidJsonRpc(const json& msg) override
-        {
-            LOG_DEBUG() << "onInvalidJsonRpc: " << msg;
-
-            serializeMsg(msg);
-        }
-
-        void FillAddressData(const AddressData& data, WalletAddress& address)
-        {
-            if (data.comment)
-            {
-                address.setLabel(*data.comment);
-            }
-
-            if (data.expiration)
-            {
-                switch (*data.expiration)
-                {
-                case EditAddress::OneDay:
-                    address.setExpiration(WalletAddress::ExpirationStatus::OneDay);
-                    break;
-                case EditAddress::Expired:
-                    address.setExpiration(WalletAddress::ExpirationStatus::Expired);
-                    break;
-                case EditAddress::Never:
-                    address.setExpiration(WalletAddress::ExpirationStatus::Never);
-                    break;
-                }
-            }
-        }
-
-        void onMessage(const JsonRpcId& id, const CreateAddress& data) override 
-        {
-            LOG_DEBUG() << "CreateAddress(id = " << id << ")";
-
-            WalletAddress address;
-            _walletDB->createAddress(address);
-            FillAddressData(data, address);
-
-            _walletDB->saveAddress(address);
-
-            doResponse(id, CreateAddress::Response{ address.m_walletID });
-        }
-
-        void onMessage(const JsonRpcId& id, const DeleteAddress& data) override
-        {
-            LOG_DEBUG() << "DeleteAddress(id = " << id << " address = " << std::to_string(data.address) << ")";
-
-            auto addr = _walletDB->getAddress(data.address);
-
-            if (addr)
-            {
-                _walletDB->deleteAddress(data.address);
-
-                doResponse(id, DeleteAddress::Response{});
-            }
-            else
-            {
-                doError(id, ApiError::InvalidAddress, "Provided address doesn't exist.");
-            }
-        }
-
-        void onMessage(const JsonRpcId& id, const EditAddress& data) override
-        {
-            LOG_DEBUG() << "EditAddress(id = " << id << " address = " << std::to_string(data.address) << ")";
-
-            auto addr = _walletDB->getAddress(data.address);
-
-            if (addr)
-            {
-                if (addr->isOwn())
-                {
-                    FillAddressData(data, *addr);
-                    _walletDB->saveAddress(*addr);
-
-                    doResponse(id, EditAddress::Response{});
-                }
-                else
-                {
-                    doError(id, ApiError::InvalidAddress, "You can edit only own address.");
-                }
-            }
-            else
-            {
-                doError(id, ApiError::InvalidAddress, "Provided address doesn't exist.");
-            }
-        }
-
-<<<<<<< HEAD
-        void onMessage(const JsonRpcId& id, const AddrList& data) override
-        {
-            LOG_DEBUG() << "AddrList(id = " << id << ")";
-            doResponse(id, AddrList::Response{ _walletDB->getAddresses(data.own) });
-        }
-
-        void onMessage(const JsonRpcId& id, const ValidateAddress& data) override
-        {
-            LOG_DEBUG() << "ValidateAddress( address = " << std::to_string(data.address) << ")";
-
-            auto addr = _walletDB->getAddress(data.address);
-            bool isMine = addr ? addr->isOwn() : false;
-            doResponse(id, ValidateAddress::Response{ data.address.IsValid() && (isMine ? !addr->isExpired() : true), isMine});
-=======
-        template<typename T>
-        std::shared_ptr<ApiConnection> createConnection(io::TcpStream::Ptr&& newStream)
-        {
-            return std::static_pointer_cast<ApiConnection>(std::make_shared<T>(*this, _walletDB, _wallet, std::move(newStream), _acl));
->>>>>>> 5c3856fd
-        }
-
-        void doTxAlreadyExistsError(const JsonRpcId& id)
-        {
-            doError(id, ApiError::InvalidTxId, "Provided transaction ID already exists in the wallet.");
-        }
-
-        void onMessage(const JsonRpcId& id, const Send& data) override
-        {
-            LOG_DEBUG() << "Send(id = " << id << " amount = " << data.value << " fee = " << data.fee <<  " address = " << std::to_string(data.address) << ")";
-
-            try
-            {
-                WalletID from(Zero);
-
-                if(data.from)
-                {
-                    if(!data.from->IsValid())
-                    {
-                        doError(id, ApiError::InvalidAddress, "Invalid sender address.");
-                        return;
-                    }
-
-                    auto addr = _walletDB->getAddress(*data.from);
-                    bool isMine = addr ? addr->isOwn() : false;
-
-                    if(!isMine)
-                    {
-                        doError(id, ApiError::InvalidAddress, "It's not your own address.");
-                        return;
-                    }
-
-                    if (addr->isExpired())
-                    {
-                        doError(id, ApiError::InvalidAddress, "Sender address is expired.");
-                        return;
-                    }
-
-                    from = *data.from;
-                }
-                else
-                {
-                    WalletAddress senderAddress;
-                    _walletDB->createAddress(senderAddress);
-                    _walletDB->saveAddress(senderAddress);
-
-                    from = senderAddress.m_walletID;     
-                }
-
-                ByteBuffer message(data.comment.begin(), data.comment.end());
-
-                CoinIDList coins;
-
-                if (data.session)
-                {
-                    coins = _walletDB->getLockedCoins(*data.session);
-
-<<<<<<< HEAD
-                    if (coins.empty())
-                    {
-                        doError(id, ApiError::InternalErrorJsonRpc, "Requested session is empty.");
-                        return;
-                    }
-                }
-                else
-                {
-                    coins = data.coins ? *data.coins : CoinIDList();
-                }
-
-                auto minimumFee = std::max(wallet::GetMinimumFee(2), DefaultFee); // receivers's output + change
-                if (data.fee < minimumFee)
-                {
-                    doError(id, ApiError::InternalErrorJsonRpc, getMinimumFeeError(minimumFee));
-                    return;
-                }
-
-                if (data.txId && _walletDB->getTx(*data.txId))
-                {
-                    doTxAlreadyExistsError(id);
-                    return;
-                }
-
-                auto txId = _wallet.StartTransaction(CreateSimpleTransactionParameters(data.txId)
-                    .SetParameter(TxParameterID::MyID, from)
-                    .SetParameter(TxParameterID::PeerID, data.address)
-                    .SetParameter(TxParameterID::Amount, data.value)
-                    .SetParameter(TxParameterID::Fee, data.fee)
-                    .SetParameter(TxParameterID::PreselectedCoins, coins)
-                    .SetParameter(TxParameterID::Message, message));
-
-                doResponse(id, Send::Response{ txId });
-            }
-            catch(...)
-            {
-                doError(id, ApiError::InternalErrorJsonRpc, "Transaction could not be created. Please look at logs.");
-            }
-        }
-
-        void onMessage(const JsonRpcId& id, const Issue& data) override
-        {
-            LOG_DEBUG() << "Issue(id = " << id << " amount = " << data.value << " fee = " << data.fee;
-
-            try
-            {
-                CoinIDList coins;
-
-                if (data.session)
-                {
-                    if((coins = _walletDB->getLockedCoins(*data.session)).empty())
-                    {
-                        doError(id, ApiError::InternalErrorJsonRpc, "Requested session is empty.");
-                        return;
-                    }
-                }
-                else
-                {
-                    coins = data.coins ? *data.coins : CoinIDList();
-                }
-
-                auto minimumFee = std::max(wallet::GetMinimumFee(2), DefaultFee);
-                if (data.fee < minimumFee)
-                {
-                    doError(id, ApiError::InternalErrorJsonRpc, getMinimumFeeError(minimumFee));
-                    return;
-                }
-
-                if (data.txId && _walletDB->getTx(*data.txId))
-                {
-                    doTxAlreadyExistsError(id);
-                    return;
-                }
-
-                const auto txId = _wallet.StartTransaction(CreateTransactionParameters(TxType::AssetIssue, data.txId)
-                    .SetParameter(TxParameterID::Amount, data.value)
-                    .SetParameter(TxParameterID::Fee, data.fee)
-                    .SetParameter(TxParameterID::PreselectedCoins, coins)
-                    .SetParameter(TxParameterID::AssetOwnerIdx, data.index));
-
-                doResponse(id, Issue::Response{ txId });
-            }
-            catch(...)
-            {
-                doError(id, ApiError::InternalErrorJsonRpc, "Transaction could not be created. Please look at logs.");
-            }
-        }
-
-        void onMessage(const JsonRpcId& id, const wallet::Status& data) override
-        {
-            LOG_DEBUG() << "Status(txId = " << to_hex(data.txId.data(), data.txId.size()) << ")";
-
-            auto tx = _walletDB->getTx(data.txId);
-
-            if (tx)
-            {
-                Block::SystemState::ID stateID = {};
-                _walletDB->getSystemStateID(stateID);
-
-                wallet::Status::Response result;
-                result.tx = *tx;
-                result.kernelProofHeight = 0;
-                result.systemHeight = stateID.m_Height;
-                result.confirmations = 0;
-
-                storage::getTxParameter(*_walletDB, tx->m_txId, TxParameterID::KernelProofHeight, result.kernelProofHeight);
-
-                doResponse(id, result);
-            }
-            else
-            {
-                doError(id, ApiError::InvalidParamsJsonRpc, "Unknown transaction ID.");
-            }
-        }
-
-        void onMessage(const JsonRpcId& id, const Split& data) override
-        {
-            LOG_DEBUG() << "Split(id = " << id << " coins = [";
-            for (auto& coin : data.coins) LOG_DEBUG() << coin << ",";
-            LOG_DEBUG() << "], fee = " << data.fee;
-            try
-            {
-                WalletAddress senderAddress;
-                _walletDB->createAddress(senderAddress);
-                _walletDB->saveAddress(senderAddress);
-
-                auto minimumFee = std::max(wallet::GetMinimumFee(data.coins.size() + 1), DefaultFee); // +1 extra output for change 
-                if (data.fee < minimumFee)
-                {
-                    doError(id, ApiError::InternalErrorJsonRpc, getMinimumFeeError(minimumFee));
-                    return;
-                }
-
-                if (data.txId && _walletDB->getTx(*data.txId))
-                {
-                    doTxAlreadyExistsError(id);
-                    return;
-                }
-
-                auto txId = _wallet.StartTransaction(CreateSplitTransactionParameters(senderAddress.m_walletID, data.coins, data.txId)
-                    .SetParameter(TxParameterID::Fee, data.fee));
-
-                doResponse(id, Send::Response{ txId });
-            }
-            catch(...)
-            {
-                doError(id, ApiError::InternalErrorJsonRpc, "Transaction could not be created. Please look at logs.");
-            }
-        }
-
-        void onMessage(const JsonRpcId& id, const TxCancel& data) override
-        {
-            LOG_DEBUG() << "TxCancel(txId = " << to_hex(data.txId.data(), data.txId.size()) << ")";
-
-            auto tx = _walletDB->getTx(data.txId);
-
-            if (tx)
-            {
-                if (_wallet.CanCancelTransaction(tx->m_txId))
-                {
-                    _wallet.CancelTransaction(tx->m_txId);
-                    TxCancel::Response result{ true };
-                    doResponse(id, result);
-                }
-                else
-                {
-                    doError(id, ApiError::InvalidTxStatus, "Transaction could not be cancelled. Invalid transaction status.");
-                }
-            }
-            else
-            {
-                doError(id, ApiError::InvalidParamsJsonRpc, "Unknown transaction ID.");
-            }
-        }
-
-        void onMessage(const JsonRpcId& id, const TxDelete& data) override
-        {
-            LOG_DEBUG() << "TxDelete(txId = " << to_hex(data.txId.data(), data.txId.size()) << ")";
-
-            auto tx = _walletDB->getTx(data.txId);
-
-            if (tx)
-            {
-                if (tx->canDelete())
-                {
-                    _walletDB->deleteTx(data.txId);
-
-                    if (_walletDB->getTx(data.txId))
-                    {
-                        doError(id, ApiError::InternalErrorJsonRpc, "Transaction not deleted.");
-                    }
-                    else
-                    {
-                        doResponse(id, TxDelete::Response{true});
-                    }
-                }
-                else
-                {
-                    doError(id, ApiError::InternalErrorJsonRpc, "Transaction can't be deleted.");
-                }
-            }
-            else
-            {
-                doError(id, ApiError::InvalidParamsJsonRpc, "Unknown transaction ID.");
-            }
-        }
-
-        template<typename T>
-        static void doPagination(size_t skip, size_t count, std::vector<T>& res)
-        {
-            if (count > 0)
-            {
-                size_t start = skip;
-                size_t end = start + count;
-                size_t size = res.size();
-
-                if (start < size)
-                {
-                    if (end > size) end = size;
-
-                    res = std::vector<T>(res.begin() + start, res.begin() + end);
-                }
-                else res = {};
-            }
-        }
-
-        void onMessage(const JsonRpcId& id, const GetUtxo& data) override 
-        {
-            LOG_DEBUG() << "GetUtxo(id = " << id << ")";
-
-            GetUtxo::Response response;
-            _walletDB->visitCoins([&response](const Coin& c)->bool
-            {
-                response.utxos.push_back(c);
-                return true;
-            });
-
-            doPagination(data.skip, data.count, response.utxos);
-
-            doResponse(id, response);
-        }
-
-        void onMessage(const JsonRpcId& id, const WalletStatus& data) override
-        {
-            LOG_DEBUG() << "WalletStatus(id = " << id << ")";
-
-            WalletStatus::Response response;
-
-            {
-                Block::SystemState::ID stateID = {};
-                _walletDB->getSystemStateID(stateID);
-
-                response.currentHeight = stateID.m_Height;
-                response.currentStateHash = stateID.m_Hash;
-            }
-
-            {
-                Block::SystemState::Full state;
-                _walletDB->get_History().get_Tip(state);
-                response.prevStateHash = state.m_Prev;
-                response.difficulty = state.m_PoW.m_Difficulty.ToFloat();
-            }
-
-            storage::Totals allTotals(*_walletDB);
-            const auto& totals = allTotals.GetTotals(Zero);
-
-            response.available = totals.Avail;
-            response.receiving = totals.Incoming;
-            response.sending = totals.Outgoing;
-            response.maturing = totals.Maturing;
-
-            doResponse(id, response);
-        }
-
-        void onMessage(const JsonRpcId& id, const GenerateTxId& data) override
-        {
-            LOG_DEBUG() << "GenerateTxId(id = " << id << ")";
-
-            doResponse(id, GenerateTxId::Response{ wallet::GenerateTxID() });
-        }
-
-        void onMessage(const JsonRpcId& id, const Lock& data) override
-        {
-            LOG_DEBUG() << "Lock(id = " << id << ")";
-
-            Lock::Response response;
-
-            response.result = _walletDB->lockCoins(data.coins, data.session);
-
-            doResponse(id, response);
-        }
-
-        void onMessage(const JsonRpcId& id, const Unlock& data) override
-        {
-            LOG_DEBUG() << "Unlock(id = " << id << " session = " << data.session << ")";
-
-            Unlock::Response response;
-
-            response.result = _walletDB->unlockCoins(data.session);
-
-            doResponse(id, response);
-        }
-
-        void onMessage(const JsonRpcId& id, const TxList& data) override
-        {
-            LOG_DEBUG() << "List(filter.status = " << (data.filter.status ? std::to_string((uint32_t)*data.filter.status) : "nul") << ")";
-
-            TxList::Response res;
-
-            {
-                auto txList = _walletDB->getTxHistory();
-
-                Block::SystemState::ID stateID = {};
-                _walletDB->getSystemStateID(stateID);
-
-                for (const auto& tx : txList)
-                {
-                    wallet::Status::Response item;
-                    item.tx = tx;
-                    item.kernelProofHeight = 0;
-                    item.systemHeight = stateID.m_Height;
-                    item.confirmations = 0;
-
-                    storage::getTxParameter(*_walletDB, tx.m_txId, TxParameterID::KernelProofHeight, item.kernelProofHeight);
-                    res.resultList.push_back(item);
-                }
-            }
-
-            using Result = decltype(res.resultList);
-
-            // filter transactions by status if provided
-            if (data.filter.status)
-            {
-                Result filteredList;
-
-                for (const auto& it : res.resultList)
-                    if (it.tx.m_status == *data.filter.status)
-                        filteredList.push_back(it);
-
-                res.resultList = filteredList;
-            }
-
-            // filter transactions by height if provided
-            if (data.filter.height)
-            {
-                Result filteredList;
-
-                for (const auto& it : res.resultList)
-                    if (it.kernelProofHeight == *data.filter.height)
-                        filteredList.push_back(it);
-
-                res.resultList = filteredList;
-            }
-
-            doPagination(data.skip, data.count, res.resultList);
-
-            doResponse(id, res);
-        }
-
-#if defined(BEAM_ATOMIC_SWAP_SUPPORT)
-        void onMessage(const JsonRpcId& id, const OffersList& data) override
-        {
-            bool showAll = data.filter.showAll && *data.filter.showAll;
-            bool filter = data.filter.status.is_initialized();
-            SwapOfferStatus filterStatus = SwapOfferStatus::Completed;
-            
-            std::vector<SwapOffer> offers;
-            if (filter)
-            {
-                filterStatus = *data.filter.status;
-                if (filterStatus != SwapOfferStatus::Pending)
-                {
-                    offers = _server.getSwapOffersBoard().getOffersList();
-                }
-            }
-            else
-            {
-                offers = _server.getSwapOffersBoard().getOffersList();
-            }
-
-            auto swapTxs = _walletDB->getTxHistory(TxType::AtomicSwap);
-            offers.reserve(offers.size() + swapTxs.size());
-            
-            for (const auto& tx : swapTxs)
-            {
-                SwapOffer offer(tx);
-
-                if (!showAll)
-                {
-                    if (filter &&
-                        offer.m_status != filterStatus)
-                    {
-                        continue;
-                    }
-                    if (!filter &&
-                        offer.m_status != SwapOfferStatus::Pending &&
-                        offer.m_status != SwapOfferStatus::InProgress)
-                    {
-                        continue;
-                    }
-                }
-
-                const auto it = std::find_if(
-                    offers.begin(),
-                    offers.end(),
-                    [&offer] (const SwapOffer& offerFromBoard) {
-                        return offer.m_txId == offerFromBoard.m_txId;
-                    });
-
-                if (it == offers.end())
-                    offers.push_back(offer);
-            }
-
-            doResponse(
-                id,
-                OffersList::Response
-                {
-                    _walletDB->getAddresses(true),
-                    _walletDB->getCurrentHeight(),
-                    offers,
-                });
-        }
-
-        void onMessage(const JsonRpcId& id, const CreateOffer& data) override
-        {
-            Amount swapFeeRate = data.swapFeeRate
-                ? data.swapFeeRate
-                : GetSwapFeeRate(_walletDB, data.swapCoin);
-
-            if (data.isBeamSide)
-            {
-                checkIsEnoughtBeamAmount(
-                    _walletDB, data.beamAmount, data.beamFee);
-            }
-            else
-            {
-                bool isEnought = checkIsEnoughtSwapAmount(
-                    _server, data.swapCoin, data.swapAmount, swapFeeRate);
-                if (!isEnought)
-                    throw std::runtime_error(kNotEnoughtFundsError);
-
-                bool isSwapAmountValid =
-                    IsSwapAmountValid(
-                        data.swapCoin, data.swapAmount, swapFeeRate);
-                if (!isSwapAmountValid)
-                    throw std::runtime_error(kSwapAmountToLowError);
-            }
-
-            auto txParameters = CreateSwapTransactionParameters();
-            auto wid = createWID(_walletDB.get(), data.comment);
-            auto currentHeight = _walletDB->getCurrentHeight();
-            FillSwapTxParams(
-                &txParameters,
-                wid,
-                currentHeight,
-                data.beamAmount,
-                data.beamFee,
-                data.swapCoin,
-                data.swapAmount,
-                swapFeeRate,
-                data.isBeamSide,
-                data.offerLifetime);
-
-            if (!data.comment.empty())
-            {
-                txParameters.SetParameter(
-                    TxParameterID::Message,
-                    beam::ByteBuffer(data.comment.begin(), data.comment.end()));
-            }
-
-            auto txId = _wallet.StartTransaction(txParameters);
-            LOG_DEBUG() << "transaction created: " << txId;
-
-            const auto& mirroredTxParams = MirrorSwapTxParams(txParameters);
-            const auto& readyForTokenizeTxParams =
-                PrepareSwapTxParamsForTokenization(mirroredTxParams);
-            auto token = std::to_string(readyForTokenizeTxParams);
-
-            doResponse(
-                id,
-                CreateOffer::Response
-                {
-                    _walletDB->getAddresses(true),
-                    currentHeight,
-                    token
-                });
-        }
-
-        void onMessage(const JsonRpcId& id, const PublishOffer& data) override
-        {
-            auto txParams = ParseParameters(data.token);
-            if (!txParams)
-                throw FailToParseToken();
-
-            auto txId = txParams->GetTxID();
-            if (!txId)
-                throw FailToParseToken();
-
-            auto tx = _walletDB->getTx(*txId);
-
-            if (!tx)
-                throw TxNotFound();
-
-            const auto& mirroredTxParams = MirrorSwapTxParams(*tx);
-            const auto& readyForTokenizeTxParams =
-                PrepareSwapTxParamsForTokenization(mirroredTxParams);
-            SwapOffer offer(readyForTokenizeTxParams);
-            if (offer.m_status == SwapOfferStatus::Pending)
-            {
-                offer.m_publisherId =
-                    *offer.GetParameter<WalletID>(TxParameterID::PeerID);
-                _server.getSwapOffersBoard().publishOffer(offer);
-            }
-
-            doResponse(id, PublishOffer::Response
-                {
-                    _walletDB->getAddresses(true),
-                    _walletDB->getCurrentHeight(),
-                    offer
-                });
-        }
-
-        void onMessage(const JsonRpcId& id, const AcceptOffer & data) override
-        {
-            auto txParams = ParseParameters(data.token);
-            if (!txParams)
-                throw FailToParseToken();
-
-            auto txId = txParams->GetTxID();
-            if (!txId)
-                throw FailToParseToken();
-
-            auto publicOffer = getOfferFromBoardByTxId(
-                _server.getSwapOffersBoard().getOffersList(), *txId);
-
-            SwapOffer offer;
-            auto myAddresses = _walletDB->getAddresses(true);
-            if (publicOffer)
-            {
-                offer = *publicOffer;
-
-                if (isMyAddress(myAddresses, offer.m_publisherId))
-                    throw FailToAcceptOwnOffer();
-            }
-            else
-            {
-                auto peerId =
-                    txParams->GetParameter<WalletID>(TxParameterID::PeerID);
-
-                if (!peerId)
-                    throw FailToParseToken();
-
-                if (isMyAddress(myAddresses, *peerId))
-                    throw FailToAcceptOwnOffer();
-
-                auto wid = createWID(_walletDB.get(), data.comment);
-                offer = SwapOffer(*txParams);
-                offer.SetParameter(TxParameterID::MyID, wid);
-                if (!data.comment.empty())
-                {
-                    offer.SetParameter(
-                        TxParameterID::Message,
-                        beam::ByteBuffer(data.comment.begin(),
-                                         data.comment.end()));
-                }
-            }
-
-            if (!checkAcceptableTxParams(offer, data))
-                throw FailToAcceptOffer();
-
-            Amount swapFeeRate = data.swapFeeRate
-                ? data.swapFeeRate
-                : GetSwapFeeRate(_walletDB, data.swapCoin);
-            if (data.isBeamSide)
-            {
-                checkIsEnoughtBeamAmount(
-                    _walletDB, data.beamAmount, data.beamFee);
-            }
-            else
-            {
-                bool isEnought = checkIsEnoughtSwapAmount(
-                    _server, data.swapCoin, data.swapAmount, swapFeeRate);
-                if (!isEnought)
-                    throw std::runtime_error(kNotEnoughtFundsError);
-            }
-
-            FillSwapFee(
-                &offer,
-                data.beamFee,
-                data.swapFeeRate,
-                offer.isBeamSide());
-
-            _wallet.StartTransaction(offer);
-            offer.m_status = SwapOfferStatus::InProgress;
-            if (!publicOffer)
-                offer.DeleteParameter(TxParameterID::MyID);
-
-            doResponse(
-                id,
-                AcceptOffer::Response
-                {
-                    myAddresses,
-                    _walletDB->getCurrentHeight(),
-                    offer
-                });
-        }
-
-        void onMessage(const JsonRpcId& id, const CancelOffer& data) override
-        {
-            auto txParams = ParseParameters(data.token);
-            if (!txParams)
-                throw FailToParseToken();
-
-            auto txId = txParams->GetTxID();
-            if (!txId)
-                throw FailToParseToken();
-
-            auto tx = _walletDB->getTx(*txId);
-
-            if (!tx)
-                throw TxNotFound();
-
-            SwapOffer offer(*tx);
-            if (offer.m_status == SwapOfferStatus::Pending)
-            {
-                _wallet.CancelTransaction(*txId);
-                offer.m_status = SwapOfferStatus::Canceled;
-            }
-            else
-            {
-                throw FailToCancelTx(offer.m_status);
-            }
-
-            doResponse(id, CancelOffer::Response
-                {
-                    _walletDB->getAddresses(true),
-                    _walletDB->getCurrentHeight(),
-                    offer
-                });
-        }
-
-        void onMessage(const JsonRpcId& id, const OfferStatus& data) override
-        {
-            auto txParams = ParseParameters(data.token);
-            if (!txParams)
-                throw FailToParseToken();
-=======
-    private:
-        
-        class TcpApiConnection : public ApiConnection
-        {
-        public:
-            TcpApiConnection(IWalletApiServer& server, IWalletDB::Ptr walletDB, Wallet& wallet, io::TcpStream::Ptr&& newStream, WalletApi::ACL acl)
-                : ApiConnection(walletDB, wallet, acl)
-                , _stream(std::move(newStream))
-                , _lineProtocol(BIND_THIS_MEMFN(on_raw_message), BIND_THIS_MEMFN(on_write))
-                , _server(server)
-            {
-                _stream->enable_keepalive(2);
-                _stream->enable_read(BIND_THIS_MEMFN(on_stream_data));
-            }
->>>>>>> 5c3856fd
-
-            auto txId = txParams->GetTxID();
-            if (!txId)
-                throw FailToParseToken();
-
-            auto publicOffer = getOfferFromBoardByTxId(
-                _server.getSwapOffersBoard().getOffersList(), *txId);
-
-            SwapOffer offer;
-            if (publicOffer)
-            {
-                offer = *publicOffer;
-            }
-            else if (auto tx = _walletDB->getTx(*txId); tx)
-            {
-                offer = SwapOffer(*tx);
-            }
-            else // third party token
-            {
-                auto peerId =
-                    txParams->GetParameter<WalletID>(TxParameterID::PeerID);
-                if (!peerId)
-                    throw FailToParseToken();
-
-                auto myAddresses = _walletDB->getAddresses(true);
-                if (!isMyAddress(myAddresses, *peerId))
-                {
-                    offer = SwapOffer(*txParams);
-                }
-                else
-                {
-                    auto mirroredTxParams =
-                        MirrorSwapTxParams(*txParams, false);
-                    offer = SwapOffer(mirroredTxParams);
-                }
-            }
-
-            Timestamp expirationTime =
-                offer.timeCreated() + 60 * offer.peerResponseHeight();
-            if (expirationTime <= getTimestamp())
-            {
-                offer.m_status = SwapOfferStatus::Expired;
-            }
-
-            doResponse(
-                id,
-                OfferStatus::Response
-                {
-                    _walletDB->getAddresses(true),
-                    _walletDB->getCurrentHeight(),
-                    offer
-                });
-        }
+#ifdef BEAM_ATOMIC_SWAP_SUPPORT
+                    , const IAtomicSwapProvider& swapProvider
 #endif  // BEAM_ATOMIC_SWAP_SUPPORT
-    protected:
-        IWalletApiServer& _server;
-        IWalletDB::Ptr _walletDB;
-        Wallet& _wallet;
-        WalletApi _api;
-        IWalletMessageEndpoint& _wnet;
-    };
-
-    class TcpApiConnection : public ApiConnection
-    {
-    public:
-        TcpApiConnection(IWalletApiServer& server
-                        , IWalletDB::Ptr walletDB
-                        , Wallet& wallet
-                        , IWalletMessageEndpoint& wnet
-                        , io::TcpStream::Ptr&& newStream
-                        , WalletApi::ACL acl
-            )
-            : ApiConnection(server
-                            , walletDB
-                            , wallet
-                            , wnet
-                            , acl               
-            )
-            , _stream(std::move(newStream))
-            , _lineProtocol(BIND_THIS_MEMFN(on_raw_message), BIND_THIS_MEMFN(on_write))
+        )
+        : ApiConnection(walletDB
+                      , wallet
+                      , acl
+#ifdef BEAM_ATOMIC_SWAP_SUPPORT
+                      , swapProvider
+#endif  // BEAM_ATOMIC_SWAP_SUPPORT
+        )
+        , _server(server)
+        , _stream(std::move(newStream))
+        , _lineProtocol(BIND_THIS_MEMFN(on_raw_message), BIND_THIS_MEMFN(on_write))
         {
             _stream->enable_keepalive(2);
             _stream->enable_read(BIND_THIS_MEMFN(on_stream_data));
@@ -1490,29 +421,6 @@
 
         virtual ~TcpApiConnection()
         {
-<<<<<<< HEAD
-=======
-        public:
-            HttpApiConnection(IWalletApiServer& server, IWalletDB::Ptr walletDB, Wallet& wallet, io::TcpStream::Ptr&& newStream, WalletApi::ACL acl)
-                : ApiConnection(walletDB, wallet, acl)
-                , _keepalive(false)
-                , _msgCreator(2000)
-                , _packer(PACKER_FRAGMENTS_SIZE)
-                , _server(server)
-            {
-                newStream->enable_keepalive(1);
-                auto peer = newStream->peer_address();
-
-                _connection = std::make_unique<HttpConnection>(
-                    peer.u64(),
-                    BaseConnection::inbound,
-                    BIND_THIS_MEMFN(on_request),
-                    10000,
-                    1024,
-                    std::move(newStream)
-                    );
-            }
->>>>>>> 5c3856fd
 
         }
 
@@ -1553,6 +461,7 @@
         }
 
     private:
+        IWalletApiServer& _server;
         io::TcpStream::Ptr _stream;
         LineProtocol _lineProtocol;
     };
@@ -1563,11 +472,21 @@
         HttpApiConnection(IWalletApiServer& server
                         , IWalletDB::Ptr walletDB
                         , Wallet& wallet
-                        , IWalletMessageEndpoint& wnet
                         , io::TcpStream::Ptr&& newStream
                         , WalletApi::ACL acl
+#ifdef BEAM_ATOMIC_SWAP_SUPPORT
+                        , const IAtomicSwapProvider& swapProvider
+#endif  // BEAM_ATOMIC_SWAP_SUPPORT
             )
-            : ApiConnection(server, walletDB, wallet, wnet, acl)
+            : ApiConnection(
+                  walletDB
+                , wallet
+                , acl
+#ifdef BEAM_ATOMIC_SWAP_SUPPORT
+                , swapProvider
+#endif  // BEAM_ATOMIC_SWAP_SUPPORT
+                )
+            , _server(server)
             , _keepalive(false)
             , _msgCreator(2000)
             , _packer(PACKER_FRAGMENTS_SIZE)
@@ -1664,23 +583,14 @@
             return (ok && code == 200);
         }
 
-<<<<<<< HEAD
         HttpConnection::Ptr _connection;
+        IWalletApiServer& _server;
         bool _keepalive;
 
         HttpMsgCreator _msgCreator;
         HttpMsgCreator _packer;
         io::SerializedMsg _headers;
         io::SerializedMsg _body;
-=======
-        std::unordered_map<uint64_t, std::shared_ptr<ApiConnection>> _connections;
-
-        IWalletDB::Ptr _walletDB;
-        Wallet& _wallet;
-        std::vector<uint64_t> _pendingToClose;
-        WalletApi::ACL _acl;
-        std::vector<uint32_t> _whitelist;
->>>>>>> 5c3856fd
     };
 
     io::Reactor& _reactor;
@@ -1689,11 +599,10 @@
     bool _useHttp;
     TlsOptions _tlsOptions;
 
-    std::map<uint64_t, std::shared_ptr<ApiConnection>> _connections;
+    std::unordered_map<uint64_t, std::shared_ptr<ApiConnection>> _connections;
 
     IWalletDB::Ptr _walletDB;
     Wallet& _wallet;
-    IWalletMessageEndpoint& _wnet;
     std::vector<uint64_t> _pendingToClose;
     WalletApi::ACL _acl;
     std::vector<uint32_t> _whitelist;
@@ -1876,9 +785,6 @@
         LogRotation logRotation(*reactor, LOG_ROTATION_PERIOD, options.logCleanupPeriod);
 
         Wallet wallet{ walletDB };
-#ifdef BEAM_ATOMIC_SWAP_SUPPORT
-        RegisterSwapTxCreators(wallet, walletDB);
-#endif  // BEAM_ATOMIC_SWAP_SUPPORT
 
         wallet.ResumeAllTransactions();
 
@@ -1910,6 +816,7 @@
             listenTo, options.useHttp, acl, tlsOptions, whitelist);
 
 #if defined(BEAM_ATOMIC_SWAP_SUPPORT)
+        RegisterSwapTxCreators(wallet, walletDB);
         server.initSwapFeature(*nnet, *wnet);
 #endif  // BEAM_ATOMIC_SWAP_SUPPORT
 
